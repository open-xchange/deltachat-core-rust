--- conflicted
+++ resolved
@@ -155,7 +155,6 @@
         if not self.is_configured():
             raise ValueError("need to configure first")
 
-<<<<<<< HEAD
     def is_coi_supported(self):
         """ determine whether connected to a COI-compliant server
         :return: True if COI is supported by the server, False otherwise
@@ -230,7 +229,6 @@
         """
         lib.dc_validate_webpush(self._dc_context, uid.encode("utf8"),
                                 msg.encode("utf8"), id)
-=======
     def empty_server_folders(self, inbox=False, mvbox=False):
         """ empty server folders. """
         flags = 0
@@ -241,7 +239,6 @@
         if not flags:
             raise ValueError("no flags set")
         lib.dc_empty_server(self._dc_context, flags)
->>>>>>> c7eca8de
 
     def get_infostring(self):
         """ return info of the configured account. """
