--- conflicted
+++ resolved
@@ -11,15 +11,12 @@
 extern crate human_panic;
 extern crate num_traits;
 
-<<<<<<< HEAD
 use num_traits::{FromPrimitive, ToPrimitive};
 use std::convert::{TryFrom, TryInto};
-=======
 use std::collections::HashMap;
 use std::convert::TryInto;
 use std::ffi::CString;
 use std::fmt::Write;
->>>>>>> c23e98ff
 use std::ptr;
 use std::str::FromStr;
 use std::sync::RwLock;
@@ -29,13 +26,9 @@
 
 use deltachat::coi::CoiMessageFilter;
 use deltachat::contact::Contact;
-<<<<<<< HEAD
-use deltachat::dc_tools::{as_str, dc_strdup, StrExt};
-use deltachat::webpush::WebPushConfig;
-=======
 use deltachat::context::Context;
 use deltachat::dc_tools::{as_path, as_str, dc_strdup, to_string_lossy, OsStrExt, StrExt};
->>>>>>> c23e98ff
+use deltachat::webpush::WebPushConfig;
 use deltachat::*;
 
 // as C lacks a good and portable error handling,
@@ -221,14 +214,8 @@
         eprintln!("ignoring careless call to dc_context_unref()");
         return;
     }
-<<<<<<< HEAD
-
-    let context = &mut *context;
-    Box::from_raw(context);
-=======
     let ffi_context = &mut *context;
     Box::from_raw(ffi_context);
->>>>>>> c23e98ff
 }
 
 #[no_mangle]
