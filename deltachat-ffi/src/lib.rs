#![allow(
    non_camel_case_types,
    non_snake_case,
    non_upper_case_globals,
    non_upper_case_globals,
    non_camel_case_types,
    clippy::missing_safety_doc,
    clippy::expect_fun_call
)]

#[macro_use]
extern crate human_panic;
extern crate num_traits;
extern crate serde_json;

<<<<<<< HEAD
use num_traits::{FromPrimitive, ToPrimitive};
use std::convert::{TryFrom, TryInto};
use std::collections::HashMap;
=======
use std::collections::BTreeMap;
use std::convert::TryInto;
>>>>>>> 4724101e
use std::ffi::CString;
use std::fmt::Write;
use std::ptr;
use std::str::FromStr;
use std::sync::RwLock;
use std::time::{Duration, SystemTime};

use libc::uintptr_t;

use deltachat::chat::{ChatId, ChatVisibility, MuteDuration};
use deltachat::coi::CoiMessageFilter;
use deltachat::constants::DC_MSG_ID_LAST_SPECIAL;
use deltachat::contact::{Contact, Origin};
use deltachat::context::Context;
use deltachat::key::DcKey;
use deltachat::message::MsgId;
use deltachat::stock::StockMessage;
use deltachat::webpush::WebPushConfig;
use deltachat::*;

mod dc_array;

mod string;
use self::string::*;

// as C lacks a good and portable error handling,
// in general, the C Interface is forgiving wrt to bad parameters.
// - objects returned by some functions
//   should be passable to the functions handling that object.
// - if in doubt, the empty string is returned on failures;
//   this avoids panics if the ui just forgets to handle a case
// - finally, this behaviour matches the old core-c API and UIs already depend on it

// TODO: constants

// dc_context_t

/// The FFI context struct.
///
/// This structure represents the [Context] on the FFI interface.
/// Since it is returned by [dc_context_new] before it is initialised
/// by [dc_open] it needs to store the actual [Context] in an [Option]
/// and protected by an [RwLock].  Other than that it needs to store
/// the data which is passed into [dc_context_new].
pub struct ContextWrapper {
    cb: Option<dc_callback_t>,
    userdata: *mut libc::c_void,
    os_name: String,
    inner: RwLock<Option<context::Context>>,
}

unsafe impl Send for ContextWrapper {}
unsafe impl Sync for ContextWrapper {}

/// Callback function that should be given to [dc_context_new].
///
/// @memberof [dc_context_t]
/// @param context The context object as returned by [dc_context_new].
/// @param event one of the @ref DC_EVENT constants
/// @param data1 depends on the event parameter
/// @param data2 depends on the event parameter
/// @return return 0 unless stated otherwise in the event parameter documentation
pub type dc_callback_t =
    unsafe extern "C" fn(_: &dc_context_t, _: i32, _: uintptr_t, _: uintptr_t) -> uintptr_t;

/// Struct representing the deltachat context.
///
/// See [ContextWrapper] for implementation details.
pub type dc_context_t = ContextWrapper;

impl ContextWrapper {
    /// Log a warning on the FFI context.
    ///
    /// Like [error] but logs as a warning which only goes to the
    /// logfile rather than being shown directly to the user.
    unsafe fn warning(&self, msg: &str) {
        self.translate_cb(Event::Warning(msg.to_string()));
    }

    /// Unlock the context and execute a closure with it.
    ///
    /// This unlocks the context and gets a read lock.  The Rust
    /// [Context] object it passed as only argument to the closure
    /// which can now do Rust API calls using it.  The return value of
    /// the closure will be returned by this function.  When the
    /// closure returns the read lock is released.
    ///
    /// If the context is not open an error is logged via the callback
    /// and `Err(())` is returned.
    ///
    /// This function returns a [Result] allowing the caller to supply
    /// the appropriate return value for an error return since this
    /// differs for various functions on the FFI API: sometimes 0,
    /// NULL, an empty string etc.
    unsafe fn with_inner<T, F>(&self, ctxfn: F) -> Result<T, ()>
    where
        F: FnOnce(&Context) -> T,
    {
        self.try_inner(|ctx| Ok(ctxfn(ctx))).map_err(|err| {
            self.warning(&err.to_string());
        })
    }

    /// Unlock the context and execute a closure with it.
    ///
    /// This is like [ContextWrapper::with_inner] but uses
    /// [anyhow::Error] as error type.  This allows you to write a
    /// closure which could produce many errors, use the `?` operator
    /// to return them and handle them all as the return of this call.
    fn try_inner<T, F>(&self, ctxfn: F) -> Result<T, anyhow::Error>
    where
        F: FnOnce(&Context) -> Result<T, anyhow::Error>,
    {
        let guard = self.inner.read().unwrap();
        match guard.as_ref() {
            Some(ref ctx) => ctxfn(ctx),
            None => Err(anyhow::format_err!("context not open")),
        }
    }

    /// Translates the callback from the rust style to the C-style version.
    unsafe fn translate_cb(&self, event: Event) {
        if let Some(ffi_cb) = self.cb {
            let event_id = event.as_id();
            match event {
                Event::Info(msg)
                | Event::SmtpConnected(msg)
                | Event::ImapConnected(msg)
                | Event::SmtpMessageSent(msg)
                | Event::ImapMessageDeleted(msg)
                | Event::ImapMessageMoved(msg)
                | Event::ImapFolderEmptied(msg)
                | Event::NewBlobFile(msg)
                | Event::DeletedBlobFile(msg)
                | Event::Warning(msg)
                | Event::Error(msg)
                | Event::ErrorNetwork(msg)
                | Event::MissingKey(msg)
                | Event::ErrorSelfNotInGroup(msg) => {
                    let data2 = CString::new(msg).unwrap_or_default();
                    ffi_cb(self, event_id, 0, data2.as_ptr() as uintptr_t);
                }
                Event::MsgsChanged { chat_id, msg_id }
                | Event::IncomingMsg { chat_id, msg_id }
                | Event::MsgDelivered { chat_id, msg_id }
                | Event::MsgFailed { chat_id, msg_id }
                | Event::MsgRead { chat_id, msg_id } => {
                    ffi_cb(
                        self,
                        event_id,
                        chat_id.to_u32() as uintptr_t,
                        msg_id.to_u32() as uintptr_t,
                    );
                }
                Event::ChatModified(chat_id) => {
                    ffi_cb(self, event_id, chat_id.to_u32() as uintptr_t, 0);
                }
                Event::ContactsChanged(id) | Event::LocationChanged(id) => {
                    let id = id.unwrap_or_default();
                    ffi_cb(self, event_id, id as uintptr_t, 0);
                }
                Event::ConfigureProgress(progress) | Event::ImexProgress(progress) => {
                    ffi_cb(self, event_id, progress as uintptr_t, 0);
                }
                Event::ImexFileWritten(file) => {
                    let data1 = file.to_c_string().unwrap_or_default();
                    ffi_cb(self, event_id, data1.as_ptr() as uintptr_t, 0);
                }
                Event::SecurejoinInviterProgress {
                    contact_id,
                    progress,
                }
                | Event::SecurejoinJoinerProgress {
                    contact_id,
                    progress,
                } => {
                    ffi_cb(
                        self,
                        event_id,
                        contact_id as uintptr_t,
                        progress as uintptr_t,
                    );
                }
<<<<<<< HEAD
                Event::SecurejoinMemberAdded {
                    chat_id,
                    contact_id,
                } => {
                    ffi_cb(
                        self,
                        event_id,
                        chat_id.to_u32() as uintptr_t,
                        contact_id as uintptr_t,
                    );
                }
                Event::SetMetadataDone {foreign_id} => {ffi_cb(self, event_id, foreign_id as usize, 0);},
                Event::Metadata {foreign_id, json} => {
                    let data = CString::new(json.unwrap_or(String::from(""))).unwrap_or_default();
                    ffi_cb(self, event_id, foreign_id as usize, data.as_ptr() as uintptr_t);
                }
=======
>>>>>>> 4724101e
            }
        }
    }
}

#[no_mangle]
pub unsafe extern "C" fn dc_context_new(
    cb: Option<dc_callback_t>,
    userdata: *mut libc::c_void,
    os_name: *const libc::c_char,
) -> *mut dc_context_t {
    setup_panic!();

    let os_name = if os_name.is_null() {
        String::from("DcFFI")
    } else {
        to_string_lossy(os_name)
    };
    let ffi_ctx = ContextWrapper {
        cb,
        userdata,
        os_name,
        inner: RwLock::new(None),
    };
    Box::into_raw(Box::new(ffi_ctx))
}

/// Release the context structure.
///
/// This function releases the memory of the `dc_context_t` structure.
#[no_mangle]
pub unsafe extern "C" fn dc_context_unref(context: *mut dc_context_t) {
    if context.is_null() {
        eprintln!("ignoring careless call to dc_context_unref()");
        return;
    }
    let ffi_context = &mut *context;
    Box::from_raw(ffi_context);
}

#[no_mangle]
pub unsafe extern "C" fn dc_get_userdata(context: *mut dc_context_t) -> *mut libc::c_void {
    if context.is_null() {
        eprintln!("ignoring careless call to dc_get_userdata()");
        return ptr::null_mut();
    }
    let ffi_context = &mut *context;
    ffi_context.userdata
}

#[no_mangle]
pub unsafe extern "C" fn dc_open(
    context: *mut dc_context_t,
    dbfile: *const libc::c_char,
    blobdir: *const libc::c_char,
) -> libc::c_int {
    if context.is_null() || dbfile.is_null() {
        eprintln!("ignoring careless call to dc_open()");
        return 0;
    }
    let ffi_context = &*context;
    let rust_cb = move |_ctx: &Context, evt: Event| ffi_context.translate_cb(evt);

    let ctx = if blobdir.is_null() || *blobdir == 0 {
        Context::new(
            Box::new(rust_cb),
            ffi_context.os_name.clone(),
            as_path(dbfile).to_path_buf(),
        )
    } else {
        Context::with_blobdir(
            Box::new(rust_cb),
            ffi_context.os_name.clone(),
            as_path(dbfile).to_path_buf(),
            as_path(blobdir).to_path_buf(),
        )
    };
    match ctx {
        Ok(ctx) => {
            let mut inner_guard = ffi_context.inner.write().unwrap();
            *inner_guard = Some(ctx);
            1
        }
        Err(_) => 0,
    }
}

#[no_mangle]
pub unsafe extern "C" fn dc_close(context: *mut dc_context_t) {
    if context.is_null() {
        eprintln!("ignoring careless call to dc_close()");
        return;
    }
    let ffi_context = &mut *context;
    ffi_context.inner.write().unwrap().take();
}

#[no_mangle]
pub unsafe extern "C" fn dc_is_open(context: *mut dc_context_t) -> libc::c_int {
    if context.is_null() {
        eprintln!("ignoring careless call to dc_is_open()");
        return 0;
    }
    let ffi_context = &*context;
    let inner_guard = ffi_context.inner.read().unwrap();
    match *inner_guard {
        Some(_) => 1,
        None => 0,
    }
}

#[no_mangle]
pub unsafe extern "C" fn dc_get_blobdir(context: *mut dc_context_t) -> *mut libc::c_char {
    if context.is_null() {
        eprintln!("ignoring careless call to dc_get_blobdir()");
        return "".strdup();
    }
    let ffi_context = &*context;
    ffi_context
        .with_inner(|ctx| ctx.get_blobdir().to_string_lossy().strdup())
        .unwrap_or_else(|_| "".strdup())
}

#[no_mangle]
pub unsafe extern "C" fn dc_set_config(
    context: *mut dc_context_t,
    key: *const libc::c_char,
    value: *const libc::c_char,
) -> libc::c_int {
    if context.is_null() || key.is_null() {
        eprintln!("ignoring careless call to dc_set_config()");
        return 0;
    }
    let ffi_context = &*context;
    match config::Config::from_str(&to_string_lossy(key)) {
        // When ctx.set_config() fails it already logged the error.
        // TODO: Context::set_config() should not log this
        Ok(key) => ffi_context
            .with_inner(|ctx| {
                ctx.set_config(key, to_opt_string_lossy(value).as_ref().map(|x| x.as_str()))
                    .is_ok() as libc::c_int
            })
            .unwrap_or(0),
        Err(_) => {
            ffi_context.warning("dc_set_config(): invalid key");
            0
        }
    }
}

#[no_mangle]
pub unsafe extern "C" fn dc_get_config(
    context: *mut dc_context_t,
    key: *const libc::c_char,
) -> *mut libc::c_char {
    if context.is_null() || key.is_null() {
        eprintln!("ignoring careless call to dc_get_config()");
        return "".strdup();
    }
    let ffi_context = &*context;
    match config::Config::from_str(&to_string_lossy(key)) {
        Ok(key) => ffi_context
            .with_inner(|ctx| ctx.get_config(key).unwrap_or_default().strdup())
            .unwrap_or_else(|_| "".strdup()),
        Err(_) => {
            ffi_context.warning("dc_get_config(): invalid key");
            "".strdup()
        }
    }
}

#[no_mangle]
pub unsafe extern "C" fn dc_set_stock_translation(
    context: *mut dc_context_t,
    stock_id: u32,
    stock_msg: *mut libc::c_char,
) -> libc::c_int {
    if context.is_null() || stock_msg.is_null() {
        eprintln!("ignoring careless call to dc_set_stock_string");
        return 0;
    }
    let msg = to_string_lossy(stock_msg);
    let ffi_context = &*context;
    ffi_context
        .with_inner(|ctx| match StockMessage::from_u32(stock_id) {
            Some(id) => match ctx.set_stock_translation(id, msg) {
                Ok(()) => 1,
                Err(err) => {
                    warn!(ctx, "set_stock_translation failed: {}", err);
                    0
                }
            },
            None => {
                warn!(ctx, "invalid stock message id {}", stock_id);
                0
            }
        })
        .unwrap_or(0)
}

#[no_mangle]
pub unsafe extern "C" fn dc_set_config_from_qr(
    context: *mut dc_context_t,
    qr: *mut libc::c_char,
) -> libc::c_int {
    if context.is_null() || qr.is_null() {
        eprintln!("ignoring careless call to dc_set_config_from_qr");
        return 0;
    }
    let qr = to_string_lossy(qr);
    let ffi_context = &*context;
    ffi_context
        .with_inner(|ctx| match qr::set_config_from_qr(ctx, &qr) {
            Ok(()) => 1,
            Err(err) => {
                error!(ctx, "Failed to create account from QR code: {}", err);
                0
            }
        })
        .unwrap_or(0)
}

#[no_mangle]
pub unsafe extern "C" fn dc_get_info(context: *mut dc_context_t) -> *mut libc::c_char {
    if context.is_null() {
        eprintln!("ignoring careless call to dc_get_info()");
        return "".strdup();
    }
    let ffi_context = &*context;
    let guard = ffi_context.inner.read().unwrap();
    let info = match guard.as_ref() {
        Some(ref ctx) => ctx.get_info(),
        None => context::get_info(),
    };
    render_info(info).unwrap_or_default().strdup()
}

fn render_info(
    info: BTreeMap<&'static str, String>,
) -> std::result::Result<String, std::fmt::Error> {
    let mut res = String::new();
    for (key, value) in &info {
        writeln!(&mut res, "{}={}", key, value)?;
    }

    Ok(res)
}

#[no_mangle]
pub unsafe extern "C" fn dc_get_oauth2_url(
    context: *mut dc_context_t,
    addr: *const libc::c_char,
    redirect: *const libc::c_char,
) -> *mut libc::c_char {
    if context.is_null() {
        eprintln!("ignoring careless call to dc_get_oauth2_url()");
        return ptr::null_mut(); // NULL explicitly defined as "unknown"
    }
    let ffi_context = &*context;
    let addr = to_string_lossy(addr);
    let redirect = to_string_lossy(redirect);
    ffi_context
        .with_inner(|ctx| match oauth2::dc_get_oauth2_url(ctx, addr, redirect) {
            Some(res) => res.strdup(),
            None => ptr::null_mut(),
        })
        .unwrap_or_else(|_| ptr::null_mut())
}

#[no_mangle]
<<<<<<< HEAD
pub unsafe extern "C" fn dc_is_coi_supported(context: *mut dc_context_t) -> libc::c_int {
    assert!(!context.is_null());
    let ffi_context = &*context;
    ffi_context
        .with_inner(|ctx| {
            ctx.get_coi_config().is_some() as libc::c_int
        })
        .unwrap_or(0)
}

#[no_mangle]
pub unsafe extern "C" fn dc_is_coi_enabled(context: *mut dc_context_t) -> libc::c_int {
    assert!(!context.is_null());
    let ffi_context = &*context;
    ffi_context
        .with_inner(|ctx| {
            ctx
                .get_coi_config()
                .map(|c| c.enabled)
                .unwrap_or(false) as libc::c_int
        })
        .unwrap_or(0)
}

/// Returns one of the DC_COI_FILTER_* values depending on the setting of the message filter.
#[no_mangle]
pub unsafe extern "C" fn dc_get_coi_message_filter(
    context: *mut dc_context_t,
) -> libc::c_int {
    assert!(!context.is_null());
    let ffi_context = &*context;
    ffi_context
        .with_inner(|ctx| {
            ctx.get_coi_config()
                .map(|c| c.message_filter)
                .unwrap_or(CoiMessageFilter::None) as libc::c_int
        })
        .unwrap_or(0)
}

/// Enable (enable != 0) or disable (enable == 0) COI.
///
/// The caller should reconnect after calling this method!
#[no_mangle]
pub unsafe extern "C" fn dc_set_coi_enabled(
    context: *mut dc_context_t,
    enable: libc::c_int,
    id: libc::c_int,
) {
    assert!(!context.is_null());
    let ffi_context = &*context;
    ffi_context
        .with_inner(|ctx| {
            ctx.set_coi_enabled(enable != 0, id);
        }).unwrap_or_default();
}

/// mode: one of the DC_COI_FILTER_* constants
/// returns: 1 if a job was queued successfully,
///          0 if an invalid mode value was specified.
#[no_mangle]
pub unsafe extern "C" fn dc_set_coi_message_filter(
    context: *mut dc_context_t,
    mode: libc::c_int,
    id: libc::c_int,
) -> libc::c_int {
    assert!(!context.is_null());

    if let Ok(message_filter) = CoiMessageFilter::try_from(mode) {
        let ffi_context = &*context;
        ffi_context.with_inner(|ctx| {
            ctx.set_coi_message_filter(message_filter, id);
        }).unwrap_or_default();
        1
    } else {
        0
    }
}

#[no_mangle]
pub unsafe extern "C" fn dc_is_webpush_supported(context: *mut dc_context_t) -> libc::c_int {
    assert!(!context.is_null());

    let ffi_context = &*context;
    ffi_context
        .with_inner(|ctx| {
            ctx.get_webpush_config().is_some() as libc::c_int
        })
        .unwrap_or(0)
}

#[no_mangle]
pub unsafe extern "C" fn dc_get_webpush_vapid_key(
    context: *mut dc_context_t,
) -> *mut libc::c_char {
    assert!(!context.is_null());

    if let Some(WebPushConfig { vapid: Some(v) }) = {
        let ffi_context = &*context;
        ffi_context
            .with_inner(|ctx| {ctx.get_webpush_config()})
            .unwrap_or(None)
    } {
        v.strdup()
    } else {
        std::ptr::null_mut()
    }
}

#[no_mangle]
pub unsafe extern "C" fn dc_subscribe_webpush(
    context: *mut dc_context_t,
    uid: *const libc::c_char,
    json: *const libc::c_char,
    id: libc::c_int,
) {
    assert!(!context.is_null());
    assert!(!uid.is_null());

    let uid = to_string_lossy(uid);
    let json = to_opt_string_lossy(json);
    let ffi_context = &*context;
    ffi_context
        .with_inner(|ctx| {
            ctx.subscribe_webpush(
                uid.as_str(),
                json.as_ref().map(|x| x.as_str()),
                id);
        }).unwrap_or_default();
}

#[no_mangle]
pub unsafe extern "C" fn dc_get_webpush_subscription(
    context: *mut dc_context_t,
    uid: *const libc::c_char,
    id: libc::c_int,
) {
    assert!(!context.is_null());
    assert!(!uid.is_null());

    let uid = to_string_lossy(uid);
    let ffi_context = &*context;
    ffi_context
        .with_inner(|ctx| {ctx.get_webpush_subscription(uid.as_str(), id);}).unwrap_or_default();
}

#[no_mangle]
pub unsafe extern "C" fn dc_validate_webpush(
    context: *mut dc_context_t,
    uid: *const libc::c_char,
    msg: *const libc::c_char,
    id: libc::c_int,
) {
    assert!(!context.is_null());
    assert!(!uid.is_null());
    assert!(!msg.is_null());

    let uid = to_string_lossy(uid);
    let msg = to_string_lossy(msg);
    let ffi_context = &*context;
    ffi_context
    .with_inner(|ctx| {ctx.validate_webpush(uid.as_str(), msg.as_str(), id);}).unwrap_or_default();
}

#[no_mangle]
pub unsafe extern "C" fn dc_get_version_str() -> *mut libc::c_char {
    context::get_version_str().strdup()
}

#[no_mangle]
=======
>>>>>>> 4724101e
pub unsafe extern "C" fn dc_configure(context: *mut dc_context_t) {
    if context.is_null() {
        eprintln!("ignoring careless call to dc_configure()");
        return;
    }
    let ffi_context = &*context;
    ffi_context.with_inner(|ctx| ctx.configure()).unwrap_or(())
}

#[no_mangle]
pub unsafe extern "C" fn dc_is_configured(context: *mut dc_context_t) -> libc::c_int {
    if context.is_null() {
        eprintln!("ignoring careless call to dc_is_configured()");
        return 0;
    }
    let ffi_context = &*context;
    ffi_context
        .with_inner(|ctx| ctx.is_configured() as libc::c_int)
        .unwrap_or(0)
}

#[no_mangle]
pub unsafe extern "C" fn dc_perform_imap_jobs(context: *mut dc_context_t) {
    if context.is_null() {
        eprintln!("ignoring careless call to dc_perform_imap_jobs()");
        return;
    }
    let ffi_context = &*context;
    ffi_context
        .with_inner(|ctx| job::perform_inbox_jobs(ctx))
        .unwrap_or(())
}

#[no_mangle]
pub unsafe extern "C" fn dc_perform_imap_fetch(context: *mut dc_context_t) {
    if context.is_null() {
        eprintln!("ignoring careless call to dc_perform_imap_fetch()");
        return;
    }
    let ffi_context = &*context;
    ffi_context
        .with_inner(|ctx| job::perform_inbox_fetch(ctx))
        .unwrap_or(())
}

#[no_mangle]
pub unsafe extern "C" fn dc_perform_imap_idle(context: *mut dc_context_t) {
    // TODO rename function in co-ordination with UIs
    if context.is_null() {
        eprintln!("ignoring careless call to dc_perform_imap_idle()");
        return;
    }
    let ffi_context = &*context;
    ffi_context
        .with_inner(|ctx| job::perform_inbox_idle(ctx))
        .unwrap_or(())
}

#[no_mangle]
pub unsafe extern "C" fn dc_interrupt_imap_idle(context: *mut dc_context_t) {
    if context.is_null() {
        eprintln!("ignoring careless call to dc_interrupt_imap_idle()");
        return;
    }
    let ffi_context = &*context;
    ffi_context
        .with_inner(|ctx| job::interrupt_inbox_idle(ctx))
        .unwrap_or(())
}

#[no_mangle]
pub unsafe extern "C" fn dc_perform_mvbox_fetch(context: *mut dc_context_t) {
    if context.is_null() {
        eprintln!("ignoring careless call to dc_perform_mvbox_fetch()");
        return;
    }
    let ffi_context = &*context;
    ffi_context
        .with_inner(|ctx| job::perform_mvbox_fetch(ctx))
        .unwrap_or(())
}

#[no_mangle]
pub unsafe extern "C" fn dc_perform_mvbox_jobs(context: *mut dc_context_t) {
    if context.is_null() {
        eprintln!("ignoring careless call to dc_perform_mvbox_jobs()");
        return;
    }
    let ffi_context = &*context;
    ffi_context
        .with_inner(|ctx| job::perform_mvbox_jobs(ctx))
        .unwrap_or(())
}

#[no_mangle]
pub unsafe extern "C" fn dc_perform_mvbox_idle(context: *mut dc_context_t) {
    if context.is_null() {
        eprintln!("ignoring careless call to dc_perform_mvbox_idle()");
        return;
    }
    let ffi_context = &*context;
    ffi_context
        .with_inner(|ctx| job::perform_mvbox_idle(ctx))
        .unwrap_or(())
}

#[no_mangle]
pub unsafe extern "C" fn dc_interrupt_mvbox_idle(context: *mut dc_context_t) {
    if context.is_null() {
        eprintln!("ignoring careless call to dc_interrupt_mvbox_idle()");
        return;
    }
    let ffi_context = &*context;
    ffi_context
        .with_inner(|ctx| job::interrupt_mvbox_idle(ctx))
        .unwrap_or(())
}

#[no_mangle]
pub unsafe extern "C" fn dc_perform_sentbox_fetch(context: *mut dc_context_t) {
    if context.is_null() {
        eprintln!("ignoring careless call to dc_perform_sentbox_fetch()");
        return;
    }
    let ffi_context = &*context;
    ffi_context
        .with_inner(|ctx| job::perform_sentbox_fetch(ctx))
        .unwrap_or(())
}

#[no_mangle]
pub unsafe extern "C" fn dc_perform_sentbox_jobs(context: *mut dc_context_t) {
    if context.is_null() {
        eprintln!("ignoring careless call to dc_perform_sentbox_jobs()");
        return;
    }
    let ffi_context = &*context;
    ffi_context
        .with_inner(|ctx| job::perform_sentbox_jobs(ctx))
        .unwrap_or(())
}

#[no_mangle]
pub unsafe extern "C" fn dc_perform_sentbox_idle(context: *mut dc_context_t) {
    if context.is_null() {
        eprintln!("ignoring careless call to dc_perform_sentbox_idle()");
        return;
    }
    let ffi_context = &*context;
    ffi_context
        .with_inner(|ctx| job::perform_sentbox_idle(ctx))
        .unwrap_or(())
}

#[no_mangle]
pub unsafe extern "C" fn dc_interrupt_sentbox_idle(context: *mut dc_context_t) {
    if context.is_null() {
        eprintln!("ignoring careless call to dc_interrupt_sentbox_idle()");
        return;
    }
    let ffi_context = &*context;
    ffi_context
        .with_inner(|ctx| job::interrupt_sentbox_idle(ctx))
        .unwrap_or(())
}

#[no_mangle]
pub unsafe extern "C" fn dc_perform_smtp_jobs(context: *mut dc_context_t) {
    if context.is_null() {
        eprintln!("ignoring careless call to dc_perform_smtp_jobs()");
        return;
    }
    let ffi_context = &*context;
    ffi_context
        .with_inner(|ctx| job::perform_smtp_jobs(ctx))
        .unwrap_or(())
}

#[no_mangle]
pub unsafe extern "C" fn dc_perform_smtp_idle(context: *mut dc_context_t) {
    if context.is_null() {
        eprintln!("ignoring careless call to dc_perform_smtp_idle()");
        return;
    }
    let ffi_context = &*context;
    ffi_context
        .with_inner(|ctx| job::perform_smtp_idle(ctx))
        .unwrap_or(())
}

#[no_mangle]
pub unsafe extern "C" fn dc_interrupt_smtp_idle(context: *mut dc_context_t) {
    if context.is_null() {
        eprintln!("ignoring careless call to dc_interrupt_smtp_idle()");
        return;
    }
    let ffi_context = &*context;
    ffi_context
        .with_inner(|ctx| job::interrupt_smtp_idle(ctx))
        .unwrap_or(())
}

#[no_mangle]
pub unsafe extern "C" fn dc_maybe_network(context: *mut dc_context_t) {
    if context.is_null() {
        eprintln!("ignoring careless call to dc_maybe_network()");
        return;
    }
    let ffi_context = &*context;
    ffi_context
        .with_inner(|ctx| job::maybe_network(ctx))
        .unwrap_or(())
}

#[no_mangle]
pub unsafe extern "C" fn dc_preconfigure_keypair(
    context: *mut dc_context_t,
    addr: *const libc::c_char,
    public_data: *const libc::c_char,
    secret_data: *const libc::c_char,
) -> i32 {
    if context.is_null() {
        eprintln!("ignoring careless call to dc_preconfigure_keypair()");
        return 0;
    }
    let ffi_context = &*context;
    ffi_context
        .try_inner(|ctx| {
            let addr = dc_tools::EmailAddress::new(&to_string_lossy(addr))?;
            let public = key::SignedPublicKey::from_base64(&to_string_lossy(public_data))?;
            let secret = key::SignedSecretKey::from_base64(&to_string_lossy(secret_data))?;
            let keypair = key::KeyPair {
                addr,
                public,
                secret,
            };
            key::store_self_keypair(ctx, &keypair, key::KeyPairUse::Default)?;
            Ok(1)
        })
        .log_err(ffi_context, "Failed to save keypair")
        .unwrap_or(0)
}

#[no_mangle]
pub unsafe extern "C" fn dc_get_chatlist(
    context: *mut dc_context_t,
    flags: libc::c_int,
    query_str: *const libc::c_char,
    query_id: u32,
) -> *mut dc_chatlist_t {
    if context.is_null() {
        eprintln!("ignoring careless call to dc_get_chatlist()");
        return ptr::null_mut();
    }
    let ffi_context = &*context;
    let qs = to_opt_string_lossy(query_str);

    let qi = if query_id == 0 { None } else { Some(query_id) };
    ffi_context
        .with_inner(|ctx| {
            match chatlist::Chatlist::try_load(
                ctx,
                flags as usize,
                qs.as_ref().map(|x| x.as_str()),
                qi,
            ) {
                Ok(list) => {
                    let ffi_list = ChatlistWrapper { context, list };
                    Box::into_raw(Box::new(ffi_list))
                }
                Err(_) => ptr::null_mut(),
            }
        })
        .unwrap_or_else(|_| ptr::null_mut())
}

#[no_mangle]
pub unsafe extern "C" fn dc_create_chat_by_msg_id(context: *mut dc_context_t, msg_id: u32) -> u32 {
    if context.is_null() {
        eprintln!("ignoring careless call to dc_create_chat_by_msg_id()");
        return 0;
    }
    let ffi_context = &*context;
    ffi_context
        .with_inner(|ctx| {
            chat::create_by_msg_id(ctx, MsgId::new(msg_id))
                .log_err(ffi_context, "Failed to create chat from msg_id")
                .map(|id| id.to_u32())
                .unwrap_or(0)
        })
        .unwrap_or(0)
}

#[no_mangle]
pub unsafe extern "C" fn dc_create_chat_by_contact_id(
    context: *mut dc_context_t,
    contact_id: u32,
) -> u32 {
    if context.is_null() {
        eprintln!("ignoring careless call to dc_create_chat_by_contact_id()");
        return 0;
    }
    let ffi_context = &*context;
    ffi_context
        .with_inner(|ctx| {
            chat::create_by_contact_id(ctx, contact_id)
                .log_err(ffi_context, "Failed to create chat from contact_id")
                .map(|id| id.to_u32())
                .unwrap_or(0)
        })
        .unwrap_or(0)
}

#[no_mangle]
pub unsafe extern "C" fn dc_get_chat_id_by_contact_id(
    context: *mut dc_context_t,
    contact_id: u32,
) -> u32 {
    if context.is_null() {
        eprintln!("ignoring careless call to dc_get_chat_id_by_contact_id()");
        return 0;
    }
    let ffi_context = &*context;
    ffi_context
        .with_inner(|ctx| {
            chat::get_by_contact_id(ctx, contact_id)
                .log_err(ffi_context, "Failed to get chat for contact_id")
                .map(|id| id.to_u32())
                .unwrap_or(0)
        })
        .unwrap_or(0)
}

#[no_mangle]
pub unsafe extern "C" fn dc_prepare_msg(
    context: *mut dc_context_t,
    chat_id: u32,
    msg: *mut dc_msg_t,
) -> u32 {
    if context.is_null() || chat_id == 0 || msg.is_null() {
        eprintln!("ignoring careless call to dc_prepare_msg()");
        return 0;
    }
    let ffi_context = &mut *context;
    let ffi_msg: &mut MessageWrapper = &mut *msg;
    ffi_context
        .with_inner(|ctx| {
            chat::prepare_msg(ctx, ChatId::new(chat_id), &mut ffi_msg.message)
                .unwrap_or_log_default(ctx, "Failed to prepare message")
        })
        .map(|msg_id| msg_id.to_u32())
        .unwrap_or(0)
}

#[no_mangle]
pub unsafe extern "C" fn dc_send_msg(
    context: *mut dc_context_t,
    chat_id: u32,
    msg: *mut dc_msg_t,
) -> u32 {
    if context.is_null() || msg.is_null() {
        eprintln!("ignoring careless call to dc_send_msg()");
        return 0;
    }
    let ffi_context = &mut *context;
    let ffi_msg = &mut *msg;
    ffi_context
        .with_inner(|ctx| {
            chat::send_msg(ctx, ChatId::new(chat_id), &mut ffi_msg.message)
                .unwrap_or_log_default(ctx, "Failed to send message")
        })
        .map(|msg_id| msg_id.to_u32())
        .unwrap_or(0)
}

#[no_mangle]
pub unsafe extern "C" fn dc_send_text_msg(
    context: *mut dc_context_t,
    chat_id: u32,
    text_to_send: *const libc::c_char,
) -> u32 {
    if context.is_null() || text_to_send.is_null() {
        eprintln!("ignoring careless call to dc_send_text_msg()");
        return 0;
    }
    let ffi_context = &*context;
    let text_to_send = to_string_lossy(text_to_send);
    ffi_context
        .with_inner(|ctx| {
            chat::send_text_msg(ctx, ChatId::new(chat_id), text_to_send)
                .map(|msg_id| msg_id.to_u32())
                .unwrap_or_log_default(ctx, "Failed to send text message")
        })
        .unwrap_or(0)
}

#[no_mangle]
pub unsafe extern "C" fn dc_set_draft(
    context: *mut dc_context_t,
    chat_id: u32,
    msg: *mut dc_msg_t,
) {
    if context.is_null() {
        eprintln!("ignoring careless call to dc_set_draft()");
        return;
    }
    let ffi_context = &*context;
    let msg = if msg.is_null() {
        None
    } else {
        let ffi_msg: &mut MessageWrapper = &mut *msg;
        Some(&mut ffi_msg.message)
    };
    ffi_context
        .with_inner(|ctx| ChatId::new(chat_id).set_draft(ctx, msg))
        .unwrap_or(())
}

#[no_mangle]
pub unsafe extern "C" fn dc_add_device_msg(
    context: *mut dc_context_t,
    label: *const libc::c_char,
    msg: *mut dc_msg_t,
) -> u32 {
    if context.is_null() || (label.is_null() && msg.is_null()) {
        eprintln!("ignoring careless call to dc_add_device_msg()");
        return 0;
    }
    let ffi_context = &mut *context;
    let msg = if msg.is_null() {
        None
    } else {
        let ffi_msg: &mut MessageWrapper = &mut *msg;
        Some(&mut ffi_msg.message)
    };
    ffi_context
        .with_inner(|ctx| {
            chat::add_device_msg(
                ctx,
                to_opt_string_lossy(label).as_ref().map(|x| x.as_str()),
                msg,
            )
            .unwrap_or_log_default(ctx, "Failed to add device message")
        })
        .map(|msg_id| msg_id.to_u32())
        .unwrap_or(0)
}

#[no_mangle]
pub unsafe extern "C" fn dc_update_device_chats(context: *mut dc_context_t) {
    if context.is_null() {
        eprintln!("ignoring careless call to dc_update_device_chats()");
        return;
    }
    let ffi_context = &mut *context;
    ffi_context
        .with_inner(|ctx| {
            ctx.update_device_chats()
                .unwrap_or_log_default(ctx, "Failed to add device message")
        })
        .unwrap_or(())
}

#[no_mangle]
pub unsafe extern "C" fn dc_was_device_msg_ever_added(
    context: *mut dc_context_t,
    label: *const libc::c_char,
) -> libc::c_int {
    if context.is_null() || label.is_null() {
        eprintln!("ignoring careless call to dc_was_device_msg_ever_added()");
        return 0;
    }
    let ffi_context = &mut *context;
    ffi_context
        .with_inner(|ctx| {
            chat::was_device_msg_ever_added(ctx, &to_string_lossy(label)).unwrap_or(false)
                as libc::c_int
        })
        .unwrap_or(0)
}

#[no_mangle]
pub unsafe extern "C" fn dc_get_draft(context: *mut dc_context_t, chat_id: u32) -> *mut dc_msg_t {
    if context.is_null() {
        eprintln!("ignoring careless call to dc_get_draft()");
        return ptr::null_mut(); // NULL explicitly defined as "no draft"
    }
    let ffi_context = &*context;
    ffi_context
        .with_inner(|ctx| match ChatId::new(chat_id).get_draft(ctx) {
            Ok(Some(draft)) => {
                let ffi_msg = MessageWrapper {
                    context,
                    message: draft,
                };
                Box::into_raw(Box::new(ffi_msg))
            }
            Ok(None) => ptr::null_mut(),
            Err(err) => {
                error!(ctx, "Failed to get draft for chat #{}: {}", chat_id, err);
                ptr::null_mut()
            }
        })
        .unwrap_or_else(|_| ptr::null_mut())
}

#[no_mangle]
pub unsafe extern "C" fn dc_get_chat_msgs(
    context: *mut dc_context_t,
    chat_id: u32,
    flags: u32,
    marker1before: u32,
) -> *mut dc_array::dc_array_t {
    if context.is_null() {
        eprintln!("ignoring careless call to dc_get_chat_msgs()");
        return ptr::null_mut();
    }
    let ffi_context = &*context;
    let marker_flag = if marker1before <= DC_MSG_ID_LAST_SPECIAL {
        None
    } else {
        Some(MsgId::new(marker1before))
    };
    ffi_context
        .with_inner(|ctx| {
            let arr = dc_array_t::from(
                chat::get_chat_msgs(ctx, ChatId::new(chat_id), flags, marker_flag)
                    .iter()
                    .map(|msg_id| msg_id.to_u32())
                    .collect::<Vec<u32>>(),
            );
            Box::into_raw(Box::new(arr))
        })
        .unwrap_or_else(|_| ptr::null_mut())
}

#[no_mangle]
pub unsafe extern "C" fn dc_get_msg_cnt(context: *mut dc_context_t, chat_id: u32) -> libc::c_int {
    if context.is_null() {
        eprintln!("ignoring careless call to dc_get_msg_cnt()");
        return 0;
    }
    let ffi_context = &*context;
    ffi_context
        .with_inner(|ctx| ChatId::new(chat_id).get_msg_cnt(ctx) as libc::c_int)
        .unwrap_or(0)
}

#[no_mangle]
pub unsafe extern "C" fn dc_get_fresh_msg_cnt(
    context: *mut dc_context_t,
    chat_id: u32,
) -> libc::c_int {
    if context.is_null() {
        eprintln!("ignoring careless call to dc_get_fresh_msg_cnt()");
        return 0;
    }
    let ffi_context = &*context;
    ffi_context
        .with_inner(|ctx| ChatId::new(chat_id).get_fresh_msg_cnt(ctx) as libc::c_int)
        .unwrap_or(0)
}

#[no_mangle]
pub unsafe extern "C" fn dc_estimate_deletion_cnt(
    context: *mut dc_context_t,
    from_server: libc::c_int,
    seconds: i64,
) -> libc::c_int {
    if context.is_null() || seconds < 0 {
        eprintln!("ignoring careless call to dc_estimate_deletion_cnt()");
        return 0;
    }
    let ffi_context = &*context;
    ffi_context
        .with_inner(|ctx| {
            message::estimate_deletion_cnt(ctx, from_server != 0, seconds).unwrap_or(0)
                as libc::c_int
        })
        .unwrap_or(0)
}

#[no_mangle]
pub unsafe extern "C" fn dc_get_fresh_msgs(
    context: *mut dc_context_t,
) -> *mut dc_array::dc_array_t {
    if context.is_null() {
        eprintln!("ignoring careless call to dc_get_fresh_msgs()");
        return ptr::null_mut();
    }
    let ffi_context = &*context;
    ffi_context
        .with_inner(|ctx| {
            let arr = dc_array_t::from(
                ctx.get_fresh_msgs()
                    .iter()
                    .map(|msg_id| msg_id.to_u32())
                    .collect::<Vec<u32>>(),
            );
            Box::into_raw(Box::new(arr))
        })
        .unwrap_or_else(|_| ptr::null_mut())
}

#[no_mangle]
pub unsafe extern "C" fn dc_marknoticed_chat(context: *mut dc_context_t, chat_id: u32) {
    if context.is_null() {
        eprintln!("ignoring careless call to dc_marknoticed_chat()");
        return;
    }
    let ffi_context = &*context;
    ffi_context
        .with_inner(|ctx| {
            chat::marknoticed_chat(ctx, ChatId::new(chat_id))
                .log_err(ffi_context, "Failed marknoticed chat")
                .unwrap_or(())
        })
        .unwrap_or(())
}

#[no_mangle]
pub unsafe extern "C" fn dc_marknoticed_all_chats(context: *mut dc_context_t) {
    if context.is_null() {
        eprintln!("ignoring careless call to dc_marknoticed_all_chats()");
        return;
    }
    let ffi_context = &*context;
    ffi_context
        .with_inner(|ctx| {
            chat::marknoticed_all_chats(ctx)
                .log_err(ffi_context, "Failed marknoticed all chats")
                .unwrap_or(())
        })
        .unwrap_or(())
}

fn from_prim<S, T>(s: S) -> Option<T>
where
    T: FromPrimitive,
    S: Into<i64>,
{
    FromPrimitive::from_i64(s.into())
}

#[no_mangle]
pub unsafe extern "C" fn dc_get_chat_media(
    context: *mut dc_context_t,
    chat_id: u32,
    msg_type: libc::c_int,
    or_msg_type2: libc::c_int,
    or_msg_type3: libc::c_int,
) -> *mut dc_array::dc_array_t {
    if context.is_null() {
        eprintln!("ignoring careless call to dc_get_chat_media()");
        return ptr::null_mut();
    }
    let ffi_context = &*context;
    let msg_type = from_prim(msg_type).expect(&format!("invalid msg_type = {}", msg_type));
    let or_msg_type2 =
        from_prim(or_msg_type2).expect(&format!("incorrect or_msg_type2 = {}", or_msg_type2));
    let or_msg_type3 =
        from_prim(or_msg_type3).expect(&format!("incorrect or_msg_type3 = {}", or_msg_type3));
    ffi_context
        .with_inner(|ctx| {
            let arr = dc_array_t::from(
                chat::get_chat_media(
                    ctx,
                    ChatId::new(chat_id),
                    msg_type,
                    or_msg_type2,
                    or_msg_type3,
                )
                .iter()
                .map(|msg_id| msg_id.to_u32())
                .collect::<Vec<u32>>(),
            );
            Box::into_raw(Box::new(arr))
        })
        .unwrap_or_else(|_| ptr::null_mut())
}

#[no_mangle]
pub unsafe extern "C" fn dc_get_next_media(
    context: *mut dc_context_t,
    msg_id: u32,
    dir: libc::c_int,
    msg_type: libc::c_int,
    or_msg_type2: libc::c_int,
    or_msg_type3: libc::c_int,
) -> u32 {
    if context.is_null() {
        eprintln!("ignoring careless call to dc_get_next_media()");
        return 0;
    }
    let direction = if dir < 0 {
        chat::Direction::Backward
    } else {
        chat::Direction::Forward
    };

    let ffi_context = &*context;
    let msg_type = from_prim(msg_type).expect(&format!("invalid msg_type = {}", msg_type));
    let or_msg_type2 =
        from_prim(or_msg_type2).expect(&format!("incorrect or_msg_type2 = {}", or_msg_type2));
    let or_msg_type3 =
        from_prim(or_msg_type3).expect(&format!("incorrect or_msg_type3 = {}", or_msg_type3));
    ffi_context
        .with_inner(|ctx| {
            chat::get_next_media(
                ctx,
                MsgId::new(msg_id),
                direction,
                msg_type,
                or_msg_type2,
                or_msg_type3,
            )
            .map(|msg_id| msg_id.to_u32())
            .unwrap_or(0)
        })
        .unwrap_or(0)
}

#[no_mangle]
pub unsafe extern "C" fn dc_set_chat_visibility(
    context: *mut dc_context_t,
    chat_id: u32,
    archive: libc::c_int,
) {
    if context.is_null() {
        eprintln!("ignoring careless call to dc_set_chat_visibility()");
        return;
    }
    let ffi_context = &*context;
    let visibility = match archive {
        0 => ChatVisibility::Normal,
        1 => ChatVisibility::Archived,
        2 => ChatVisibility::Pinned,
        _ => {
            ffi_context.warning(
                "ignoring careless call to dc_set_chat_visibility(): unknown archived state",
            );
            return;
        }
    };
    ffi_context
        .with_inner(|ctx| {
            ChatId::new(chat_id)
                .set_visibility(ctx, visibility)
                .log_err(ffi_context, "Failed setting chat visibility")
                .unwrap_or(())
        })
        .unwrap_or(())
}

#[no_mangle]
pub unsafe extern "C" fn dc_delete_chat(context: *mut dc_context_t, chat_id: u32) {
    if context.is_null() {
        eprintln!("ignoring careless call to dc_delete_chat()");
        return;
    }
    let ffi_context = &*context;
    ffi_context
        .with_inner(|ctx| {
            ChatId::new(chat_id)
                .delete(ctx)
                .log_err(ffi_context, "Failed chat delete")
                .unwrap_or(())
        })
        .unwrap_or(())
}

#[no_mangle]
pub unsafe extern "C" fn dc_get_chat_contacts(
    context: *mut dc_context_t,
    chat_id: u32,
) -> *mut dc_array::dc_array_t {
    if context.is_null() {
        eprintln!("ignoring careless call to dc_get_chat_contacts()");
        return ptr::null_mut();
    }
    let ffi_context = &*context;
    ffi_context
        .with_inner(|ctx| {
            let arr = dc_array_t::from(chat::get_chat_contacts(ctx, ChatId::new(chat_id)));
            Box::into_raw(Box::new(arr))
        })
        .unwrap_or_else(|_| ptr::null_mut())
}

#[no_mangle]
pub unsafe extern "C" fn dc_search_msgs(
    context: *mut dc_context_t,
    chat_id: u32,
    query: *const libc::c_char,
) -> *mut dc_array::dc_array_t {
    if context.is_null() || query.is_null() {
        eprintln!("ignoring careless call to dc_search_msgs()");
        return ptr::null_mut();
    }
    let ffi_context = &*context;
    ffi_context
        .with_inner(|ctx| {
            let arr = dc_array_t::from(
                ctx.search_msgs(ChatId::new(chat_id), to_string_lossy(query))
                    .iter()
                    .map(|msg_id| msg_id.to_u32())
                    .collect::<Vec<u32>>(),
            );
            Box::into_raw(Box::new(arr))
        })
        .unwrap_or_else(|_| ptr::null_mut())
}

#[no_mangle]
pub unsafe extern "C" fn dc_get_chat(context: *mut dc_context_t, chat_id: u32) -> *mut dc_chat_t {
    if context.is_null() {
        eprintln!("ignoring careless call to dc_get_chat()");
        return ptr::null_mut();
    }
    let ffi_context = &*context;
    ffi_context
        .with_inner(
            |ctx| match chat::Chat::load_from_db(ctx, ChatId::new(chat_id)) {
                Ok(chat) => {
                    let ffi_chat = ChatWrapper { context, chat };
                    Box::into_raw(Box::new(ffi_chat))
                }
                Err(_) => ptr::null_mut(),
            },
        )
        .unwrap_or_else(|_| ptr::null_mut())
}

#[no_mangle]
pub unsafe extern "C" fn dc_create_group_chat(
    context: *mut dc_context_t,
    verified: libc::c_int,
    name: *const libc::c_char,
) -> u32 {
    if context.is_null() || name.is_null() {
        eprintln!("ignoring careless call to dc_create_group_chat()");
        return 0;
    }
    let ffi_context = &*context;
    let verified = if let Some(s) = contact::VerifiedStatus::from_i32(verified) {
        s
    } else {
        return 0;
    };
    ffi_context
        .with_inner(|ctx| {
            chat::create_group_chat(ctx, verified, to_string_lossy(name))
                .log_err(ffi_context, "Failed to create group chat")
                .map(|id| id.to_u32())
                .unwrap_or(0)
        })
        .unwrap_or(0)
}

#[no_mangle]
pub unsafe extern "C" fn dc_is_contact_in_chat(
    context: *mut dc_context_t,
    chat_id: u32,
    contact_id: u32,
) -> libc::c_int {
    if context.is_null() {
        eprintln!("ignoring careless call to dc_is_contact_in_chat()");
        return 0;
    }
    let ffi_context = &*context;
    ffi_context
        .with_inner(|ctx| chat::is_contact_in_chat(ctx, ChatId::new(chat_id), contact_id))
        .unwrap_or_default()
        .into()
}

#[no_mangle]
pub unsafe extern "C" fn dc_add_contact_to_chat(
    context: *mut dc_context_t,
    chat_id: u32,
    contact_id: u32,
) -> libc::c_int {
    if context.is_null() {
        eprintln!("ignoring careless call to dc_add_contact_to_chat()");
        return 0;
    }
    let ffi_context = &*context;
    ffi_context
        .with_inner(|ctx| {
            chat::add_contact_to_chat(ctx, ChatId::new(chat_id), contact_id) as libc::c_int
        })
        .unwrap_or(0)
}

#[no_mangle]
pub unsafe extern "C" fn dc_remove_contact_from_chat(
    context: *mut dc_context_t,
    chat_id: u32,
    contact_id: u32,
) -> libc::c_int {
    if context.is_null() {
        eprintln!("ignoring careless call to dc_remove_contact_from_chat()");
        return 0;
    }
    let ffi_context = &*context;
    ffi_context
        .with_inner(|ctx| {
            chat::remove_contact_from_chat(ctx, ChatId::new(chat_id), contact_id)
                .map(|_| 1)
                .unwrap_or_log_default(ctx, "Failed to remove contact")
        })
        .unwrap_or(0)
}

#[no_mangle]
pub unsafe extern "C" fn dc_set_chat_name(
    context: *mut dc_context_t,
    chat_id: u32,
    name: *const libc::c_char,
) -> libc::c_int {
    if context.is_null() || chat_id <= constants::DC_CHAT_ID_LAST_SPECIAL as u32 || name.is_null() {
        eprintln!("ignoring careless call to dc_set_chat_name()");
        return 0;
    }
    let ffi_context = &*context;
    ffi_context
        .with_inner(|ctx| {
            chat::set_chat_name(ctx, ChatId::new(chat_id), to_string_lossy(name))
                .map(|_| 1)
                .unwrap_or_log_default(ctx, "Failed to set chat name")
        })
        .unwrap_or(0)
}

#[no_mangle]
pub unsafe extern "C" fn dc_set_chat_profile_image(
    context: *mut dc_context_t,
    chat_id: u32,
    image: *const libc::c_char,
) -> libc::c_int {
    if context.is_null() || chat_id <= constants::DC_CHAT_ID_LAST_SPECIAL as u32 {
        eprintln!("ignoring careless call to dc_set_chat_profile_image()");
        return 0;
    }
    let ffi_context = &*context;
    ffi_context
        .with_inner(|ctx| {
            chat::set_chat_profile_image(ctx, ChatId::new(chat_id), to_string_lossy(image))
                .map(|_| 1)
                .unwrap_or_log_default(ctx, "Failed to set profile image")
        })
        .unwrap_or(0)
}

#[no_mangle]
pub unsafe extern "C" fn dc_set_chat_mute_duration(
    context: *mut dc_context_t,
    chat_id: u32,
    duration: i64,
) -> libc::c_int {
    if context.is_null() {
        eprintln!("ignoring careless call to dc_set_chat_mute_duration()");
        return 0;
    }
    let ffi_context = &*context;
    let muteDuration = match duration {
        0 => MuteDuration::NotMuted,
        -1 => MuteDuration::Forever,
        n if n > 0 => MuteDuration::Until(SystemTime::now() + Duration::from_secs(duration as u64)),
        _ => {
            ffi_context.warning(
                "dc_chat_set_mute_duration(): Can not use negative duration other than -1",
            );
            return 0;
        }
    };
    ffi_context
        .with_inner(|ctx| {
            chat::set_muted(ctx, ChatId::new(chat_id), muteDuration)
                .map(|_| 1)
                .unwrap_or_log_default(ctx, "Failed to set mute duration")
        })
        .unwrap_or(0)
}

#[no_mangle]
pub unsafe extern "C" fn dc_get_msg_info(
    context: *mut dc_context_t,
    msg_id: u32,
) -> *mut libc::c_char {
    if context.is_null() {
        eprintln!("ignoring careless call to dc_get_msg_info()");
        return "".strdup();
    }
    let ffi_context = &*context;
    ffi_context
        .with_inner(|ctx| message::get_msg_info(ctx, MsgId::new(msg_id)).strdup())
        .unwrap_or_else(|_| ptr::null_mut())
}

#[no_mangle]
pub unsafe extern "C" fn dc_get_mime_headers(
    context: *mut dc_context_t,
    msg_id: u32,
) -> *mut libc::c_char {
    if context.is_null() {
        eprintln!("ignoring careless call to dc_get_mime_headers()");
        return ptr::null_mut(); // NULL explicitly defined as "no mime headers"
    }
    let ffi_context = &*context;
    ffi_context
        .with_inner(|ctx| {
            message::get_mime_headers(ctx, MsgId::new(msg_id))
                .map(|s| s.strdup())
                .unwrap_or_else(ptr::null_mut)
        })
        .unwrap_or_else(|_| ptr::null_mut())
}

#[no_mangle]
pub unsafe extern "C" fn dc_delete_msgs(
    context: *mut dc_context_t,
    msg_ids: *const u32,
    msg_cnt: libc::c_int,
) {
    if context.is_null() || msg_ids.is_null() || msg_cnt <= 0 {
        eprintln!("ignoring careless call to dc_delete_msgs()");
        return;
    }
    let ffi_context = &*context;
    let msg_ids = convert_and_prune_message_ids(msg_ids, msg_cnt);
    ffi_context
        .with_inner(|ctx| message::delete_msgs(ctx, &msg_ids[..]))
        .unwrap_or(())
}

#[no_mangle]
pub unsafe extern "C" fn dc_empty_server(context: *mut dc_context_t, flags: u32) {
    if context.is_null() || flags == 0 {
        eprintln!("ignoring careless call to dc_empty_server()");
        return;
    }
    let ffi_context = &*context;
    ffi_context
        .with_inner(|ctx| message::dc_empty_server(ctx, flags))
        .unwrap_or(())
}

#[no_mangle]
pub unsafe extern "C" fn dc_forward_msgs(
    context: *mut dc_context_t,
    msg_ids: *const u32,
    msg_cnt: libc::c_int,
    chat_id: u32,
) {
    if context.is_null()
        || msg_ids.is_null()
        || msg_cnt <= 0
        || chat_id <= constants::DC_CHAT_ID_LAST_SPECIAL as u32
    {
        eprintln!("ignoring careless call to dc_forward_msgs()");
        return;
    }
    let msg_ids = convert_and_prune_message_ids(msg_ids, msg_cnt);
    let ffi_context = &*context;
    ffi_context
        .with_inner(|ctx| {
            chat::forward_msgs(ctx, &msg_ids[..], ChatId::new(chat_id))
                .unwrap_or_log_default(ctx, "Failed to forward message")
        })
        .unwrap_or_default()
}

#[no_mangle]
pub unsafe extern "C" fn dc_marknoticed_contact(context: *mut dc_context_t, contact_id: u32) {
    if context.is_null() {
        eprintln!("ignoring careless call to dc_marknoticed_contact()");
        return;
    }
    let ffi_context = &*context;
    ffi_context
        .with_inner(|ctx| Contact::mark_noticed(ctx, contact_id))
        .unwrap_or(())
}

#[no_mangle]
pub unsafe extern "C" fn dc_markseen_msgs(
    context: *mut dc_context_t,
    msg_ids: *const u32,
    msg_cnt: libc::c_int,
) {
    if context.is_null() || msg_ids.is_null() || msg_cnt <= 0 {
        eprintln!("ignoring careless call to dc_markseen_msgs()");
        return;
    }
    let msg_ids = convert_and_prune_message_ids(msg_ids, msg_cnt);
    let ffi_context = &*context;
    ffi_context
        .with_inner(|ctx| message::markseen_msgs(ctx, &msg_ids[..]))
        .ok();
}

#[no_mangle]
pub unsafe extern "C" fn dc_star_msgs(
    context: *mut dc_context_t,
    msg_ids: *const u32,
    msg_cnt: libc::c_int,
    star: libc::c_int,
) {
    if context.is_null() || msg_ids.is_null() || msg_cnt <= 0 {
        eprintln!("ignoring careless call to dc_star_msgs()");
        return;
    }
    let msg_ids = convert_and_prune_message_ids(msg_ids, msg_cnt);
    let ffi_context = &*context;
    ffi_context
        .with_inner(|ctx| message::star_msgs(ctx, &msg_ids[..], star == 1))
        .ok();
}

#[no_mangle]
pub unsafe extern "C" fn dc_get_msg(context: *mut dc_context_t, msg_id: u32) -> *mut dc_msg_t {
    if context.is_null() {
        eprintln!("ignoring careless call to dc_get_msg()");
        return ptr::null_mut();
    }
    let ffi_context = &*context;
    ffi_context
        .with_inner(|ctx| {
            let message = match message::Message::load_from_db(ctx, MsgId::new(msg_id)) {
                Ok(msg) => msg,
                Err(e) => {
                    if msg_id <= constants::DC_MSG_ID_LAST_SPECIAL {
                        // C-core API returns empty messages, do the same
                        warn!(
                            ctx,
                            "dc_get_msg called with special msg_id={}, returning empty msg", msg_id
                        );
                        message::Message::default()
                    } else {
                        error!(
                            ctx,
                            "dc_get_msg could not retrieve msg_id {}: {}", msg_id, e
                        );
                        return ptr::null_mut();
                    }
                }
            };
            let ffi_msg = MessageWrapper { context, message };
            Box::into_raw(Box::new(ffi_msg))
        })
        .unwrap_or_else(|_| ptr::null_mut())
}

#[no_mangle]
pub unsafe extern "C" fn dc_may_be_valid_addr(addr: *const libc::c_char) -> libc::c_int {
    if addr.is_null() {
        eprintln!("ignoring careless call to dc_may_be_valid_addr()");
        return 0;
    }

    contact::may_be_valid_addr(&to_string_lossy(addr)) as libc::c_int
}

#[no_mangle]
pub unsafe extern "C" fn dc_lookup_contact_id_by_addr(
    context: *mut dc_context_t,
    addr: *const libc::c_char,
) -> u32 {
    if context.is_null() || addr.is_null() {
        eprintln!("ignoring careless call to dc_lookup_contact_id_by_addr()");
        return 0;
    }
    let ffi_context = &*context;
    ffi_context
        .with_inner(|ctx| {
            Contact::lookup_id_by_addr(ctx, to_string_lossy(addr), Origin::IncomingReplyTo)
        })
        .unwrap_or(0)
}

#[no_mangle]
pub unsafe extern "C" fn dc_create_contact(
    context: *mut dc_context_t,
    name: *const libc::c_char,
    addr: *const libc::c_char,
) -> u32 {
    if context.is_null() || addr.is_null() {
        eprintln!("ignoring careless call to dc_create_contact()");
        return 0;
    }
    let ffi_context = &*context;
    let name = to_string_lossy(name);
    ffi_context
        .with_inner(
            |ctx| match Contact::create(ctx, name, to_string_lossy(addr)) {
                Ok(id) => id,
                Err(_) => 0,
            },
        )
        .unwrap_or(0)
}

#[no_mangle]
pub unsafe extern "C" fn dc_add_address_book(
    context: *mut dc_context_t,
    addr_book: *const libc::c_char,
) -> libc::c_int {
    if context.is_null() || addr_book.is_null() {
        eprintln!("ignoring careless call to dc_add_address_book()");
        return 0;
    }
    let ffi_context = &*context;
    ffi_context
        .with_inner(
            |ctx| match Contact::add_address_book(ctx, to_string_lossy(addr_book)) {
                Ok(cnt) => cnt as libc::c_int,
                Err(_) => 0,
            },
        )
        .unwrap_or(0)
}

#[no_mangle]
pub unsafe extern "C" fn dc_get_contacts(
    context: *mut dc_context_t,
    flags: u32,
    query: *const libc::c_char,
) -> *mut dc_array::dc_array_t {
    if context.is_null() {
        eprintln!("ignoring careless call to dc_get_contacts()");
        return ptr::null_mut();
    }
    let ffi_context = &*context;
    let query = to_opt_string_lossy(query);
    ffi_context
        .with_inner(|ctx| match Contact::get_all(ctx, flags, query) {
            Ok(contacts) => Box::into_raw(Box::new(dc_array_t::from(contacts))),
            Err(_) => ptr::null_mut(),
        })
        .unwrap_or_else(|_| ptr::null_mut())
}

#[no_mangle]
pub unsafe extern "C" fn dc_get_blocked_cnt(context: *mut dc_context_t) -> libc::c_int {
    if context.is_null() {
        eprintln!("ignoring careless call to dc_get_blocked_cnt()");
        return 0;
    }
    let ffi_context = &*context;
    ffi_context
        .with_inner(|ctx| Contact::get_blocked_cnt(ctx) as libc::c_int)
        .unwrap_or(0)
}

#[no_mangle]
pub unsafe extern "C" fn dc_get_blocked_contacts(
    context: *mut dc_context_t,
) -> *mut dc_array::dc_array_t {
    if context.is_null() {
        eprintln!("ignoring careless call to dc_get_blocked_contacts()");
        return ptr::null_mut();
    }
    let ffi_context = &*context;
    ffi_context
        .with_inner(|ctx| Box::into_raw(Box::new(dc_array_t::from(Contact::get_all_blocked(ctx)))))
        .unwrap_or_else(|_| ptr::null_mut())
}

#[no_mangle]
pub unsafe extern "C" fn dc_block_contact(
    context: *mut dc_context_t,
    contact_id: u32,
    block: libc::c_int,
) {
    if context.is_null() || contact_id <= constants::DC_CONTACT_ID_LAST_SPECIAL as u32 {
        eprintln!("ignoring careless call to dc_block_contact()");
        return;
    }
    let ffi_context = &*context;
    ffi_context
        .with_inner(|ctx| {
            if block == 0 {
                Contact::unblock(ctx, contact_id);
            } else {
                Contact::block(ctx, contact_id);
            }
        })
        .ok();
}

#[no_mangle]
pub unsafe extern "C" fn dc_get_contact_encrinfo(
    context: *mut dc_context_t,
    contact_id: u32,
) -> *mut libc::c_char {
    if context.is_null() {
        eprintln!("ignoring careless call to dc_get_contact_encrinfo()");
        return "".strdup();
    }
    let ffi_context = &*context;
    ffi_context
        .with_inner(|ctx| {
            Contact::get_encrinfo(ctx, contact_id)
                .map(|s| s.strdup())
                .unwrap_or_else(|e| {
                    error!(ctx, "{}", e);
                    ptr::null_mut()
                })
        })
        .unwrap_or_else(|_| "".strdup())
}

#[no_mangle]
pub unsafe extern "C" fn dc_delete_contact(
    context: *mut dc_context_t,
    contact_id: u32,
) -> libc::c_int {
    if context.is_null() || contact_id <= constants::DC_CONTACT_ID_LAST_SPECIAL as u32 {
        eprintln!("ignoring careless call to dc_delete_contact()");
        return 0;
    }
    let ffi_context = &*context;
    ffi_context
        .with_inner(|ctx| match Contact::delete(ctx, contact_id) {
            Ok(_) => 1,
            Err(_) => 0,
        })
        .unwrap_or(0)
}

#[no_mangle]
pub unsafe extern "C" fn dc_get_contact(
    context: *mut dc_context_t,
    contact_id: u32,
) -> *mut dc_contact_t {
    if context.is_null() {
        eprintln!("ignoring careless call to dc_get_contact()");
        return ptr::null_mut();
    }
    let ffi_context = &*context;
    ffi_context
        .with_inner(|ctx| {
            Contact::get_by_id(ctx, contact_id)
                .map(|contact| Box::into_raw(Box::new(ContactWrapper { context, contact })))
                .unwrap_or_else(|_| ptr::null_mut())
        })
        .unwrap_or_else(|_| ptr::null_mut())
}

#[no_mangle]
pub unsafe extern "C" fn dc_imex(
    context: *mut dc_context_t,
    what: libc::c_int,
    param1: *const libc::c_char,
    _param2: *const libc::c_char,
) {
    if context.is_null() {
        eprintln!("ignoring careless call to dc_imex()");
        return;
    }
    let what = match imex::ImexMode::from_i32(what as i32) {
        Some(what) => what,
        None => {
            eprintln!("ignoring invalid argument {} to dc_imex", what);
            return;
        }
    };

    let ffi_context = &*context;
    ffi_context
        .with_inner(|ctx| imex::imex(ctx, what, to_opt_string_lossy(param1)))
        .ok();
}

#[no_mangle]
pub unsafe extern "C" fn dc_imex_has_backup(
    context: *mut dc_context_t,
    dir: *const libc::c_char,
) -> *mut libc::c_char {
    if context.is_null() || dir.is_null() {
        eprintln!("ignoring careless call to dc_imex_has_backup()");
        return ptr::null_mut(); // NULL explicitly defined as "has no backup"
    }
    let ffi_context = &*context;
    ffi_context
        .with_inner(|ctx| match imex::has_backup(ctx, to_string_lossy(dir)) {
            Ok(res) => res.strdup(),
            Err(err) => {
                // do not bubble up error to the user,
                // the ui will expect that the file does not exist or cannot be accessed
                warn!(ctx, "dc_imex_has_backup: {}", err);
                ptr::null_mut()
            }
        })
        .unwrap_or_else(|_| ptr::null_mut())
}

#[no_mangle]
pub unsafe extern "C" fn dc_initiate_key_transfer(context: *mut dc_context_t) -> *mut libc::c_char {
    if context.is_null() {
        eprintln!("ignoring careless call to dc_initiate_key_transfer()");
        return ptr::null_mut(); // NULL explicitly defined as "error"
    }
    let ffi_context = &*context;
    ffi_context
        .with_inner(|ctx| match imex::initiate_key_transfer(ctx) {
            Ok(res) => res.strdup(),
            Err(err) => {
                error!(ctx, "dc_initiate_key_transfer(): {}", err);
                ptr::null_mut()
            }
        })
        .unwrap_or_else(|_| ptr::null_mut())
}

#[no_mangle]
pub unsafe extern "C" fn dc_continue_key_transfer(
    context: *mut dc_context_t,
    msg_id: u32,
    setup_code: *const libc::c_char,
) -> libc::c_int {
    if context.is_null()
        || msg_id <= constants::DC_MSG_ID_LAST_SPECIAL as u32
        || setup_code.is_null()
    {
        eprintln!("ignoring careless call to dc_continue_key_transfer()");
        return 0;
    }
    let ffi_context = &*context;
    ffi_context
        .with_inner(|ctx| {
            match imex::continue_key_transfer(ctx, MsgId::new(msg_id), &to_string_lossy(setup_code))
            {
                Ok(()) => 1,
                Err(err) => {
                    error!(ctx, "dc_continue_key_transfer: {}", err);
                    0
                }
            }
        })
        .unwrap_or(0)
}

#[no_mangle]
pub unsafe extern "C" fn dc_stop_ongoing_process(context: *mut dc_context_t) {
    if context.is_null() {
        eprintln!("ignoring careless call to dc_stop_ongoing_process()");
        return;
    }
    let ffi_context = &*context;
    ffi_context.with_inner(|ctx| ctx.stop_ongoing()).ok();
}

#[no_mangle]
pub unsafe extern "C" fn dc_check_qr(
    context: *mut dc_context_t,
    qr: *const libc::c_char,
) -> *mut dc_lot_t {
    if context.is_null() || qr.is_null() {
        eprintln!("ignoring careless call to dc_check_qr()");
        return ptr::null_mut();
    }
    let ffi_context = &*context;
    ffi_context
        .with_inner(|ctx| {
            let lot = qr::check_qr(ctx, to_string_lossy(qr));
            Box::into_raw(Box::new(lot))
        })
        .unwrap_or_else(|_| ptr::null_mut())
}

#[no_mangle]
pub unsafe extern "C" fn dc_get_securejoin_qr(
    context: *mut dc_context_t,
    chat_id: u32,
) -> *mut libc::c_char {
    if context.is_null() {
        eprintln!("ignoring careless call to dc_get_securejoin_qr()");
        return "".strdup();
    }
    let ffi_context = &*context;
    ffi_context
        .with_inner(|ctx| {
            securejoin::dc_get_securejoin_qr(ctx, ChatId::new(chat_id))
                .unwrap_or_else(|| "".to_string())
                .strdup()
        })
        .unwrap_or_else(|_| "".strdup())
}

#[no_mangle]
pub unsafe extern "C" fn dc_join_securejoin(
    context: *mut dc_context_t,
    qr: *const libc::c_char,
) -> u32 {
    if context.is_null() || qr.is_null() {
        eprintln!("ignoring careless call to dc_join_securejoin()");
        return 0;
    }
    let ffi_context = &*context;
    ffi_context
        .with_inner(|ctx| securejoin::dc_join_securejoin(ctx, &to_string_lossy(qr)).to_u32())
        .unwrap_or(0)
}

#[no_mangle]
pub unsafe extern "C" fn dc_send_locations_to_chat(
    context: *mut dc_context_t,
    chat_id: u32,
    seconds: libc::c_int,
) {
    if context.is_null() || chat_id <= constants::DC_CHAT_ID_LAST_SPECIAL as u32 || seconds < 0 {
        eprintln!("ignoring careless call to dc_send_locations_to_chat()");
        return;
    }
    let ffi_context = &*context;
    ffi_context
        .with_inner(|ctx| {
            location::send_locations_to_chat(ctx, ChatId::new(chat_id), seconds as i64)
        })
        .ok();
}

#[no_mangle]
pub unsafe extern "C" fn dc_is_sending_locations_to_chat(
    context: *mut dc_context_t,
    chat_id: u32,
) -> libc::c_int {
    if context.is_null() {
        eprintln!("ignoring careless call to dc_is_sending_locations_to_chat()");
        return 0;
    }
    let ffi_context = &*context;
    ffi_context
        .with_inner(|ctx| {
            location::is_sending_locations_to_chat(ctx, ChatId::new(chat_id)) as libc::c_int
        })
        .unwrap_or(0)
}

#[no_mangle]
pub unsafe extern "C" fn dc_set_location(
    context: *mut dc_context_t,
    latitude: libc::c_double,
    longitude: libc::c_double,
    accuracy: libc::c_double,
) -> libc::c_int {
    if context.is_null() {
        eprintln!("ignoring careless call to dc_set_location()");
        return 0;
    }
    let ffi_context = &*context;
    ffi_context
        .with_inner(|ctx| location::set(ctx, latitude, longitude, accuracy))
        .unwrap_or(false) as _
}

#[no_mangle]
pub unsafe extern "C" fn dc_get_locations(
    context: *mut dc_context_t,
    chat_id: u32,
    contact_id: u32,
    timestamp_begin: i64,
    timestamp_end: i64,
) -> *mut dc_array::dc_array_t {
    if context.is_null() {
        eprintln!("ignoring careless call to dc_get_locations()");
        return ptr::null_mut();
    }
    let ffi_context = &*context;
    ffi_context
        .with_inner(|ctx| {
            let res = location::get_range(
                ctx,
                ChatId::new(chat_id),
                contact_id,
                timestamp_begin as i64,
                timestamp_end as i64,
            );
            Box::into_raw(Box::new(dc_array_t::from(res)))
        })
        .unwrap_or_else(|_| ptr::null_mut())
}

#[no_mangle]
pub unsafe extern "C" fn dc_delete_all_locations(context: *mut dc_context_t) {
    if context.is_null() {
        eprintln!("ignoring careless call to dc_delete_all_locations()");
        return;
    }
    let ffi_context = &*context;
    ffi_context
        .with_inner(|ctx| {
            location::delete_all(ctx).log_err(ffi_context, "Failed to delete locations")
        })
        .ok();
}

// dc_array_t

#[no_mangle]
pub type dc_array_t = dc_array::dc_array_t;

#[no_mangle]
pub unsafe extern "C" fn dc_array_unref(a: *mut dc_array::dc_array_t) {
    if a.is_null() {
        eprintln!("ignoring careless call to dc_array_unref()");
        return;
    }

    Box::from_raw(a);
}

#[no_mangle]
pub unsafe extern "C" fn dc_array_get_cnt(array: *const dc_array_t) -> libc::size_t {
    if array.is_null() {
        eprintln!("ignoring careless call to dc_array_get_cnt()");
        return 0;
    }

    (*array).len()
}
#[no_mangle]
pub unsafe extern "C" fn dc_array_get_id(array: *const dc_array_t, index: libc::size_t) -> u32 {
    if array.is_null() {
        eprintln!("ignoring careless call to dc_array_get_id()");
        return 0;
    }

    (*array).get_id(index)
}
#[no_mangle]
pub unsafe extern "C" fn dc_array_get_latitude(
    array: *const dc_array_t,
    index: libc::size_t,
) -> libc::c_double {
    if array.is_null() {
        eprintln!("ignoring careless call to dc_array_get_latitude()");
        return 0.0;
    }

    (*array).get_location(index).latitude
}
#[no_mangle]
pub unsafe extern "C" fn dc_array_get_longitude(
    array: *const dc_array_t,
    index: libc::size_t,
) -> libc::c_double {
    if array.is_null() {
        eprintln!("ignoring careless call to dc_array_get_longitude()");
        return 0.0;
    }

    (*array).get_location(index).longitude
}
#[no_mangle]
pub unsafe extern "C" fn dc_array_get_accuracy(
    array: *const dc_array_t,
    index: libc::size_t,
) -> libc::c_double {
    if array.is_null() {
        eprintln!("ignoring careless call to dc_array_get_accuracy()");
        return 0.0;
    }

    (*array).get_location(index).accuracy
}
#[no_mangle]
pub unsafe extern "C" fn dc_array_get_timestamp(
    array: *const dc_array_t,
    index: libc::size_t,
) -> i64 {
    if array.is_null() {
        eprintln!("ignoring careless call to dc_array_get_timestamp()");
        return 0;
    }

    (*array).get_location(index).timestamp
}
#[no_mangle]
pub unsafe extern "C" fn dc_array_get_chat_id(
    array: *const dc_array_t,
    index: libc::size_t,
) -> libc::c_uint {
    if array.is_null() {
        eprintln!("ignoring careless call to dc_array_get_chat_id()");
        return 0;
    }
    (*array).get_location(index).chat_id.to_u32()
}
#[no_mangle]
pub unsafe extern "C" fn dc_array_get_contact_id(
    array: *const dc_array_t,
    index: libc::size_t,
) -> libc::c_uint {
    if array.is_null() {
        eprintln!("ignoring careless call to dc_array_get_contact_id()");
        return 0;
    }

    (*array).get_location(index).contact_id
}
#[no_mangle]
pub unsafe extern "C" fn dc_array_get_msg_id(
    array: *const dc_array_t,
    index: libc::size_t,
) -> libc::c_uint {
    if array.is_null() {
        eprintln!("ignoring careless call to dc_array_get_msg_id()");
        return 0;
    }

    (*array).get_location(index).msg_id
}
#[no_mangle]
pub unsafe extern "C" fn dc_array_get_marker(
    array: *const dc_array_t,
    index: libc::size_t,
) -> *mut libc::c_char {
    if array.is_null() {
        eprintln!("ignoring careless call to dc_array_get_marker()");
        return std::ptr::null_mut(); // NULL explicitly defined as "no markers"
    }

    if let Some(s) = &(*array).get_location(index).marker {
        s.strdup()
    } else {
        std::ptr::null_mut()
    }
}

#[no_mangle]
pub unsafe extern "C" fn dc_array_search_id(
    array: *const dc_array_t,
    needle: libc::c_uint,
    ret_index: *mut libc::size_t,
) -> libc::c_int {
    if array.is_null() {
        eprintln!("ignoring careless call to dc_array_search_id()");
        return 0;
    }

    if let Some(i) = (*array).search_id(needle) {
        if !ret_index.is_null() {
            *ret_index = i
        }
        1
    } else {
        0
    }
}

#[no_mangle]
pub unsafe extern "C" fn dc_array_get_raw(array: *const dc_array_t) -> *const u32 {
    if array.is_null() {
        eprintln!("ignoring careless call to dc_array_get_raw()");
        return ptr::null_mut();
    }

    (*array).as_ptr()
}

// Return the independent-state of the location at the given index.
// Independent locations do not belong to the track of the user.
// Returns 1 if location belongs to the track of the user,
// 0 if location was reported independently.
#[no_mangle]
pub unsafe fn dc_array_is_independent(
    array: *const dc_array_t,
    index: libc::size_t,
) -> libc::c_int {
    if array.is_null() {
        eprintln!("ignoring careless call to dc_array_is_independent()");
        return 0;
    }

    (*array).get_location(index).independent as libc::c_int
}

// dc_chatlist_t

/// FFI struct for [dc_chatlist_t]
///
/// This is the structure behind [dc_chatlist_t] which is the opaque
/// structure representing a chatlist in the FFI API.  It exists
/// because the FFI API has a refernce from the message to the
/// context, but the Rust API does not, so the FFI layer needs to glue
/// these together.
pub struct ChatlistWrapper {
    context: *const dc_context_t,
    list: chatlist::Chatlist,
}

#[no_mangle]
pub type dc_chatlist_t = ChatlistWrapper;

#[no_mangle]
pub unsafe extern "C" fn dc_chatlist_unref(chatlist: *mut dc_chatlist_t) {
    if chatlist.is_null() {
        eprintln!("ignoring careless call to dc_chatlist_unref()");
        return;
    }
    Box::from_raw(chatlist);
}

#[no_mangle]
pub unsafe extern "C" fn dc_chatlist_get_cnt(chatlist: *mut dc_chatlist_t) -> libc::size_t {
    if chatlist.is_null() {
        eprintln!("ignoring careless call to dc_chatlist_get_cnt()");
        return 0;
    }
    let ffi_list = &*chatlist;
    ffi_list.list.len() as libc::size_t
}

#[no_mangle]
pub unsafe extern "C" fn dc_chatlist_get_chat_id(
    chatlist: *mut dc_chatlist_t,
    index: libc::size_t,
) -> u32 {
    if chatlist.is_null() {
        eprintln!("ignoring careless call to dc_chatlist_get_chat_id()");
        return 0;
    }
    let ffi_list = &*chatlist;
    ffi_list.list.get_chat_id(index as usize).to_u32()
}

#[no_mangle]
pub unsafe extern "C" fn dc_chatlist_get_msg_id(
    chatlist: *mut dc_chatlist_t,
    index: libc::size_t,
) -> u32 {
    if chatlist.is_null() {
        eprintln!("ignoring careless call to dc_chatlist_get_msg_id()");
        return 0;
    }
    let ffi_list = &*chatlist;
    ffi_list
        .list
        .get_msg_id(index as usize)
        .map(|msg_id| msg_id.to_u32())
        .unwrap_or(0)
}

#[no_mangle]
pub unsafe extern "C" fn dc_chatlist_get_summary(
    chatlist: *mut dc_chatlist_t,
    index: libc::size_t,
    chat: *mut dc_chat_t,
) -> *mut dc_lot_t {
    if chatlist.is_null() {
        eprintln!("ignoring careless call to dc_chatlist_get_summary()");
        return ptr::null_mut();
    }
    let maybe_chat = if chat.is_null() {
        None
    } else {
        let ffi_chat = &*chat;
        Some(&ffi_chat.chat)
    };
    let ffi_list = &*chatlist;
    let ffi_context: &ContextWrapper = &*ffi_list.context;
    ffi_context
        .with_inner(|ctx| {
            let lot = ffi_list.list.get_summary(ctx, index as usize, maybe_chat);
            Box::into_raw(Box::new(lot))
        })
        .unwrap_or_else(|_| ptr::null_mut())
}

#[no_mangle]
pub unsafe extern "C" fn dc_chatlist_get_context(
    chatlist: *mut dc_chatlist_t,
) -> *const dc_context_t {
    if chatlist.is_null() {
        eprintln!("ignoring careless call to dc_chatlist_get_context()");
        return ptr::null_mut();
    }
    let ffi_list = &*chatlist;
    ffi_list.context
}

// dc_chat_t

/// FFI struct for [dc_chat_t]
///
/// This is the structure behind [dc_chat_t] which is the opaque
/// structure representing a chat in the FFI API.  It exists
/// because the FFI API has a refernce from the message to the
/// context, but the Rust API does not, so the FFI layer needs to glue
/// these together.
pub struct ChatWrapper {
    context: *const dc_context_t,
    chat: chat::Chat,
}

#[no_mangle]
pub type dc_chat_t = ChatWrapper;

#[no_mangle]
pub unsafe extern "C" fn dc_chat_unref(chat: *mut dc_chat_t) {
    if chat.is_null() {
        eprintln!("ignoring careless call to dc_chat_unref()");
        return;
    }

    Box::from_raw(chat);
}

#[no_mangle]
pub unsafe extern "C" fn dc_chat_get_id(chat: *mut dc_chat_t) -> u32 {
    if chat.is_null() {
        eprintln!("ignoring careless call to dc_chat_get_id()");
        return 0;
    }
    let ffi_chat = &*chat;
    ffi_chat.chat.get_id().to_u32()
}

#[no_mangle]
pub unsafe extern "C" fn dc_chat_get_type(chat: *mut dc_chat_t) -> libc::c_int {
    if chat.is_null() {
        eprintln!("ignoring careless call to dc_chat_get_type()");
        return 0;
    }
    let ffi_chat = &*chat;
    ffi_chat.chat.get_type() as libc::c_int
}

#[no_mangle]
pub unsafe extern "C" fn dc_chat_get_name(chat: *mut dc_chat_t) -> *mut libc::c_char {
    if chat.is_null() {
        eprintln!("ignoring careless call to dc_chat_get_name()");
        return "".strdup();
    }
    let ffi_chat = &*chat;
    ffi_chat.chat.get_name().strdup()
}

#[no_mangle]
pub unsafe extern "C" fn dc_chat_get_profile_image(chat: *mut dc_chat_t) -> *mut libc::c_char {
    if chat.is_null() {
        eprintln!("ignoring careless call to dc_chat_get_profile_image()");
        return ptr::null_mut(); // NULL explicitly defined as "no image"
    }
    let ffi_chat = &*chat;
    let ffi_context = &*ffi_chat.context;
    ffi_context
        .with_inner(|ctx| match ffi_chat.chat.get_profile_image(ctx) {
            Some(p) => p.to_string_lossy().strdup(),
            None => ptr::null_mut(),
        })
        .unwrap_or_else(|_| ptr::null_mut())
}

#[no_mangle]
pub unsafe extern "C" fn dc_chat_get_color(chat: *mut dc_chat_t) -> u32 {
    if chat.is_null() {
        eprintln!("ignoring careless call to dc_chat_get_color()");
        return 0;
    }
    let ffi_chat = &*chat;
    let ffi_context = &*ffi_chat.context;
    ffi_context
        .with_inner(|ctx| ffi_chat.chat.get_color(ctx))
        .unwrap_or(0)
}

#[no_mangle]
pub unsafe extern "C" fn dc_chat_get_visibility(chat: *mut dc_chat_t) -> libc::c_int {
    if chat.is_null() {
        eprintln!("ignoring careless call to dc_chat_get_visibility()");
        return 0;
    }
    let ffi_chat = &*chat;
    match ffi_chat.chat.visibility {
        ChatVisibility::Normal => 0,
        ChatVisibility::Archived => 1,
        ChatVisibility::Pinned => 2,
    }
}

#[no_mangle]
pub unsafe extern "C" fn dc_chat_is_unpromoted(chat: *mut dc_chat_t) -> libc::c_int {
    if chat.is_null() {
        eprintln!("ignoring careless call to dc_chat_is_unpromoted()");
        return 0;
    }
    let ffi_chat = &*chat;
    ffi_chat.chat.is_unpromoted() as libc::c_int
}

#[no_mangle]
pub unsafe extern "C" fn dc_chat_is_self_talk(chat: *mut dc_chat_t) -> libc::c_int {
    if chat.is_null() {
        eprintln!("ignoring careless call to dc_chat_is_self_talk()");
        return 0;
    }
    let ffi_chat = &*chat;
    ffi_chat.chat.is_self_talk() as libc::c_int
}

#[no_mangle]
pub unsafe extern "C" fn dc_chat_is_device_talk(chat: *mut dc_chat_t) -> libc::c_int {
    if chat.is_null() {
        eprintln!("ignoring careless call to dc_chat_is_device_talk()");
        return 0;
    }
    let ffi_chat = &*chat;
    ffi_chat.chat.is_device_talk() as libc::c_int
}

#[no_mangle]
pub unsafe extern "C" fn dc_chat_can_send(chat: *mut dc_chat_t) -> libc::c_int {
    if chat.is_null() {
        eprintln!("ignoring careless call to dc_chat_can_send()");
        return 0;
    }
    let ffi_chat = &*chat;
    ffi_chat.chat.can_send() as libc::c_int
}

#[no_mangle]
pub unsafe extern "C" fn dc_chat_is_verified(chat: *mut dc_chat_t) -> libc::c_int {
    if chat.is_null() {
        eprintln!("ignoring careless call to dc_chat_is_verified()");
        return 0;
    }
    let ffi_chat = &*chat;
    ffi_chat.chat.is_verified() as libc::c_int
}

#[no_mangle]
pub unsafe extern "C" fn dc_chat_is_sending_locations(chat: *mut dc_chat_t) -> libc::c_int {
    if chat.is_null() {
        eprintln!("ignoring careless call to dc_chat_is_sending_locations()");
        return 0;
    }
    let ffi_chat = &*chat;
    ffi_chat.chat.is_sending_locations() as libc::c_int
}

#[no_mangle]
pub unsafe extern "C" fn dc_chat_is_muted(chat: *mut dc_chat_t) -> libc::c_int {
    if chat.is_null() {
        eprintln!("ignoring careless call to dc_chat_is_muted()");
        return 0;
    }
    let ffi_chat = &*chat;
    ffi_chat.chat.is_muted() as libc::c_int
}

#[no_mangle]
pub unsafe extern "C" fn dc_chat_get_remaining_mute_duration(chat: *mut dc_chat_t) -> i64 {
    if chat.is_null() {
        eprintln!("ignoring careless call to dc_chat_get_remaining_mute_duration()");
        return 0;
    }
    let ffi_chat = &*chat;
    if !ffi_chat.chat.is_muted() {
        return 0;
    }
    // If the chat was muted to before the epoch, it is not muted.
    match ffi_chat.chat.mute_duration {
        MuteDuration::NotMuted => 0,
        MuteDuration::Forever => -1,
        MuteDuration::Until(when) => when
            .duration_since(SystemTime::UNIX_EPOCH)
            .map(|d| d.as_secs() as i64)
            .unwrap_or(0),
    }
}

#[no_mangle]
pub unsafe extern "C" fn dc_chat_get_info_json(
    context: *mut dc_context_t,
    chat_id: u32,
) -> *mut libc::c_char {
    if context.is_null() {
        eprintln!("ignoring careless call to dc_chat_get_info_json()");
        return "".strdup();
    }
    let ffi_context = &*context;
    ffi_context
        .with_inner(|ctx| {
            let chat = match chat::Chat::load_from_db(ctx, ChatId::new(chat_id)) {
                Ok(chat) => chat,
                Err(err) => {
                    error!(ctx, "dc_get_chat_info_json() failed to load chat: {}", err);
                    return "".strdup();
                }
            };
            let info = match chat.get_info(ctx) {
                Ok(info) => info,
                Err(err) => {
                    error!(
                        ctx,
                        "dc_get_chat_info_json() failed to get chat info: {}", err
                    );
                    return "".strdup();
                }
            };
            serde_json::to_string(&info)
                .unwrap_or_log_default(ctx, "dc_get_chat_info_json() failed to serialise to json")
                .strdup()
        })
        .unwrap_or_else(|_| "".strdup())
}

// dc_msg_t

/// FFI struct for [dc_msg_t]
///
/// This is the structure behind [dc_msg_t] which is the opaque
/// structure representing a message in the FFI API.  It exists
/// because the FFI API has a refernce from the message to the
/// context, but the Rust API does not, so the FFI layer needs to glue
/// these together.
pub struct MessageWrapper {
    context: *const dc_context_t,
    message: message::Message,
}

#[no_mangle]
pub type dc_msg_t = MessageWrapper;

#[no_mangle]
pub unsafe extern "C" fn dc_msg_new(
    context: *mut dc_context_t,
    viewtype: libc::c_int,
) -> *mut dc_msg_t {
    if context.is_null() {
        eprintln!("ignoring careless call to dc_msg_new()");
        return ptr::null_mut();
    }
    let context = &*context;
    let viewtype = from_prim(viewtype).expect(&format!("invalid viewtype = {}", viewtype));
    let msg = MessageWrapper {
        context,
        message: message::Message::new(viewtype),
    };
    Box::into_raw(Box::new(msg))
}

#[no_mangle]
pub unsafe extern "C" fn dc_msg_unref(msg: *mut dc_msg_t) {
    if msg.is_null() {
        eprintln!("ignoring careless call to dc_msg_unref()");
        return;
    }

    Box::from_raw(msg);
}

#[no_mangle]
pub unsafe extern "C" fn dc_msg_get_id(msg: *mut dc_msg_t) -> u32 {
    if msg.is_null() {
        eprintln!("ignoring careless call to dc_msg_get_id()");
        return 0;
    }
    let ffi_msg = &*msg;
    ffi_msg.message.get_id().to_u32()
}

#[no_mangle]
pub unsafe extern "C" fn dc_msg_get_from_id(msg: *mut dc_msg_t) -> u32 {
    if msg.is_null() {
        eprintln!("ignoring careless call to dc_msg_get_from_id()");
        return 0;
    }
    let ffi_msg = &*msg;
    ffi_msg.message.get_from_id()
}

#[no_mangle]
pub unsafe extern "C" fn dc_msg_get_chat_id(msg: *mut dc_msg_t) -> u32 {
    if msg.is_null() {
        eprintln!("ignoring careless call to dc_msg_get_chat_id()");
        return 0;
    }
    let ffi_msg = &*msg;
    ffi_msg.message.get_chat_id().to_u32()
}

#[no_mangle]
pub unsafe extern "C" fn dc_msg_get_viewtype(msg: *mut dc_msg_t) -> libc::c_int {
    if msg.is_null() {
        eprintln!("ignoring careless call to dc_msg_get_viewtype()");
        return 0;
    }
    let ffi_msg = &*msg;
    ffi_msg
        .message
        .get_viewtype()
        .to_i64()
        .expect("impossible: Viewtype -> i64 conversion failed") as libc::c_int
}

#[no_mangle]
pub unsafe extern "C" fn dc_msg_get_state(msg: *mut dc_msg_t) -> libc::c_int {
    if msg.is_null() {
        eprintln!("ignoring careless call to dc_msg_get_state()");
        return 0;
    }
    let ffi_msg = &*msg;
    ffi_msg.message.get_state() as libc::c_int
}

#[no_mangle]
pub unsafe extern "C" fn dc_msg_get_timestamp(msg: *mut dc_msg_t) -> i64 {
    if msg.is_null() {
        eprintln!("ignoring careless call to dc_msg_get_received_timestamp()");
        return 0;
    }
    let ffi_msg = &*msg;
    ffi_msg.message.get_timestamp()
}

#[no_mangle]
pub unsafe extern "C" fn dc_msg_get_received_timestamp(msg: *mut dc_msg_t) -> i64 {
    if msg.is_null() {
        eprintln!("ignoring careless call to dc_msg_get_received_timestamp()");
        return 0;
    }
    let ffi_msg = &*msg;
    ffi_msg.message.get_received_timestamp()
}

#[no_mangle]
pub unsafe extern "C" fn dc_msg_get_sort_timestamp(msg: *mut dc_msg_t) -> i64 {
    if msg.is_null() {
        eprintln!("ignoring careless call to dc_msg_get_sort_timestamp()");
        return 0;
    }
    let ffi_msg = &*msg;
    ffi_msg.message.get_sort_timestamp()
}

#[no_mangle]
pub unsafe extern "C" fn dc_msg_get_text(msg: *mut dc_msg_t) -> *mut libc::c_char {
    if msg.is_null() {
        eprintln!("ignoring careless call to dc_msg_get_text()");
        return "".strdup();
    }
    let ffi_msg = &*msg;
    ffi_msg.message.get_text().unwrap_or_default().strdup()
}

#[no_mangle]
pub unsafe extern "C" fn dc_msg_get_file(msg: *mut dc_msg_t) -> *mut libc::c_char {
    if msg.is_null() {
        eprintln!("ignoring careless call to dc_msg_get_file()");
        return "".strdup();
    }
    let ffi_msg = &*msg;
    let ffi_context = &*ffi_msg.context;
    ffi_context
        .with_inner(|ctx| {
            ffi_msg
                .message
                .get_file(ctx)
                .map(|p| p.strdup())
                .unwrap_or_else(|| "".strdup())
        })
        .unwrap_or_else(|_| "".strdup())
}

#[no_mangle]
pub unsafe extern "C" fn dc_msg_get_filename(msg: *mut dc_msg_t) -> *mut libc::c_char {
    if msg.is_null() {
        eprintln!("ignoring careless call to dc_msg_get_filename()");
        return "".strdup();
    }
    let ffi_msg = &*msg;
    ffi_msg.message.get_filename().unwrap_or_default().strdup()
}

#[no_mangle]
pub unsafe extern "C" fn dc_msg_get_filemime(msg: *mut dc_msg_t) -> *mut libc::c_char {
    if msg.is_null() {
        eprintln!("ignoring careless call to dc_msg_get_filemime()");
        return "".strdup();
    }
    let ffi_msg = &*msg;
    if let Some(x) = ffi_msg.message.get_filemime() {
        x.strdup()
    } else {
        "".strdup()
    }
}

#[no_mangle]
pub unsafe extern "C" fn dc_msg_get_filebytes(msg: *mut dc_msg_t) -> u64 {
    if msg.is_null() {
        eprintln!("ignoring careless call to dc_msg_get_filebytes()");
        return 0;
    }
    let ffi_msg = &*msg;
    let ffi_context = &*ffi_msg.context;
    ffi_context
        .with_inner(|ctx| ffi_msg.message.get_filebytes(ctx))
        .unwrap_or(0)
}

#[no_mangle]
pub unsafe extern "C" fn dc_msg_get_width(msg: *mut dc_msg_t) -> libc::c_int {
    if msg.is_null() {
        eprintln!("ignoring careless call to dc_msg_get_width()");
        return 0;
    }
    let ffi_msg = &*msg;
    ffi_msg.message.get_width()
}

#[no_mangle]
pub unsafe extern "C" fn dc_msg_get_height(msg: *mut dc_msg_t) -> libc::c_int {
    if msg.is_null() {
        eprintln!("ignoring careless call to dc_msg_get_height()");
        return 0;
    }
    let ffi_msg = &*msg;
    ffi_msg.message.get_height()
}

#[no_mangle]
pub unsafe extern "C" fn dc_msg_get_duration(msg: *mut dc_msg_t) -> libc::c_int {
    if msg.is_null() {
        eprintln!("ignoring careless call to dc_msg_get_duration()");
        return 0;
    }
    let ffi_msg = &*msg;
    ffi_msg.message.get_duration()
}

#[no_mangle]
pub unsafe extern "C" fn dc_msg_get_showpadlock(msg: *mut dc_msg_t) -> libc::c_int {
    if msg.is_null() {
        eprintln!("ignoring careless call to dc_msg_get_showpadlock()");
        return 0;
    }
    let ffi_msg = &*msg;
    ffi_msg.message.get_showpadlock() as libc::c_int
}

#[no_mangle]
pub unsafe extern "C" fn dc_msg_get_summary(
    msg: *mut dc_msg_t,
    chat: *mut dc_chat_t,
) -> *mut dc_lot_t {
    if msg.is_null() {
        eprintln!("ignoring careless call to dc_msg_get_summary()");
        return ptr::null_mut();
    }
    let maybe_chat = if chat.is_null() {
        None
    } else {
        let ffi_chat = &*chat;
        Some(&ffi_chat.chat)
    };
    let ffi_msg = &mut *msg;
    let ffi_context = &*ffi_msg.context;
    ffi_context
        .with_inner(|ctx| {
            let lot = ffi_msg.message.get_summary(ctx, maybe_chat);
            Box::into_raw(Box::new(lot))
        })
        .unwrap_or_else(|_| ptr::null_mut())
}

#[no_mangle]
pub unsafe extern "C" fn dc_msg_get_summarytext(
    msg: *mut dc_msg_t,
    approx_characters: libc::c_int,
) -> *mut libc::c_char {
    if msg.is_null() {
        eprintln!("ignoring careless call to dc_msg_get_summarytext()");
        return "".strdup();
    }
    let ffi_msg = &mut *msg;
    let ffi_context = &*ffi_msg.context;
    ffi_context
        .with_inner(|ctx| {
            ffi_msg
                .message
                .get_summarytext(ctx, approx_characters.try_into().unwrap_or_default())
        })
        .unwrap_or_default()
        .strdup()
}

#[no_mangle]
pub unsafe extern "C" fn dc_msg_has_deviating_timestamp(msg: *mut dc_msg_t) -> libc::c_int {
    if msg.is_null() {
        eprintln!("ignoring careless call to dc_msg_has_deviating_timestamp()");
        return 0;
    }
    let ffi_msg = &*msg;
    ffi_msg.message.has_deviating_timestamp().into()
}

#[no_mangle]
pub unsafe extern "C" fn dc_msg_has_location(msg: *mut dc_msg_t) -> libc::c_int {
    if msg.is_null() {
        eprintln!("ignoring careless call to dc_msg_has_location()");
        return 0;
    }
    let ffi_msg = &*msg;
    ffi_msg.message.has_location() as libc::c_int
}

#[no_mangle]
pub unsafe extern "C" fn dc_msg_is_sent(msg: *mut dc_msg_t) -> libc::c_int {
    if msg.is_null() {
        eprintln!("ignoring careless call to dc_msg_is_sent()");
        return 0;
    }
    let ffi_msg = &*msg;
    ffi_msg.message.is_sent().into()
}

#[no_mangle]
pub unsafe extern "C" fn dc_msg_is_starred(msg: *mut dc_msg_t) -> libc::c_int {
    if msg.is_null() {
        eprintln!("ignoring careless call to dc_msg_is_starred()");
        return 0;
    }
    let ffi_msg = &*msg;
    ffi_msg.message.is_starred().into()
}

#[no_mangle]
pub unsafe extern "C" fn dc_msg_is_forwarded(msg: *mut dc_msg_t) -> libc::c_int {
    if msg.is_null() {
        eprintln!("ignoring careless call to dc_msg_is_forwarded()");
        return 0;
    }
    let ffi_msg = &*msg;
    ffi_msg.message.is_forwarded().into()
}

#[no_mangle]
pub unsafe extern "C" fn dc_msg_is_info(msg: *mut dc_msg_t) -> libc::c_int {
    if msg.is_null() {
        eprintln!("ignoring careless call to dc_msg_is_info()");
        return 0;
    }
    let ffi_msg = &*msg;
    ffi_msg.message.is_info().into()
}

#[no_mangle]
pub unsafe extern "C" fn dc_msg_is_increation(msg: *mut dc_msg_t) -> libc::c_int {
    if msg.is_null() {
        eprintln!("ignoring careless call to dc_msg_is_increation()");
        return 0;
    }
    let ffi_msg = &*msg;
    ffi_msg.message.is_increation().into()
}

#[no_mangle]
pub unsafe extern "C" fn dc_msg_is_setupmessage(msg: *mut dc_msg_t) -> libc::c_int {
    if msg.is_null() {
        eprintln!("ignoring careless call to dc_msg_is_setupmessage()");
        return 0;
    }
    let ffi_msg = &*msg;
    ffi_msg.message.is_setupmessage().into()
}

#[no_mangle]
pub unsafe extern "C" fn dc_msg_get_setupcodebegin(msg: *mut dc_msg_t) -> *mut libc::c_char {
    if msg.is_null() {
        eprintln!("ignoring careless call to dc_msg_get_setupcodebegin()");
        return "".strdup();
    }
    let ffi_msg = &*msg;
    let ffi_context = &*ffi_msg.context;
    ffi_context
        .with_inner(|ctx| ffi_msg.message.get_setupcodebegin(ctx).unwrap_or_default())
        .unwrap_or_default()
        .strdup()
}

#[no_mangle]
pub unsafe extern "C" fn dc_msg_set_text(msg: *mut dc_msg_t, text: *const libc::c_char) {
    if msg.is_null() {
        eprintln!("ignoring careless call to dc_msg_set_text()");
        return;
    }
    let ffi_msg = &mut *msg;
    ffi_msg.message.set_text(to_opt_string_lossy(text))
}

#[no_mangle]
pub unsafe extern "C" fn dc_msg_set_file(
    msg: *mut dc_msg_t,
    file: *const libc::c_char,
    filemime: *const libc::c_char,
) {
    if msg.is_null() || file.is_null() {
        eprintln!("ignoring careless call to dc_msg_set_file()");
        return;
    }
    let ffi_msg = &mut *msg;
    ffi_msg.message.set_file(
        to_string_lossy(file),
        to_opt_string_lossy(filemime).as_ref().map(|x| x.as_str()),
    )
}

#[no_mangle]
pub unsafe extern "C" fn dc_msg_set_dimension(
    msg: *mut dc_msg_t,
    width: libc::c_int,
    height: libc::c_int,
) {
    if msg.is_null() {
        eprintln!("ignoring careless call to dc_msg_set_dimension()");
        return;
    }
    let ffi_msg = &mut *msg;
    ffi_msg.message.set_dimension(width, height)
}

#[no_mangle]
pub unsafe extern "C" fn dc_msg_set_duration(msg: *mut dc_msg_t, duration: libc::c_int) {
    if msg.is_null() {
        eprintln!("ignoring careless call to dc_msg_set_duration()");
        return;
    }
    let ffi_msg = &mut *msg;
    ffi_msg.message.set_duration(duration)
}

#[no_mangle]
pub unsafe extern "C" fn dc_msg_set_location(
    msg: *mut dc_msg_t,
    latitude: libc::c_double,
    longitude: libc::c_double,
) {
    if msg.is_null() {
        eprintln!("ignoring careless call to dc_msg_set_location()");
        return;
    }
    let ffi_msg = &mut *msg;
    ffi_msg.message.set_location(latitude, longitude)
}

#[no_mangle]
pub unsafe extern "C" fn dc_msg_latefiling_mediasize(
    msg: *mut dc_msg_t,
    width: libc::c_int,
    height: libc::c_int,
    duration: libc::c_int,
) {
    if msg.is_null() {
        eprintln!("ignoring careless call to dc_msg_latefiling_mediasize()");
        return;
    }
    let ffi_msg = &mut *msg;
    let ffi_context = &*ffi_msg.context;
    ffi_context
        .with_inner(|ctx| {
            ffi_msg
                .message
                .latefiling_mediasize(ctx, width, height, duration)
        })
        .ok();
}

// dc_contact_t

/// FFI struct for [dc_contact_t]
///
/// This is the structure behind [dc_contact_t] which is the opaque
/// structure representing a contact in the FFI API.  It exists
/// because the FFI API has a refernce from the message to the
/// context, but the Rust API does not, so the FFI layer needs to glue
/// these together.
pub struct ContactWrapper {
    context: *const dc_context_t,
    contact: contact::Contact,
}

#[no_mangle]
pub type dc_contact_t = ContactWrapper;

#[no_mangle]
pub unsafe extern "C" fn dc_contact_unref(contact: *mut dc_contact_t) {
    if contact.is_null() {
        eprintln!("ignoring careless call to dc_contact_unref()");
        return;
    }
    Box::from_raw(contact);
}

#[no_mangle]
pub unsafe extern "C" fn dc_contact_get_id(contact: *mut dc_contact_t) -> u32 {
    if contact.is_null() {
        eprintln!("ignoring careless call to dc_contact_get_id()");
        return 0;
    }
    let ffi_contact = &*contact;
    ffi_contact.contact.get_id()
}

#[no_mangle]
pub unsafe extern "C" fn dc_contact_get_addr(contact: *mut dc_contact_t) -> *mut libc::c_char {
    if contact.is_null() {
        eprintln!("ignoring careless call to dc_contact_get_addr()");
        return "".strdup();
    }
    let ffi_contact = &*contact;
    ffi_contact.contact.get_addr().strdup()
}

#[no_mangle]
pub unsafe extern "C" fn dc_contact_get_name(contact: *mut dc_contact_t) -> *mut libc::c_char {
    if contact.is_null() {
        eprintln!("ignoring careless call to dc_contact_get_name()");
        return "".strdup();
    }
    let ffi_contact = &*contact;
    ffi_contact.contact.get_name().strdup()
}

#[no_mangle]
pub unsafe extern "C" fn dc_contact_get_display_name(
    contact: *mut dc_contact_t,
) -> *mut libc::c_char {
    if contact.is_null() {
        eprintln!("ignoring careless call to dc_contact_get_display_name()");
        return "".strdup();
    }
    let ffi_contact = &*contact;
    ffi_contact.contact.get_display_name().strdup()
}

#[no_mangle]
pub unsafe extern "C" fn dc_contact_get_name_n_addr(
    contact: *mut dc_contact_t,
) -> *mut libc::c_char {
    if contact.is_null() {
        eprintln!("ignoring careless call to dc_contact_get_name_n_addr()");
        return "".strdup();
    }
    let ffi_contact = &*contact;
    ffi_contact.contact.get_name_n_addr().strdup()
}

#[no_mangle]
pub unsafe extern "C" fn dc_contact_get_first_name(
    contact: *mut dc_contact_t,
) -> *mut libc::c_char {
    if contact.is_null() {
        eprintln!("ignoring careless call to dc_contact_get_first_name()");
        return "".strdup();
    }
    let ffi_contact = &*contact;
    ffi_contact.contact.get_first_name().strdup()
}

#[no_mangle]
pub unsafe extern "C" fn dc_contact_get_profile_image(
    contact: *mut dc_contact_t,
) -> *mut libc::c_char {
    if contact.is_null() {
        eprintln!("ignoring careless call to dc_contact_get_profile_image()");
        return ptr::null_mut(); // NULL explicitly defined as "no profile image"
    }
    let ffi_contact = &*contact;
    let ffi_context = &*ffi_contact.context;
    ffi_context
        .with_inner(|ctx| {
            ffi_contact
                .contact
                .get_profile_image(ctx)
                .map(|p| p.to_string_lossy().strdup())
                .unwrap_or_else(std::ptr::null_mut)
        })
        .unwrap_or_else(|_| ptr::null_mut())
}

#[no_mangle]
pub unsafe extern "C" fn dc_contact_get_color(contact: *mut dc_contact_t) -> u32 {
    if contact.is_null() {
        eprintln!("ignoring careless call to dc_contact_get_color()");
        return 0;
    }
    let ffi_contact = &*contact;
    ffi_contact.contact.get_color()
}

#[no_mangle]
pub unsafe extern "C" fn dc_contact_is_blocked(contact: *mut dc_contact_t) -> libc::c_int {
    if contact.is_null() {
        eprintln!("ignoring careless call to dc_contact_is_blocked()");
        return 0;
    }
    let ffi_contact = &*contact;
    ffi_contact.contact.is_blocked() as libc::c_int
}

#[no_mangle]
pub unsafe extern "C" fn dc_contact_is_verified(contact: *mut dc_contact_t) -> libc::c_int {
    if contact.is_null() {
        eprintln!("ignoring careless call to dc_contact_is_verified()");
        return 0;
    }
    let ffi_contact = &*contact;
    let ffi_context = &*ffi_contact.context;
    ffi_context
        .with_inner(|ctx| ffi_contact.contact.is_verified(ctx) as libc::c_int)
        .unwrap_or(0)
}

// dc_lot_t

#[no_mangle]
pub type dc_lot_t = lot::Lot;

#[no_mangle]
pub unsafe extern "C" fn dc_lot_unref(lot: *mut dc_lot_t) {
    if lot.is_null() {
        eprintln!("ignoring careless call to dc_lot_unref()");
        return;
    }

    Box::from_raw(lot);
}

#[no_mangle]
pub unsafe extern "C" fn dc_lot_get_text1(lot: *mut dc_lot_t) -> *mut libc::c_char {
    if lot.is_null() {
        eprintln!("ignoring careless call to dc_lot_get_text1()");
        return ptr::null_mut(); // NULL explicitly defined as "there is no such text"
    }

    let lot = &*lot;
    lot.get_text1().strdup()
}

#[no_mangle]
pub unsafe extern "C" fn dc_lot_get_text2(lot: *mut dc_lot_t) -> *mut libc::c_char {
    if lot.is_null() {
        eprintln!("ignoring careless call to dc_lot_get_text2()");
        return ptr::null_mut(); // NULL explicitly defined as "there is no such text"
    }

    let lot = &*lot;
    lot.get_text2().strdup()
}

#[no_mangle]
pub unsafe extern "C" fn dc_lot_get_text1_meaning(lot: *mut dc_lot_t) -> libc::c_int {
    if lot.is_null() {
        eprintln!("ignoring careless call to dc_lot_get_text1_meaning()");
        return 0;
    }

    let lot = &*lot;
    lot.get_text1_meaning() as libc::c_int
}

#[no_mangle]
pub unsafe extern "C" fn dc_lot_get_state(lot: *mut dc_lot_t) -> libc::c_int {
    if lot.is_null() {
        eprintln!("ignoring careless call to dc_lot_get_state()");
        return 0;
    }

    let lot = &*lot;
    lot.get_state().to_i64().expect("impossible") as libc::c_int
}

#[no_mangle]
pub unsafe extern "C" fn dc_lot_get_id(lot: *mut dc_lot_t) -> u32 {
    if lot.is_null() {
        eprintln!("ignoring careless call to dc_lot_get_id()");
        return 0;
    }

    let lot = &*lot;
    lot.get_id()
}

#[no_mangle]
pub unsafe extern "C" fn dc_lot_get_timestamp(lot: *mut dc_lot_t) -> i64 {
    if lot.is_null() {
        eprintln!("ignoring careless call to dc_lot_get_timestamp()");
        return 0;
    }

    let lot = &*lot;
    lot.get_timestamp()
}

#[no_mangle]
pub unsafe extern "C" fn dc_decrypt_message_in_memory(
    context: *mut dc_context_t,
    content_type: *const libc::c_char,
    content: *const libc::c_char,
    sender_addr: *const libc::c_char,
    extract_part: libc::c_int,
    out_total_number_of_parts: *mut libc::c_int,
) -> *mut libc::c_char {
    if context.is_null() {
        eprintln!("ignoring careless call to dc_decrypt_msg_in_memory()");
        return ptr::null_mut();
    }
    let ffi_context = &*context;

    if let Ok(Ok(msg_parts)) = ffi_context.with_inner(|ctx| {
        e2ee::decrypt_message_in_memory(
            ctx,
            to_string_lossy(content_type).as_str(),
            to_string_lossy(content).as_str(),
            to_string_lossy(sender_addr).as_str(),
        )
    }) {
        if out_total_number_of_parts.is_null() {
            eprintln!("ignoring careless call to dc_decrypt_msg_in_memory()");
            return ptr::null_mut();
        }
        *out_total_number_of_parts = msg_parts.len() as libc::c_int;

        if let Some(Some(msg)) = msg_parts.get(extract_part as usize) {
            msg.strdup()
        } else {
            ptr::null_mut()
        }
    } else {
        ptr::null_mut()
    }
}

#[no_mangle]
pub unsafe extern "C" fn dc_str_unref(s: *mut libc::c_char) {
    libc::free(s as *mut _)
}

trait ResultExt<T, E> {
    fn unwrap_or_log_default(self, context: &context::Context, message: &str) -> T;

    /// Log a warning to a [ContextWrapper] for an [Err] result.
    ///
    /// Does nothing for an [Ok].
    ///
    /// You can do this as soon as the wrapper exists, it does not
    /// have to be open (which is required for the `warn!()` macro).
    fn log_err(self, wrapper: &ContextWrapper, message: &str) -> Result<T, E>;
}

impl<T: Default, E: std::fmt::Display> ResultExt<T, E> for Result<T, E> {
    fn unwrap_or_log_default(self, context: &context::Context, message: &str) -> T {
        match self {
            Ok(t) => t,
            Err(err) => {
                error!(context, "{}: {}", message, err);
                Default::default()
            }
        }
    }

    fn log_err(self, wrapper: &ContextWrapper, message: &str) -> Result<T, E> {
        self.map_err(|err| {
            unsafe {
                wrapper.warning(&format!("{}: {}", message, err));
            }
            err
        })
    }
}

trait ResultNullableExt<T> {
    fn into_raw(self) -> *mut T;
}

impl<T, E> ResultNullableExt<T> for Result<T, E> {
    fn into_raw(self) -> *mut T {
        match self {
            Ok(t) => Box::into_raw(Box::new(t)),
            Err(_) => ptr::null_mut(),
        }
    }
}

fn convert_and_prune_message_ids(msg_ids: *const u32, msg_cnt: libc::c_int) -> Vec<MsgId> {
    let ids = unsafe { std::slice::from_raw_parts(msg_ids, msg_cnt as usize) };
    let msg_ids: Vec<MsgId> = ids
        .iter()
        .filter(|id| **id > DC_MSG_ID_LAST_SPECIAL)
        .map(|id| MsgId::new(*id))
        .collect();

    msg_ids
}

// dc_provider_t

#[no_mangle]
pub type dc_provider_t = provider::Provider;

#[no_mangle]
pub unsafe extern "C" fn dc_provider_new_from_email(
    context: *const dc_context_t,
    addr: *const libc::c_char,
) -> *const dc_provider_t {
    if context.is_null() || addr.is_null() {
        eprintln!("ignoring careless call to dc_provider_new_from_email()");
        return ptr::null();
    }
    let addr = to_string_lossy(addr);
    match provider::get_provider_info(addr.as_str()) {
        Some(provider) => provider,
        None => ptr::null_mut(),
    }
}

#[no_mangle]
pub unsafe extern "C" fn dc_provider_get_overview_page(
    provider: *const dc_provider_t,
) -> *mut libc::c_char {
    if provider.is_null() {
        eprintln!("ignoring careless call to dc_provider_get_overview_page()");
        return "".strdup();
    }
    let provider = &*provider;
    provider.overview_page.strdup()
}

#[no_mangle]
pub unsafe extern "C" fn dc_provider_get_before_login_hint(
    provider: *const dc_provider_t,
) -> *mut libc::c_char {
    if provider.is_null() {
        eprintln!("ignoring careless call to dc_provider_get_before_login_hint()");
        return "".strdup();
    }
    let provider = &*provider;
    provider.before_login_hint.strdup()
}

#[no_mangle]
pub unsafe extern "C" fn dc_provider_get_status(provider: *const dc_provider_t) -> libc::c_int {
    if provider.is_null() {
        eprintln!("ignoring careless call to dc_provider_get_status()");
        return 0;
    }
    let provider = &*provider;
    provider.status as libc::c_int
}

#[no_mangle]
pub unsafe extern "C" fn dc_provider_unref(provider: *mut dc_provider_t) {
    if provider.is_null() {
        eprintln!("ignoring careless call to dc_provider_unref()");
        return;
    }
    // currently, there is nothing to free, the provider info is a static object.
    // this may change once we start localizing string.
}<|MERGE_RESOLUTION|>--- conflicted
+++ resolved
@@ -13,14 +13,8 @@
 extern crate num_traits;
 extern crate serde_json;
 
-<<<<<<< HEAD
-use num_traits::{FromPrimitive, ToPrimitive};
+use std::collections::BTreeMap;
 use std::convert::{TryFrom, TryInto};
-use std::collections::HashMap;
-=======
-use std::collections::BTreeMap;
-use std::convert::TryInto;
->>>>>>> 4724101e
 use std::ffi::CString;
 use std::fmt::Write;
 use std::ptr;
@@ -204,25 +198,11 @@
                         progress as uintptr_t,
                     );
                 }
-<<<<<<< HEAD
-                Event::SecurejoinMemberAdded {
-                    chat_id,
-                    contact_id,
-                } => {
-                    ffi_cb(
-                        self,
-                        event_id,
-                        chat_id.to_u32() as uintptr_t,
-                        contact_id as uintptr_t,
-                    );
-                }
                 Event::SetMetadataDone {foreign_id} => {ffi_cb(self, event_id, foreign_id as usize, 0);},
                 Event::Metadata {foreign_id, json} => {
                     let data = CString::new(json.unwrap_or(String::from(""))).unwrap_or_default();
                     ffi_cb(self, event_id, foreign_id as usize, data.as_ptr() as uintptr_t);
                 }
-=======
->>>>>>> 4724101e
             }
         }
     }
@@ -493,7 +473,6 @@
 }
 
 #[no_mangle]
-<<<<<<< HEAD
 pub unsafe extern "C" fn dc_is_coi_supported(context: *mut dc_context_t) -> libc::c_int {
     assert!(!context.is_null());
     let ffi_context = &*context;
@@ -659,13 +638,6 @@
 }
 
 #[no_mangle]
-pub unsafe extern "C" fn dc_get_version_str() -> *mut libc::c_char {
-    context::get_version_str().strdup()
-}
-
-#[no_mangle]
-=======
->>>>>>> 4724101e
 pub unsafe extern "C" fn dc_configure(context: *mut dc_context_t) {
     if context.is_null() {
         eprintln!("ignoring careless call to dc_configure()");
