#ifndef __DELTACHAT_H__
#define __DELTACHAT_H__
#ifdef __cplusplus
extern "C" {
#endif


#ifndef PY_CFFI
#include <stdint.h>
#include <time.h>
#endif


typedef struct _dc_context  dc_context_t;
typedef struct _dc_array    dc_array_t;
typedef struct _dc_chatlist dc_chatlist_t;
typedef struct _dc_chat     dc_chat_t;
typedef struct _dc_msg      dc_msg_t;
typedef struct _dc_contact  dc_contact_t;
typedef struct _dc_lot      dc_lot_t;
typedef struct _dc_provider dc_provider_t;


/**
 * @mainpage Getting started
 *
 * This document describes how to handle the Delta Chat core library.
 * For general information about Delta Chat itself,
 * see <https://delta.chat> and <https://github.com/deltachat>.
 *
 * Let's start.
 *
 * First of all, you have to **define an event-handler-function**
 * that is called by the library on specific events
 * (eg. when the configuration is done or when fresh messages arrive).
 * With this function you can create a Delta Chat context then:
 *
 * ~~~
 * #include <deltachat.h>
 *
 * uintptr_t event_handler_func(dc_context_t* context, int event,
 *                              uintptr_t data1, uintptr_t data2)
 * {
 *     return 0; // for unhandled events, it is always safe to return 0
 * }
 *
 * dc_context_t* context = dc_context_new(event_handler_func, NULL, NULL);
 * ~~~
 *
 * After that, you should make sure,
 * sending and receiving jobs are processed as needed.
 * For this purpose, you have to **create two threads:**
 *
 * ~~~
 * #include <pthread.h>
 *
 * void* imap_thread_func(void* context)
 * {
 *     while (true) {
 *         dc_perform_imap_jobs(context);
 *         dc_perform_imap_fetch(context);
 *         dc_perform_imap_idle(context);
 *     }
 * }
 *
 * void* smtp_thread_func(void* context)
 * {
 *     while (true) {
 *         dc_perform_smtp_jobs(context);
 *         dc_perform_smtp_idle(context);
 *     }
 * }
 *
 * static pthread_t imap_thread, smtp_thread;
 * pthread_create(&imap_thread, NULL, imap_thread_func, context);
 * pthread_create(&smtp_thread, NULL, smtp_thread_func, context);
 * ~~~
 *
 * The example above uses "pthreads",
 * however, you can also use anything else for thread handling.
 * All deltachat-core-functions, unless stated otherwise, are thread-safe.
 *
 * After that you can  **define and open a database.**
 * The database is a normal sqlite-file and is created as needed:
 *
 * ~~~
 * dc_open(context, "example.db", NULL);
 * ~~~
 *
 * Now you can **configure the context:**
 *
 * ~~~
 * // use some real test credentials here
 * dc_set_config(context, "addr", "alice@example.org");
 * dc_set_config(context, "mail_pw", "***");
 * dc_configure(context);
 * ~~~
 *
 * dc_configure() returns immediately, the configuration itself may take a while
 * and is done by a job in the imap-thread you've defined above.
 * Once done, the #DC_EVENT_CONFIGURE_PROGRESS reports success
 * to the event_handler_func() that is also defined above.
 *
 * The configuration result is saved in the database,
 * on subsequent starts it is not needed to call dc_configure()
 * (you can check this using dc_is_configured()).
 *
 * Now you can **send the first message:**
 *
 * ~~~
 * // use a real testing address here
 * uint32_t contact_id = dc_create_contact(context, NULL, "bob@example.org");
 * uint32_t chat_id    = dc_create_chat_by_contact_id(context, contact_id);
 *
 * dc_send_text_msg(context, chat_id, "Hi, here is my first message!");
 * ~~~
 *
 * dc_send_text_msg() returns immediately;
 * the sending itself is done by a job in the smtp-thread you've defined above.
 * If you check the testing address (bob)
 * and you should have received a normal email.
 * Answer this email in any email program with "Got it!"
 * and the imap-thread you've create above will **receive the message**.
 *
 * You can then **list all messages** of a chat as follow:
 *
 * ~~~
 * dc_array_t* msglist = dc_get_chat_msgs(context, chat_id, 0, 0);
 * for (int i = 0; i < dc_array_get_cnt(msglist); i++)
 * {
 *     uint32_t  msg_id = dc_array_get_id(msglist, i);
 *     dc_msg_t* msg    = dc_get_msg(context, msg_id);
 *     char*     text   = dc_msg_get_text(msg);
 *
 *     printf("Message %i: %s\n", i+1, text);
 *
 *     dc_str_unref(text);
 *     dc_msg_unref(msg);
 * }
 * dc_array_unref(msglist);
 * ~~~
 *
 * This will output the following two lines:
 *
 * ~~~
 * Message 1: Hi, here is my first message!
 * Message 2: Got it!
 * ~~~
 *
 *
 * ## Class reference
 *
 * For a class reference, see the "Classes" link atop.
 *
 *
 * ## Further hints
 *
 * Here are some additional, unsorted hints that may be useful.
 *
 * - For `get`-functions, you have to unref the return value in some way.
 *
 * - Strings in function arguments or return values are usually UTF-8 encoded.
 *
 * - The issue-tracker for the core library is here:
 *   <https://github.com/deltachat/deltachat-core/issues>
 *
 * The following points are important mainly
 * for the authors of the library itself:
 *
 * - For indentation, use tabs.
 *   Alignments that are not placed at the beginning of a line
 *   should be done with spaces.
 *
 * - For padding between functions,
 *   classes etc. use 2 empty lines
 *
 * - Source files are encoded as UTF-8 with Unix line endings
 *   (a simple `LF`, `0x0A` or `\n`)
 *
 * If you need further assistance,
 * please do not hesitate to contact us
 * through the channels shown at https://delta.chat/en/contribute
 *
 * Please keep in mind, that your derived work
 * must respect the Mozilla Public License 2.0 of libdeltachat
 * and the respective licenses of the libraries libdeltachat links with.
 *
 * See you.
 */


/**
 * @class dc_context_t
 *
 * An object representing a single account.
 *
 * Each account is linked to an IMAP/SMTP account and uses a separate
 * SQLite database for offline functionality and for account-related
 * settings.
 */


/**
 * Callback function that should be given to dc_context_new().
 *
 * @memberof dc_context_t
 * @param context The context object as returned by dc_context_new().
 * @param event one of the @ref DC_EVENT constants
 * @param data1 depends on the event parameter
 * @param data2 depends on the event parameter
 * @return return 0 unless stated otherwise in the event parameter documentation
 */
typedef uintptr_t (*dc_callback_t) (dc_context_t* context, int event, uintptr_t data1, uintptr_t data2);


// create/open/config/information

/**
 * Create a new context object.  After creation it is usually
 * opened, connected and mails are fetched.
 *
 * @memberof dc_context_t
 * @param cb a callback function that is called for events (update,
 *     state changes etc.) and to get some information from the client (eg. translation
 *     for a given string).
 *     See @ref DC_EVENT for a list of possible events that may be passed to the callback.
 *     - The callback MAY be called from _any_ thread, not only the main/GUI thread!
 *     - The callback MUST NOT call any dc_* and related functions unless stated
 *       otherwise!
 *     - The callback SHOULD return _fast_, for GUI updates etc. you should
 *       post yourself an asynchronous message to your GUI thread, if needed.
 *     - If not mentioned otherweise, the callback should return 0.
 * @param userdata can be used by the client for any purpuse.  He finds it
 *     later in dc_get_userdata().
 * @param os_name is only for decorative use
 *     and is shown eg. in the `X-Mailer:` header
 *     in the form "Delta Chat Core <version>/<os_name>".
 *     You can give the name of the app, the operating system,
 *     the used environment and/or the version here.
 *     It is okay to give NULL, in this case `X-Mailer:` header
 *     is set to "Delta Chat Core <version>".
 * @return A context object with some public members.
 *     The object must be passed to the other context functions
 *     and must be freed using dc_context_unref() after usage.
 */
dc_context_t*   dc_context_new               (dc_callback_t cb, void* userdata, const char* os_name);


/**
 * Free a context object.
 * If app runs can only be terminated by a forced kill, this may be superfluous.
 * Before the context object is freed, connections to SMTP, IMAP and database
 * are closed. You can also do this explicitly by calling dc_close() on your own
 * before calling dc_context_unref().
 *
 * @memberof dc_context_t
 * @param context The context object as created by dc_context_new().
 *     If NULL is given, nothing is done.
 * @return None.
 */
void            dc_context_unref             (dc_context_t* context);


/**
 * Get user data associated with a context object.
 *
 * @memberof dc_context_t
 * @param context The context object as created by dc_context_new().
 * @return User data, this is the second parameter given to dc_context_new().
 */
void*           dc_get_userdata              (dc_context_t* context);


/**
 * Open context database.  If the given file does not exist, it is
 * created and can be set up using dc_set_config() afterwards.
 *
 * @memberof dc_context_t
 * @param context The context object as created by dc_context_new().
 * @param dbfile The file to use to store the database, something like `~/file` won't
 *     work on all systems, if in doubt, use absolute paths.
 * @param blobdir A directory to store the blobs in; a trailing slash is not needed.
 *     If you pass NULL or the empty string, deltachat-core creates a directory
 *     beside _dbfile_ with the same name and the suffix `-blobs`.
 * @return 1 on success, 0 on failure
 *     eg. if the file is not writable
 *     or if there is already a database opened for the context.
 */
int             dc_open                      (dc_context_t* context, const char* dbfile, const char* blobdir);


/**
 * Close context database opened by dc_open().
 * Before this, connections to SMTP and IMAP are closed; these connections
 * are started automatically as needed eg. by sending for fetching messages.
 * This function is also implicitly called by dc_context_unref().
 * Multiple calls to this functions are okay, the function takes care not
 * to free objects twice.
 *
 * @memberof dc_context_t
 * @param context The context object as created by dc_context_new().
 * @return None.
 */
void            dc_close                     (dc_context_t* context);


/**
 * Check if the context database is open.
 *
 * @memberof dc_context_t
 * @param context The context object as created by dc_context_new().
 * @return 0=context is not open, 1=context is open.
 */
int             dc_is_open                   (const dc_context_t* context);


/**
 * Get the blob directory.
 *
 * @memberof dc_context_t
 * @param context The context object as created by dc_context_new().
 * @return Blob directory associated with the context object, empty string if unset or on errors. NULL is never returned.
 *     The returned string must be released using dc_str_unref().
 */
char*           dc_get_blobdir               (const dc_context_t* context);


/**
 * Configure the context.  The configuration is handled by key=value pairs as:
 *
 * - `addr`         = address to display (always needed)
 * - `mail_server`  = IMAP-server, guessed if left out
 * - `mail_user`    = IMAP-username, guessed if left out
 * - `mail_pw`      = IMAP-password (always needed)
 * - `mail_port`    = IMAP-port, guessed if left out
 * - `send_server`  = SMTP-server, guessed if left out
 * - `send_user`    = SMTP-user, guessed if left out
 * - `send_pw`      = SMTP-password, guessed if left out
 * - `send_port`    = SMTP-port, guessed if left out
 * - `server_flags` = IMAP-/SMTP-flags as a combination of @ref DC_LP flags, guessed if left out
 * - `imap_certificate_checks` = how to check IMAP certificates, one of the @ref DC_CERTCK flags, defaults to #DC_CERTCK_AUTO (0)
 * - `smtp_certificate_checks` = how to check SMTP certificates, one of the @ref DC_CERTCK flags, defaults to #DC_CERTCK_AUTO (0)
 * - `displayname`  = Own name to use when sending messages.  MUAs are allowed to spread this way eg. using CC, defaults to empty
 * - `selfstatus`   = Own status to display eg. in email footers, defaults to a standard text
 * - `selfavatar`   = File containing avatar. Will be copied to blob directory.
 *                    NULL to remove the avatar.
 *                    It is planned for future versions
 *                    to send this image together with the next messages.
 * - `e2ee_enabled` = 0=no end-to-end-encryption, 1=prefer end-to-end-encryption (default)
 * - `mdns_enabled` = 0=do not send or request read receipts,
 *                    1=send and request read receipts (default)
 * - `inbox_watch`  = 1=watch `INBOX`-folder for changes (default),
 *                    0=do not watch the `INBOX`-folder
 * - `sentbox_watch`= 1=watch `Sent`-folder for changes (default),
 *                    0=do not watch the `Sent`-folder
 * - `mvbox_watch`  = 1=watch `DeltaChat`-folder for changes (default),
 *                    0=do not watch the `DeltaChat`-folder
 * - `mvbox_move`   = 1=heuristically detect chat-messages
 *                    and move them to the `DeltaChat`-folder,
 *                    0=do not move chat-messages
 * - `show_emails`  = DC_SHOW_EMAILS_OFF (0)=
 *                    show direct replies to chats only (default),
 *                    DC_SHOW_EMAILS_ACCEPTED_CONTACTS (1)=
 *                    also show all mails of confirmed contacts,
 *                    DC_SHOW_EMAILS_ALL (2)=
 *                    also show mails of unconfirmed contacts in the deaddrop.
 * - `save_mime_headers` = 1=save mime headers
 *                    and make dc_get_mime_headers() work for subsequent calls,
 *                    0=do not save mime headers (default)
 *
 * If you want to retrieve a value, use dc_get_config().
 *
 * @memberof dc_context_t
 * @param context The context object
 * @param key The option to change, see above.
 * @param value The value to save for "key"
 * @return 0=failure, 1=success
 */
int             dc_set_config                (dc_context_t* context, const char* key, const char* value);


/**
 * Get a configuration option.
 * The configuration option is set by dc_set_config() or by the library itself.
 *
 * Beside the options shown at dc_set_config(),
 * this function can be used to query some global system values:
 *
 * - `sys.version`  = get the version string eg. as `1.2.3` or as `1.2.3special4`
 * - `sys.msgsize_max_recommended` = maximal recommended attachment size in bytes.
 *                    All possible overheads are already subtracted and this value can be used eg. for direct comparison
 *                    with the size of a file the user wants to attach. If an attachment is larger than this value,
 *                    an error (no warning as it should be shown to the user) is logged but the attachment is sent anyway.
 * - `sys.config_keys` = get a space-separated list of all config-keys available.
 *                    The config-keys are the keys that can be passed to the parameter `key` of this function.
 *
 * @memberof dc_context_t
 * @param context The context object as created by dc_context_new(). For querying system values, this can be NULL.
 * @param key The key to query.
 * @return Returns current value of "key", if "key" is unset, the default
 *     value is returned.  The returned value must be released using dc_str_unref(), NULL is never
 *     returned.  If there is an error an empty string will be returned.
 */
char*           dc_get_config                (dc_context_t* context, const char* key);

/**
 * Set stock string translation.
 *
 * The function will emit warnings if it returns an error state.
 *
 * @memberof dc_context_t
 * @param context The context object
 * @param stock_id   the integer id of the stock message (DC_STR_*)
 * @param stock_msg  the message to be used
 * @return int (==0 on error, 1 on success)
 */
int             dc_set_stock_translation(dc_context_t* context, uint32_t stock_id, const char* stock_msg);


/**
 * Get information about the context.
 *
 * The information is returned by a multi-line string
 * and contains information about the current configuration.
 *
 * If the context is not open or configured only a subset of the information
 * will be available.  There is no guarantee about which information will be
 * included when however.
 *
 * @memberof dc_context_t
 * @param context The context as created by dc_context_new().
 * @return String which must be released using dc_str_unref() after usage.  Never returns NULL.
 */
char*           dc_get_info                  (dc_context_t* context);


/**
 * Get url that can be used to initiate an OAuth2 authorisation.
 *
 * If an OAuth2 authorization is possible for a given e-mail-address,
 * this function returns the URL that should be opened in a browser.
 *
 * If the user authorizes access,
 * the given redirect_uri is called by the provider.
 * It's up to the UI to handle this call.
 *
 * The provider will attach some parameters to the url,
 * most important the parameter `code` that should be set as the `mail_pw`.
 * With `server_flags` set to #DC_LP_AUTH_OAUTH2,
 * dc_configure() can be called as usual afterwards.
 *
 * @memberof dc_context_t
 * @param context The context object as created by dc_context_new().
 * @param addr E-mail address the user has entered.
 *     In case the user selects a different e-mail-address during
 *     authorization, this is corrected in dc_configure()
 * @param redirect_uri URL that will get `code` that is used as `mail_pw` then.
 *     Not all URLs are allowed here, however, the following should work:
 *     `chat.delta:/PATH`, `http://localhost:PORT/PATH`,
 *     `https://localhost:PORT/PATH`, `urn:ietf:wg:oauth:2.0:oob`
 *     (the latter just displays the code the user can copy+paste then)
 * @return URL that can be opened in the browser to start OAuth2.
 *     Returned strings must be released using dc_str_unref().
 *     If OAuth2 is not possible for the given e-mail-address, NULL is returned.
 */
char*           dc_get_oauth2_url            (dc_context_t* context, const char* addr, const char* redirect_uri);


int             dc_is_coi_supported          (dc_context_t*);
int             dc_is_coi_enabled            (dc_context_t*);
void            dc_set_coi_enabled           (dc_context_t*, int enable, int id);
void            dc_set_coi_message_filter    (dc_context_t*, int mode, int id);
int             dc_get_coi_message_filter    (dc_context_t*);
int             dc_is_webpush_supported      (dc_context_t*);
char*           dc_get_webpush_vapid_key     (dc_context_t*);
void            dc_subscribe_webpush         (dc_context_t*, const char* uid, const char* json, int id);
void            dc_get_webpush_subscription  (dc_context_t*, const char* uid, int id);
void            dc_validate_webpush          (dc_context_t*, const char* uid, const char* msg, int id);

// connect

/**
 * Configure a context.
 * For this purpose, the function creates a job
 * that is executed in the IMAP-thread then;
 * this requires to call dc_perform_imap_jobs() regularly.
 * If the context is already configured,
 * this function will try to change the configuration.
 *
 * - Before you call this function,
 *   you must set at least `addr` and `mail_pw` using dc_set_config().
 *
 * - Use `mail_user` to use a different user name than `addr`
 *   and `send_pw` to use a different password for the SMTP server.
 *
 *     - If _no_ more options are specified,
 *       the function **uses autoconfigure/autodiscover**
 *       to get the full configuration from well-known URLs.
 *
 *     - If _more_ options as `mail_server`, `mail_port`, `send_server`,
 *       `send_port`, `send_user` or `server_flags` are specified,
 *       **autoconfigure/autodiscover is skipped**.
 *
 * While dc_configure() returns immediately,
 * the started configuration-job may take a while.
 *
 * During configuration, #DC_EVENT_CONFIGURE_PROGRESS events are emmited;
 * they indicate a successful configuration as well as errors
 * and may be used to create a progress bar.
 *
 * Additional calls to dc_configure() while a config-job is running are ignored.
 * To interrupt a configuration prematurely, use dc_stop_ongoing_process();
 * this is not needed if #DC_EVENT_CONFIGURE_PROGRESS reports success.
 *
 * If #DC_EVENT_CONFIGURE_PROGRESS reports failure,
 * the core continues to use the last working configuration
 * and parameters as `addr`, `mail_pw` etc. are set to that.
 *
 * @memberof dc_context_t
 * @param context The context object as created by dc_context_new().
 * @return None.
 *
 * There is no need to call dc_configure() on every program start,
 * the configuration result is saved in the database
 * and you can use the connection directly:
 *
 * ~~~
 * if (!dc_is_configured(context)) {
 *     dc_configure(context);
 *     // wait for progress events
 * }
 * ~~~
 */
void            dc_configure                 (dc_context_t* context);


/**
 * Check if the context is already configured.
 *
 * Typically, for unconfigured accounts, the user is prompted
 * to enter some settings and dc_configure() is called in a thread then.
 *
 * @memberof dc_context_t
 * @param context The context object as created by dc_context_new().
 * @return 1=context is configured and can be used;
 *     0=context is not configured and a configuration by dc_configure() is required.
 */
int             dc_is_configured             (const dc_context_t* context);


/**
 * Execute pending imap-jobs.
 * This function and dc_perform_imap_fetch() and dc_perform_imap_idle()
 * must be called from the same thread, typically in a loop.
 *
 * Example:
 *
 *     void* imap_thread_func(void* context)
 *     {
 *         while (true) {
 *             dc_perform_imap_jobs(context);
 *             dc_perform_imap_fetch(context);
 *             dc_perform_imap_idle(context);
 *         }
 *     }
 *
 *     // start imap-thread that runs forever
 *     pthread_t imap_thread;
 *     pthread_create(&imap_thread, NULL, imap_thread_func, context);
 *
 *     ... program runs ...
 *
 *     // network becomes available again -
 *     // the interrupt causes dc_perform_imap_idle() in the thread above
 *     // to return so that jobs are executed and messages are fetched.
 *     dc_maybe_network(context);
 *
 * @memberof dc_context_t
 * @param context The context as created by dc_context_new().
 * @return None.
 */
void            dc_perform_imap_jobs         (dc_context_t* context);


/**
 * Fetch new messages, if any.
 * This function and dc_perform_imap_jobs() and dc_perform_imap_idle() must be called from the same thread,
 * typically in a loop.
 *
 * See dc_perform_imap_jobs() for an example.
 *
 * @memberof dc_context_t
 * @param context The context as created by dc_context_new().
 * @return None.
 */
void            dc_perform_imap_fetch        (dc_context_t* context);


/**
 * Wait for messages or jobs.
 * This function and dc_perform_imap_jobs() and dc_perform_imap_fetch() must be called from the same thread,
 * typically in a loop.
 *
 * You should call this function directly after calling dc_perform_imap_fetch().
 *
 * See dc_perform_imap_jobs() for an example.
 *
 * @memberof dc_context_t
 * @param context The context as created by dc_context_new().
 * @return None.
 */
void            dc_perform_imap_idle         (dc_context_t* context);


/**
 * Interrupt waiting for imap-jobs.
 * If dc_perform_imap_jobs(), dc_perform_imap_fetch() and dc_perform_imap_idle() are called in a loop,
 * calling this function causes imap-jobs to be executed and messages to be fetched.
 *
 * dc_interrupt_imap_idle() does _not_ interrupt dc_perform_imap_jobs() or dc_perform_imap_fetch().
 * If the imap-thread is inside one of these functions when dc_interrupt_imap_idle() is called, however,
 * the next call of the imap-thread to dc_perform_imap_idle() is interrupted immediately.
 *
 * Internally, this function is called whenever a imap-jobs should be processed
 * (delete message, markseen etc.).
 *
 * When you need to call this function just because to get jobs done after network changes,
 * use dc_maybe_network() instead.
 *
 * @memberof dc_context_t
 * @param context The context as created by dc_context_new().
 * @return None.
 */
void            dc_interrupt_imap_idle       (dc_context_t* context);


/**
 * Execute pending mvbox-jobs.
 * This function and dc_perform_mvbox_fetch() and dc_perform_mvbox_idle()
 * must be called from the same thread, typically in a loop.
 *
 * Example:
 *
 *     void* mvbox_thread_func(void* context)
 *     {
 *         while (true) {
 *             dc_perform_mvbox_jobs(context);
 *             dc_perform_mvbox_fetch(context);
 *             dc_perform_mvbox_idle(context);
 *         }
 *     }
 *
 *     // start mvbox-thread that runs forever
 *     pthread_t mvbox_thread;
 *     pthread_create(&mvbox_thread, NULL, mvbox_thread_func, context);
 *
 *     ... program runs ...
 *
 *     // network becomes available again -
 *     // the interrupt causes dc_perform_mvbox_idle() in the thread above
 *     // to return so that jobs are executed and messages are fetched.
 *     dc_maybe_network(context);
 *
 * @memberof dc_context_t
 * @param context The context as created by dc_context_new().
 * @return None.
 */
void            dc_perform_mvbox_jobs         (dc_context_t* context);


/**
 * Fetch new messages from the MVBOX, if any.
 * The MVBOX is a folder on the account where chat messages are moved to.
 * The moving is done to not disturb shared accounts that are used by both,
 * Delta Chat and a classical MUA.
 *
 * @memberof dc_context_t
 * @param context The context as created by dc_context_new().
 * @return None.
 */
void            dc_perform_mvbox_fetch       (dc_context_t* context);


/**
 * Wait for messages or jobs in the MVBOX-thread.
 * This function and dc_perform_mvbox_fetch().
 * must be called from the same thread, typically in a loop.
 *
 * You should call this function directly after calling dc_perform_mvbox_fetch().
 *
 * See dc_perform_mvbox_fetch() for an example.
 *
 * @memberof dc_context_t
 * @param context The context as created by dc_context_new().
 * @return None.
 */
void            dc_perform_mvbox_idle        (dc_context_t* context);


/**
 * Interrupt waiting for MVBOX-fetch.
 * dc_interrupt_mvbox_idle() does _not_ interrupt dc_perform_mvbox_fetch().
 * If the MVBOX-thread is inside this function when dc_interrupt_mvbox_idle() is called, however,
 * the next call of the MVBOX-thread to dc_perform_mvbox_idle() is interrupted immediately.
 *
 * Internally, this function is called whenever a imap-jobs should be processed.
 *
 * When you need to call this function just because to get jobs done after network changes,
 * use dc_maybe_network() instead.
 *
 * @memberof dc_context_t
 * @param context The context as created by dc_context_new().
 * @return None.
 */
void            dc_interrupt_mvbox_idle      (dc_context_t* context);


/**
 * Execute pending sentbox-jobs.
 * This function and dc_perform_sentbox_fetch() and dc_perform_sentbox_idle()
 * must be called from the same thread, typically in a loop.
 *
 * Example:
 *
 *     void* sentbox_thread_func(void* context)
 *     {
 *         while (true) {
 *             dc_perform_sentbox_jobs(context);
 *             dc_perform_sentbox_fetch(context);
 *             dc_perform_sentbox_idle(context);
 *         }
 *     }
 *
 *     // start sentbox-thread that runs forever
 *     pthread_t sentbox_thread;
 *     pthread_create(&sentbox_thread, NULL, sentbox_thread_func, context);
 *
 *     ... program runs ...
 *
 *     // network becomes available again -
 *     // the interrupt causes dc_perform_sentbox_idle() in the thread above
 *     // to return so that jobs are executed and messages are fetched.
 *     dc_maybe_network(context);
 *
 * @memberof dc_context_t
 * @param context The context as created by dc_context_new().
 * @return None.
 */
void            dc_perform_sentbox_jobs         (dc_context_t* context);


/**
 * Fetch new messages from the Sent folder, if any.
 * This function and dc_perform_sentbox_idle()
 * must be called from the same thread, typically in a loop.
 *
 * @memberof dc_context_t
 * @param context The context as created by dc_context_new().
 * @return None.
 */
void            dc_perform_sentbox_fetch     (dc_context_t* context);


/**
 * Wait for messages or jobs in the SENTBOX-thread.
 * This function and dc_perform_sentbox_fetch()
 * must be called from the same thread, typically in a loop.
 *
 * @memberof dc_context_t
 * @param context The context as created by dc_context_new().
 * @return None.
 */
void            dc_perform_sentbox_idle      (dc_context_t* context);


/**
 * Interrupt waiting for messages or jobs in the SENTBOX-thread.
 *
 * @memberof dc_context_t
 * @param context The context as created by dc_context_new().
 * @return None.
 */
void            dc_interrupt_sentbox_idle    (dc_context_t* context);


/**
 * Execute pending smtp-jobs.
 * This function and dc_perform_smtp_idle() must be called from the same thread,
 * typically in a loop.
 *
 * Example:
 *
 *     void* smtp_thread_func(void* context)
 *     {
 *         while (true) {
 *             dc_perform_smtp_jobs(context);
 *             dc_perform_smtp_idle(context);
 *         }
 *     }
 *
 *     // start smtp-thread that runs forever
 *     pthread_t smtp_thread;
 *     pthread_create(&smtp_thread, NULL, smtp_thread_func, context);
 *
 *     ... program runs ...
 *
 *     // network becomes available again -
 *     // the interrupt causes dc_perform_smtp_idle() in the thread above
 *     // to return so that jobs are executed
 *     dc_maybe_network(context);
 *
 * @memberof dc_context_t
 * @param context The context as created by dc_context_new().
 * @return None.
 */
void            dc_perform_smtp_jobs         (dc_context_t* context);


/**
 * Wait for smtp-jobs.
 * This function and dc_perform_smtp_jobs() must be called from the same thread,
 * typically in a loop.
 *
 * See dc_interrupt_smtp_idle() for an example.
 *
 * @memberof dc_context_t
 * @param context The context as created by dc_context_new().
 * @return None.
 */
void            dc_perform_smtp_idle         (dc_context_t* context);


/**
 * Interrupt waiting for smtp-jobs.
 * If dc_perform_smtp_jobs() and dc_perform_smtp_idle() are called in a loop,
 * calling this function causes jobs to be executed.
 *
 * dc_interrupt_smtp_idle() does _not_ interrupt dc_perform_smtp_jobs().
 * If the smtp-thread is inside this function when dc_interrupt_smtp_idle() is called, however,
 * the next call of the smtp-thread to dc_perform_smtp_idle() is interrupted immediately.
 *
 * Internally, this function is called whenever a message is to be sent.
 *
 * When you need to call this function just because to get jobs done after network changes,
 * use dc_maybe_network() instead.
 *
 * @memberof dc_context_t
 * @param context The context as created by dc_context_new().
 * @return None.
 */
void            dc_interrupt_smtp_idle       (dc_context_t* context);


/**
 * This function can be called whenever there is a hint
 * that the network is available again.
 * The library will try to send pending messages out.
 *
 * @memberof dc_context_t
 * @param context The context as created by dc_context_new().
 * @return None.
 */
void            dc_maybe_network             (dc_context_t* context);


// handle chatlists

#define         DC_GCL_ARCHIVED_ONLY         0x01
#define         DC_GCL_NO_SPECIALS           0x02
#define         DC_GCL_ADD_ALLDONE_HINT      0x04


/**
 * Get a list of chats.
 * The list can be filtered by query parameters.
 *
 * The list is already sorted and starts with the most recent chat in use.
 * The sorting takes care of invalid sending dates, drafts and chats without messages.
 * Clients should not try to re-sort the list as this would be an expensive action
 * and would result in inconsistencies between clients.
 *
 * To get information about each entry, use eg. dc_chatlist_get_summary().
 *
 * By default, the function adds some special entries to the list.
 * These special entries can be identified by the ID returned by dc_chatlist_get_chat_id():
 * - DC_CHAT_ID_DEADDROP (1) - this special chat is present if there are
 *   messages from addresses that have no relationship to the configured account.
 *   The last of these messages is represented by DC_CHAT_ID_DEADDROP and you can retrieve details
 *   about it with dc_chatlist_get_msg_id(). Typically, the UI asks the user "Do you want to chat with NAME?"
 *   and offers the options "Yes" (call dc_create_chat_by_msg_id()), "Never" (call dc_block_contact())
 *   or "Not now".
 *   The UI can also offer a "Close" button that calls dc_marknoticed_contact() then.
 * - DC_CHAT_ID_ARCHIVED_LINK (6) - this special chat is present if the user has
 *   archived _any_ chat using dc_archive_chat(). The UI should show a link as
 *   "Show archived chats", if the user clicks this item, the UI should show a
 *   list of all archived chats that can be created by this function hen using
 *   the DC_GCL_ARCHIVED_ONLY flag.
 * - DC_CHAT_ID_ALLDONE_HINT (7) - this special chat is present
 *   if DC_GCL_ADD_ALLDONE_HINT is added to listflags
 *   and if there are only archived chats.
 *
 * @memberof dc_context_t
 * @param context The context object as returned by dc_context_new()
 * @param flags A combination of flags:
 *     - if the flag DC_GCL_ARCHIVED_ONLY is set, only archived chats are returned.
 *       if DC_GCL_ARCHIVED_ONLY is not set, only unarchived chats are returned and
 *       the pseudo-chat DC_CHAT_ID_ARCHIVED_LINK is added if there are _any_ archived
 *       chats
 *     - if the flag DC_GCL_NO_SPECIALS is set, deaddrop and archive link are not added
 *       to the list (may be used eg. for selecting chats on forwarding, the flag is
 *       not needed when DC_GCL_ARCHIVED_ONLY is already set)
 *     - if the flag DC_GCL_ADD_ALLDONE_HINT is set, DC_CHAT_ID_ALLDONE_HINT
 *       is added as needed.
 * @param query_str An optional query for filtering the list.  Only chats matching this query
 *     are returned.  Give NULL for no filtering.
 * @param query_id An optional contact ID for filtering the list.  Only chats including this contact ID
 *     are returned.  Give 0 for no filtering.
 * @return A chatlist as an dc_chatlist_t object.
 *     On errors, NULL is returned.
 *     Must be freed using dc_chatlist_unref() when no longer used.
 *
 * See also: dc_get_chat_msgs() to get the messages of a single chat.
 */
dc_chatlist_t*  dc_get_chatlist              (dc_context_t* context, int flags, const char* query_str, uint32_t query_id);


// handle chats

/**
 * Create a normal chat or a group chat by a messages ID that comes typically
 * from the deaddrop, DC_CHAT_ID_DEADDROP (1).
 *
 * If the given message ID already belongs to a normal chat or to a group chat,
 * the chat ID of this chat is returned and no new chat is created.
 * If a new chat is created, the given message ID is moved to this chat, however,
 * there may be more messages moved to the chat from the deaddrop. To get the
 * chat messages, use dc_get_chat_msgs().
 *
 * If the user is asked before creation, he should be
 * asked whether he wants to chat with the _contact_ belonging to the message;
 * the group names may be really weird when taken from the subject of implicit
 * groups and this may look confusing.
 *
 * Moreover, this function also scales up the origin of the contact belonging
 * to the message and, depending on the contacts origin, messages from the
 * same group may be shown or not - so, all in all, it is fine to show the
 * contact name only.
 *
 * @memberof dc_context_t
 * @param context The context object as returned from dc_context_new().
 * @param msg_id The message ID to create the chat for.
 * @return The created or reused chat ID on success. 0 on errors.
 */
uint32_t        dc_create_chat_by_msg_id     (dc_context_t* context, uint32_t msg_id);


/**
 * Create a normal chat with a single user.  To create group chats,
 * see dc_create_group_chat().
 *
 * If a chat already exists, this ID is returned, otherwise a new chat is created;
 * this new chat may already contain messages, eg. from the deaddrop, to get the
 * chat messages, use dc_get_chat_msgs().
 *
 * @memberof dc_context_t
 * @param context The context object as returned from dc_context_new().
 * @param contact_id The contact ID to create the chat for.  If there is already
 *     a chat with this contact, the already existing ID is returned.
 * @return The created or reused chat ID on success. 0 on errors.
 */
uint32_t        dc_create_chat_by_contact_id (dc_context_t* context, uint32_t contact_id);


/**
 * Check, if there is a normal chat with a given contact.
 * To get the chat messages, use dc_get_chat_msgs().
 *
 * @memberof dc_context_t
 * @param context The context object as returned from dc_context_new().
 * @param contact_id The contact ID to check.
 * @return If there is a normal chat with the given contact_id, this chat_id is
 *     returned.  If there is no normal chat with the contact_id, the function
 *     returns 0.
 */
uint32_t        dc_get_chat_id_by_contact_id (dc_context_t* context, uint32_t contact_id);


/**
 * Prepare a message for sending.
 *
 * Call this function if the file to be sent is still in creation.
 * Once you're done with creating the file, call dc_send_msg() as usual
 * and the message will really be sent.
 *
 * This is useful as the user can already send the next messages while
 * e.g. the recoding of a video is not yet finished. Or the user can even forward
 * the message with the file being still in creation to other groups.
 *
 * Files being sent with the increation-method must be placed in the
 * blob directory, see dc_get_blobdir().
 * If the increation-method is not used - which is probably the normal case -
 * dc_send_msg() copies the file to the blob directory if it is not yet there.
 * To distinguish the two cases, msg->state must be set properly. The easiest
 * way to ensure this is to re-use the same object for both calls.
 *
 * Example:
 * ~~~
 * char* blobdir = dc_get_blobdir(context);
 * char* file_to_send = mprintf("%s/%s", blobdir, "send.mp4")
 *
 * dc_msg_t* msg = dc_msg_new(context, DC_MSG_VIDEO);
 * dc_msg_set_file(msg, file_to_send, NULL);
 * dc_prepare_msg(context, chat_id, msg);
 *
 * // ... create the file ...
 *
 * dc_send_msg(context, chat_id, msg);
 *
 * dc_msg_unref(msg);
 * free(file_to_send);
 * dc_str_unref(file_to_send);
 * ~~~
 *
 * @memberof dc_context_t
 * @param context The context object as returned from dc_context_new().
 * @param chat_id Chat ID to send the message to.
 * @param msg Message object to send to the chat defined by the chat ID.
 *     On succcess, msg_id and state of the object are set up,
 *     The function does not take ownership of the object,
 *     so you have to free it using dc_msg_unref() as usual.
 * @return The ID of the message that is being prepared.
 */
uint32_t        dc_prepare_msg               (dc_context_t* context, uint32_t chat_id, dc_msg_t* msg);


/**
 * Send a message defined by a dc_msg_t object to a chat.
 *
 * Sends the event #DC_EVENT_MSGS_CHANGED on succcess.
 * However, this does not imply, the message really reached the recipient -
 * sending may be delayed eg. due to network problems. However, from your
 * view, you're done with the message. Sooner or later it will find its way.
 *
 * Example:
 * ~~~
 * dc_msg_t* msg = dc_msg_new(context, DC_MSG_IMAGE);
 *
 * dc_msg_set_file(msg, "/file/to/send.jpg", NULL);
 * dc_send_msg(context, chat_id, msg);
 *
 * dc_msg_unref(msg);
 * ~~~
 *
 * @memberof dc_context_t
 * @param context The context object as returned from dc_context_new().
 * @param chat_id Chat ID to send the message to.
 *     If dc_prepare_msg() was called before, this parameter can be 0.
 * @param msg Message object to send to the chat defined by the chat ID.
 *     On succcess, msg_id of the object is set up,
 *     The function does not take ownership of the object,
 *     so you have to free it using dc_msg_unref() as usual.
 * @return The ID of the message that is about to be sent. 0 in case of errors.
 */
uint32_t        dc_send_msg                  (dc_context_t* context, uint32_t chat_id, dc_msg_t* msg);


/**
 * Send a simple text message a given chat.
 *
 * Sends the event #DC_EVENT_MSGS_CHANGED on succcess.
 * However, this does not imply, the message really reached the recipient -
 * sending may be delayed eg. due to network problems. However, from your
 * view, you're done with the message. Sooner or later it will find its way.
 *
 * See also dc_send_msg().
 *
 * @memberof dc_context_t
 * @param context The context object as returned from dc_context_new().
 * @param chat_id Chat ID to send the text message to.
 * @param text_to_send Text to send to the chat defined by the chat ID.
 *     Passing an empty text here causes an empty text to be sent,
 *     it's up to the caller to handle this if undesired.
 *     Passing NULL as the text causes the function to return 0.
 * @return The ID of the message that is about being sent.
 */
uint32_t        dc_send_text_msg             (dc_context_t* context, uint32_t chat_id, const char* text_to_send);


/**
 * Save a draft for a chat in the database.
 *
 * The UI should call this function if the user has prepared a message
 * and exits the compose window without clicking the "send" button before.
 * When the user later opens the same chat again,
 * the UI can load the draft using dc_get_draft()
 * allowing the user to continue editing and sending.
 *
 * Drafts are considered when sorting messages
 * and are also returned eg. by dc_chatlist_get_summary().
 *
 * Each chat can have its own draft but only one draft per chat is possible.
 *
 * If the draft is modified, an #DC_EVENT_MSGS_CHANGED will be sent.
 *
 * @memberof dc_context_t
 * @param context The context as created by dc_context_new().
 * @param chat_id The chat ID to save the draft for.
 * @param msg The message to save as a draft.
 *     Existing draft will be overwritten.
 *     NULL deletes the existing draft, if any, without sending it.
 *     Currently, also non-text-messages
 *     will delete the existing drafts.
 * @return None.
 */
void            dc_set_draft                 (dc_context_t* context, uint32_t chat_id, dc_msg_t* msg);


/**
 * Add a message to the device-chat.
 * Device-messages usually contain update information
 * and some hints that are added during the program runs, multi-device etc.
 * The device-message may be defined by a label;
 * if a message with the same label was added or skipped before,
 * the message is not added again, even if the message was deleted in between.
 * If needed, the device-chat is created before.
 *
 * Sends the event #DC_EVENT_MSGS_CHANGED on success.
 * To check, if a given chat is a device-chat, see dc_chat_is_device_talk()
 *
 * @memberof dc_context_t
 * @param context The context as created by dc_context_new().
 * @param label A unique name for the message to add.
 *     The label is typically not displayed to the user and
 *     must be created from the characters `A-Z`, `a-z`, `0-9`, `_` or `-`.
 *     If you pass NULL here, the message is added unconditionally.
 * @param msg Message to be added to the device-chat.
 *     The message appears to the user as an incoming message.
 *     If you pass NULL here, only the given label will be added
 *     and block adding messages with that label in the future.
 * @return The ID of the just added message,
 *     if the message was already added or no message to add is given, 0 is returned.
 *
 * Example:
 * ~~~
 * dc_msg_t* welcome_msg = dc_msg_new(DC_MSG_TEXT);
 * dc_msg_set_text(welcome_msg, "great that you give this app a try!");
 *
 * dc_msg_t* changelog_msg = dc_msg_new(DC_MSG_TEXT);
 * dc_msg_set_text(changelog_msg, "we have added 3 new emojis :)");
 *
 * if (dc_add_device_msg(context, "welcome", welcome_msg)) {
 *     // do not add the changelog on a new installations -
 *     // not now and not when this code is executed again
 *     dc_add_device_msg(context, "update-123", NULL);
 * } else {
 *     // welcome message was not added now, this is an oder installation,
 *     // add a changelog
 *     dc_add_device_msg(context, "update-123", changelog_msg);
 * }
 *
 * dc_msg_unref(changelog_msg);
 * dc_msg_unref(welome_msg);
 * ~~~
 */
uint32_t        dc_add_device_msg            (dc_context_t* context, const char* label, dc_msg_t* msg);


/**
 * Init device-messages and saved-messages chat.
 * This function adds the device-chat and saved-messages chat
 * and adds one or more welcome or update-messages.
 * The ui can add messages on its own using dc_add_device_msg() -
 * for ordering, either before or after or even without calling this function.
 *
 * Chat and message creation is done only once.
 * So if the user has manually deleted things, they won't be re-created
 * (however, not seen device messages are added and may re-create the device-chat).
 *
 * @memberof dc_context_t
 * @param context The context as created by dc_context_new().
 * @return None.
 */
void            dc_update_device_chats       (dc_context_t* context);


/**
 * Check if a device-message with a given label was ever added.
 * Device-messages can be added dc_add_device_msg().
 *
 * @memberof dc_context_t
 * @param context The context as created by dc_context_new().
 * @param label Label of the message to check.
 * @return 1=A message with this label was added at some point,
 *     0=A message with this label was never added.
 */
int             dc_was_device_msg_ever_added (dc_context_t* context, const char* label);


/**
 * Get draft for a chat, if any.
 * See dc_set_draft() for more details about drafts.
 *
 * @memberof dc_context_t
 * @param context The context as created by dc_context_new().
 * @param chat_id The chat ID to get the draft for.
 * @return Message object.
 *     Can be passed directly to dc_send_msg().
 *     Must be freed using dc_msg_unref() after usage.
 *     If there is no draft, NULL is returned.
 */
dc_msg_t*       dc_get_draft                 (dc_context_t* context, uint32_t chat_id);


#define         DC_GCM_ADDDAYMARKER          0x01


/**
 * Get all message IDs belonging to a chat.
 *
 * The list is already sorted and starts with the oldest message.
 * Clients should not try to re-sort the list as this would be an expensive action
 * and would result in inconsistencies between clients.
 *
 * Optionally, some special markers added to the ID-array may help to
 * implement virtual lists.
 *
 * @memberof dc_context_t
 * @param context The context object as returned from dc_context_new().
 * @param chat_id The chat ID of which the messages IDs should be queried.
 * @param flags If set to DC_GCM_ADDDAYMARKER, the marker DC_MSG_ID_DAYMARKER will
 *     be added before each day (regarding the local timezone).  Set this to 0 if you do not want this behaviour.
 * @param marker1before An optional message ID.  If set, the id DC_MSG_ID_MARKER1 will be added just
 *   before the given ID in the returned array.  Set this to 0 if you do not want this behaviour.
 * @return Array of message IDs, must be dc_array_unref()'d when no longer used.
 */
dc_array_t*     dc_get_chat_msgs             (dc_context_t* context, uint32_t chat_id, uint32_t flags, uint32_t marker1before);


/**
 * Get the total number of messages in a chat.
 *
 * @memberof dc_context_t
 * @param context The context object as returned from dc_context_new().
 * @param chat_id The ID of the chat to count the messages for.
 * @return Number of total messages in the given chat. 0 for errors or empty chats.
 */
int             dc_get_msg_cnt               (dc_context_t* context, uint32_t chat_id);


/**
 * Get the number of _fresh_ messages in a chat.  Typically used to implement
 * a badge with a number in the chatlist.
 *
 * @memberof dc_context_t
 * @param context The context object as returned from dc_context_new().
 * @param chat_id The ID of the chat to count the messages for.
 * @return Number of fresh messages in the given chat. 0 for errors or if there are no fresh messages.
 */
int             dc_get_fresh_msg_cnt         (dc_context_t* context, uint32_t chat_id);


/**
 * Returns the message IDs of all _fresh_ messages of any chat.
 * Typically used for implementing notification summaries.
 * The list is already sorted and starts with the most recent fresh message.
 *
 * @memberof dc_context_t
 * @param context The context object as returned from dc_context_new().
 * @return Array of message IDs, must be dc_array_unref()'d when no longer used.
 *     On errors, the list is empty. NULL is never returned.
 */
dc_array_t*     dc_get_fresh_msgs            (dc_context_t* context);


/**
 * Mark all messages in a chat as _noticed_.
 * _Noticed_ messages are no longer _fresh_ and do not count as being unseen
 * but are still waiting for being marked as "seen" using dc_markseen_msgs()
 * (IMAP/MDNs is not done for noticed messages).
 *
 * Calling this function usually results in the event #DC_EVENT_MSGS_CHANGED.
 * See also dc_marknoticed_all_chats(), dc_marknoticed_contact() and dc_markseen_msgs().
 *
 * @memberof dc_context_t
 * @param context The context object as returned from dc_context_new().
 * @param chat_id The chat ID of which all messages should be marked as being noticed.
 * @return None.
 */
void            dc_marknoticed_chat          (dc_context_t* context, uint32_t chat_id);


/**
 * Same as dc_marknoticed_chat() but for _all_ chats.
 *
 * @memberof dc_context_t
 * @param context The context object as returned from dc_context_new().
 * @return None.
 */
void            dc_marknoticed_all_chats     (dc_context_t* context);


/**
 * Returns all message IDs of the given types in a chat.
 * Typically used to show a gallery.
 * The result must be dc_array_unref()'d
 *
 * The list is already sorted and starts with the oldest message.
 * Clients should not try to re-sort the list as this would be an expensive action
 * and would result in inconsistencies between clients.
 *
 * @memberof dc_context_t
 * @param context The context object as returned from dc_context_new().
 * @param chat_id The chat ID to get all messages with media from.
 * @param msg_type Specify a message type to query here, one of the @ref DC_MSG constants.
 * @param msg_type2 Alternative message type to search for. 0 to skip.
 * @param msg_type3 Alternative message type to search for. 0 to skip.
 * @return An array with messages from the given chat ID that have the wanted message types.
 */
dc_array_t*     dc_get_chat_media            (dc_context_t* context, uint32_t chat_id, int msg_type, int msg_type2, int msg_type3);


/**
 * Search next/previous message based on a given message and a list of types.
 * The
 * Typically used to implement the "next" and "previous" buttons
 * in a gallery or in a media player.
 *
 * @memberof dc_context_t
 * @param context The context object as returned from dc_context_new().
 * @param msg_id  This is the current message
 *     from which the next or previous message should be searched.
 * @param dir 1=get the next message, -1=get the previous one.
 * @param msg_type Message type to search for.
 *     If 0, the message type from curr_msg_id is used.
 * @param msg_type2 Alternative message type to search for. 0 to skip.
 * @param msg_type3 Alternative message type to search for. 0 to skip.
 * @return Returns the message ID that should be played next.
 *     The returned message is in the same chat as the given one
 *     and has one of the given types.
 *     Typically, this result is passed again to dc_get_next_media()
 *     later on the next swipe.
 *     If there is not next/previous message, the function returns 0.
 */
uint32_t        dc_get_next_media            (dc_context_t* context, uint32_t msg_id, int dir, int msg_type, int msg_type2, int msg_type3);


/**
 * Archive or unarchive a chat.
 *
 * Archived chats are not included in the default chatlist returned
 * by dc_get_chatlist().  Instead, if there are _any_ archived chats,
 * the pseudo-chat with the chat_id DC_CHAT_ID_ARCHIVED_LINK will be added the the
 * end of the chatlist.
 *
 * - To get a list of archived chats, use dc_get_chatlist() with the flag DC_GCL_ARCHIVED_ONLY.
 * - To find out the archived state of a given chat, use dc_chat_get_archived()
 * - Messages in archived chats are marked as being noticed, so they do not count as "fresh"
 * - Calling this function usually results in the event #DC_EVENT_MSGS_CHANGED
 *
 * @memberof dc_context_t
 * @param context The context object as returned from dc_context_new().
 * @param chat_id The ID of the chat to archive or unarchive.
 * @param archive 1=archive chat, 0=unarchive chat, all other values are reserved for future use
 * @return None.
 */
void            dc_archive_chat              (dc_context_t* context, uint32_t chat_id, int archive);


/**
 * Delete a chat.
 *
 * Messages are deleted from the device and the chat database entry is deleted.
 * After that, the event #DC_EVENT_MSGS_CHANGED is posted.
 *
 * Things that are _not_ done implicitly:
 *
 * - Messages are **not deleted from the server**.
 * - The chat or the contact is **not blocked**, so new messages from the user/the group may appear
 *   and the user may create the chat again.
 * - **Groups are not left** - this would
 *   be unexpected as (1) deleting a normal chat also does not prevent new mails
 *   from arriving, (2) leaving a group requires sending a message to
 *   all group members - especially for groups not used for a longer time, this is
 *   really unexpected when deletion results in contacting all members again,
 *   (3) only leaving groups is also a valid usecase.
 *
 * To leave a chat explicitly, use dc_remove_contact_from_chat() with
 * chat_id=DC_CONTACT_ID_SELF)
 *
 * @memberof dc_context_t
 * @param context The context object as returned from dc_context_new().
 * @param chat_id The ID of the chat to delete.
 * @return None.
 */
void            dc_delete_chat               (dc_context_t* context, uint32_t chat_id);


/**
 * Get contact IDs belonging to a chat.
 *
 * - for normal chats, the function always returns exactly one contact,
 *   DC_CONTACT_ID_SELF is returned only for SELF-chats.
 *
 * - for group chats all members are returned, DC_CONTACT_ID_SELF is returned
 *   explicitly as it may happen that oneself gets removed from a still existing
 *   group
 *
 * - for the deaddrop, the list is empty
 *
 * @memberof dc_context_t
 * @param context The context object as returned from dc_context_new().
 * @param chat_id Chat ID to get the belonging contact IDs for.
 * @return An array of contact IDs belonging to the chat; must be freed using dc_array_unref() when done.
 */
dc_array_t*     dc_get_chat_contacts         (dc_context_t* context, uint32_t chat_id);


/**
 * Search messages containing the given query string.
 * Searching can be done globally (chat_id=0) or in a specified chat only (chat_id
 * set).
 *
 * Global chat results are typically displayed using dc_msg_get_summary(), chat
 * search results may just hilite the corresponding messages and present a
 * prev/next button.
 *
 * @memberof dc_context_t
 * @param context The context object as returned from dc_context_new().
 * @param chat_id ID of the chat to search messages in.
 *     Set this to 0 for a global search.
 * @param query The query to search for.
 * @return An array of message IDs. Must be freed using dc_array_unref() when no longer needed.
 *     If nothing can be found, the function returns NULL.
 */
dc_array_t*     dc_search_msgs               (dc_context_t* context, uint32_t chat_id, const char* query);


/**
 * Get chat object by a chat ID.
 *
 * @memberof dc_context_t
 * @param context The context object as returned from dc_context_new().
 * @param chat_id The ID of the chat to get the chat object for.
 * @return A chat object of the type dc_chat_t,
 *     must be freed using dc_chat_unref() when done.
 *     On errors, NULL is returned.
 */
dc_chat_t*      dc_get_chat                  (dc_context_t* context, uint32_t chat_id);


// handle group chats

/**
 * Create a new group chat.
 *
 * After creation,
 * the draft of the chat is set to a default text,
 * the group has one member with the ID DC_CONTACT_ID_SELF
 * and is in _unpromoted_ state.
 * This means, you can add or remove members, change the name,
 * the group image and so on without messages being sent to all group members.
 *
 * This changes as soon as the first message is sent to the group members
 * and the group becomes _promoted_.
 * After that, all changes are synced with all group members
 * by sending status message.
 *
 * To check, if a chat is still unpromoted, you dc_chat_is_unpromoted().
 * This may be useful if you want to show some help for just created groups.
 *
 * @memberof dc_context_t
 * @param context The context as created by dc_context_new().
 * @param verified If set to 1 the function creates a secure verified group.
 *     Only secure-verified members are allowed in these groups
 *     and end-to-end-encryption is always enabled.
 * @param name The name of the group chat to create.
 *     The name may be changed later using dc_set_chat_name().
 *     To find out the name of a group later, see dc_chat_get_name()
 * @return The chat ID of the new group chat, 0 on errors.
 */
uint32_t        dc_create_group_chat         (dc_context_t* context, int verified, const char* name);


/**
 * Check if a given contact ID is a member of a group chat.
 *
 * @memberof dc_context_t
 * @param context The context as created by dc_context_new().
 * @param chat_id The chat ID to check.
 * @param contact_id The contact ID to check.  To check if yourself is member
 *     of the chat, pass DC_CONTACT_ID_SELF (1) here.
 * @return 1=contact ID is member of chat ID, 0=contact is not in chat
 */
int             dc_is_contact_in_chat        (dc_context_t* context, uint32_t chat_id, uint32_t contact_id);


/**
 * Add a member to a group.
 *
 * If the group is already _promoted_ (any message was sent to the group),
 * all group members are informed by a special status message that is sent automatically by this function.
 *
 * If the group is a verified group, only verified contacts can be added to the group.
 *
 * Sends out #DC_EVENT_CHAT_MODIFIED and #DC_EVENT_MSGS_CHANGED if a status message was sent.
 *
 * @memberof dc_context_t
 * @param context The context as created by dc_context_new().
 * @param chat_id The chat ID to add the contact to.  Must be a group chat.
 * @param contact_id The contact ID to add to the chat.
 * @return 1=member added to group, 0=error
 */
int             dc_add_contact_to_chat       (dc_context_t* context, uint32_t chat_id, uint32_t contact_id);


/**
 * Remove a member from a group.
 *
 * If the group is already _promoted_ (any message was sent to the group),
 * all group members are informed by a special status message that is sent automatically by this function.
 *
 * Sends out #DC_EVENT_CHAT_MODIFIED and #DC_EVENT_MSGS_CHANGED if a status message was sent.
 *
 * @memberof dc_context_t
 * @param context The context as created by dc_context_new().
 * @param chat_id The chat ID to remove the contact from.  Must be a group chat.
 * @param contact_id The contact ID to remove from the chat.
 * @return 1=member removed from group, 0=error
 */
int             dc_remove_contact_from_chat  (dc_context_t* context, uint32_t chat_id, uint32_t contact_id);


/**
 * Set group name.
 *
 * If the group is already _promoted_ (any message was sent to the group),
 * all group members are informed by a special status message that is sent automatically by this function.
 *
 * Sends out #DC_EVENT_CHAT_MODIFIED and #DC_EVENT_MSGS_CHANGED if a status message was sent.
 *
 * @memberof dc_context_t
 * @param chat_id The chat ID to set the name for.  Must be a group chat.
 * @param name New name of the group.
 * @param context The context as created by dc_context_new().
 * @return 1=success, 0=error
 */
int             dc_set_chat_name             (dc_context_t* context, uint32_t chat_id, const char* name);


/**
 * Set group profile image.
 *
 * If the group is already _promoted_ (any message was sent to the group),
 * all group members are informed by a special status message that is sent automatically by this function.
 *
 * Sends out #DC_EVENT_CHAT_MODIFIED and #DC_EVENT_MSGS_CHANGED if a status message was sent.
 *
 * To find out the profile image of a chat, use dc_chat_get_profile_image()
 *
 * @memberof dc_context_t
 * @param context The context as created by dc_context_new().
 * @param chat_id The chat ID to set the image for.
 * @param image Full path of the image to use as the group image.  If you pass NULL here,
 *     the group image is deleted (for promoted groups, all members are informed about this change anyway).
 * @return 1=success, 0=error
 */
int             dc_set_chat_profile_image    (dc_context_t* context, uint32_t chat_id, const char* image);


// handle messages

/**
 * Get an informational text for a single message. The text is multiline and may
 * contain eg. the raw text of the message.
 *
 * The max. text returned is typically longer (about 100000 characters) than the
 * max. text returned by dc_msg_get_text() (about 30000 characters).
 *
 * @memberof dc_context_t
 * @param context The context object as created by dc_context_new().
 * @param msg_id The message id for which information should be generated
 * @return Text string, must be released using dc_str_unref() after usage
 */
char*           dc_get_msg_info              (dc_context_t* context, uint32_t msg_id);


/**
 * Get the raw mime-headers of the given message.
 * Raw headers are saved for incoming messages
 * only if `dc_set_config(context, "save_mime_headers", "1")`
 * was called before.
 *
 * @memberof dc_context_t
 * @param context The context object as created by dc_context_new().
 * @param msg_id The message id, must be the id of an incoming message.
 * @return Raw headers as a multi-line string, must be released using dc_str_unref() after usage.
 *     Returns NULL if there are no headers saved for the given message,
 *     eg. because of save_mime_headers is not set
 *     or the message is not incoming.
 */
char*           dc_get_mime_headers          (dc_context_t* context, uint32_t msg_id);


/**
 * Delete messages. The messages are deleted on the current device and
 * on the IMAP server.
 *
 * @memberof dc_context_t
 * @param context The context object as created by dc_context_new()
 * @param msg_ids an array of uint32_t containing all message IDs that should be deleted
 * @param msg_cnt The number of messages IDs in the msg_ids array
 * @return None.
 */
void            dc_delete_msgs               (dc_context_t* context, const uint32_t* msg_ids, int msg_cnt);

/**
 * Empty IMAP server folder: delete all messages.
 *
 * @memberof dc_context_t
 * @param context The context object as created by dc_context_new()
 * @param flags What to delete, a combination of the @ref DC_EMPTY flags
 * @return None.
 */
void            dc_empty_server              (dc_context_t* context, uint32_t flags);


/**
 * Forward messages to another chat.
 *
 * @memberof dc_context_t
 * @param context The context object as created by dc_context_new()
 * @param msg_ids An array of uint32_t containing all message IDs that should be forwarded
 * @param msg_cnt The number of messages IDs in the msg_ids array
 * @param chat_id The destination chat ID.
 * @return None.
 */
void            dc_forward_msgs              (dc_context_t* context, const uint32_t* msg_ids, int msg_cnt, uint32_t chat_id);


/**
 * Mark all messages sent by the given contact
 * as _noticed_.  See also dc_marknoticed_chat() and
 * dc_markseen_msgs()
 *
 * Calling this function usually results in the event #DC_EVENT_MSGS_CHANGED.
 *
 * @memberof dc_context_t
 * @param context The context object as created by dc_context_new()
 * @param contact_id The contact ID of which all messages should be marked as noticed.
 * @return None.
 */
void            dc_marknoticed_contact       (dc_context_t* context, uint32_t contact_id);


/**
 * Mark a message as _seen_, updates the IMAP state and
 * sends MDNs. If the message is not in a real chat (eg. a contact request), the
 * message is only marked as NOTICED and no IMAP/MDNs is done.  See also
 * dc_marknoticed_chat() and dc_marknoticed_contact()
 *
 * @memberof dc_context_t
 * @param context The context object.
 * @param msg_ids An array of uint32_t containing all the messages IDs that should be marked as seen.
 * @param msg_cnt The number of message IDs in msg_ids.
 * @return None.
 */
void            dc_markseen_msgs             (dc_context_t* context, const uint32_t* msg_ids, int msg_cnt);


/**
 * Star/unstar messages by setting the last parameter to 0 (unstar) or 1 (star).
 * Starred messages are collected in a virtual chat that can be shown using
 * dc_get_chat_msgs() using the chat_id DC_CHAT_ID_STARRED.
 *
 * @memberof dc_context_t
 * @param context The context object as created by dc_context_new()
 * @param msg_ids An array of uint32_t message IDs defining the messages to star or unstar
 * @param msg_cnt The number of IDs in msg_ids
 * @param star 0=unstar the messages in msg_ids, 1=star them
 * @return None.
 */
void            dc_star_msgs                 (dc_context_t* context, const uint32_t* msg_ids, int msg_cnt, int star);


/**
 * Get a single message object of the type dc_msg_t.
 * For a list of messages in a chat, see dc_get_chat_msgs()
 * For a list or chats, see dc_get_chatlist()
 *
 * @memberof dc_context_t
 * @param context The context as created by dc_context_new().
 * @param msg_id The message ID for which the message object should be created.
 * @return A dc_msg_t message object.
 *     On errors, NULL is returned.
 *     When done, the object must be freed using dc_msg_unref().
 */
dc_msg_t*       dc_get_msg                   (dc_context_t* context, uint32_t msg_id);


// handle contacts

/**
 * Rough check if a string may be a valid e-mail address.
 * The function checks if the string contains a minimal amount of characters
 * before and after the `@` and `.` characters.
 *
 * To check if a given address is a contact in the contact database
 * use dc_lookup_contact_id_by_addr().
 *
 * @memberof dc_context_t
 * @param addr The e-mail-address to check.
 * @return 1=address may be a valid e-mail address,
 *     0=address won't be a valid e-mail address
 */
int             dc_may_be_valid_addr         (const char* addr);


/**
 * Check if an e-mail address belongs to a known and unblocked contact.
 * Known and unblocked contacts will be returned by dc_get_contacts().
 *
 * To validate an e-mail address independently of the contact database
 * use dc_may_be_valid_addr().
 *
 * @memberof dc_context_t
 * @param context The context object as created by dc_context_new().
 * @param addr The e-mail-address to check.
 * @return 1=address is a contact in use, 0=address is not a contact in use.
 */
uint32_t        dc_lookup_contact_id_by_addr (dc_context_t* context, const char* addr);


/**
 * Add a single contact as a result of an _explicit_ user action.
 *
 * We assume, the contact name, if any, is entered by the user and is used "as is" therefore,
 * normalize() is _not_ called for the name. If the contact is blocked, it is unblocked.
 *
 * To add a number of contacts, see dc_add_address_book() which is much faster for adding
 * a bunch of addresses.
 *
 * May result in a #DC_EVENT_CONTACTS_CHANGED event.
 *
 * @memberof dc_context_t
 * @param context The context object as created by dc_context_new().
 * @param name Name of the contact to add. If you do not know the name belonging
 *     to the address, you can give NULL here.
 * @param addr E-mail-address of the contact to add. If the email address
 *     already exists, the name is updated and the origin is increased to
 *     "manually created".
 * @return Contact ID of the created or reused contact.
 */
uint32_t        dc_create_contact            (dc_context_t* context, const char* name, const char* addr);


#define         DC_GCL_VERIFIED_ONLY         0x01
#define         DC_GCL_ADD_SELF              0x02


/**
 * Add a number of contacts.
 *
 * Typically used to add the whole address book from the OS. As names here are typically not
 * well formatted, we call normalize() for each name given.
 *
 * No email-address is added twice.
 * Trying to add email-addresses that are already in the contact list,
 * results in updating the name unless the name was changed manually by the user.
 * If any email-address or any name is really updated,
 * the event #DC_EVENT_CONTACTS_CHANGED is sent.
 *
 * To add a single contact entered by the user, you should prefer dc_create_contact(),
 * however, for adding a bunch of addresses, this function is _much_ faster.
 *
 * @memberof dc_context_t
 * @param context the context object as created by dc_context_new().
 * @param addr_book A multi-line string in the format
 *     `Name one\nAddress one\nName two\nAddress two`.
 *      If an email address already exists, the name is updated
 *      unless it was edited manually by dc_create_contact() before.
 * @return The number of modified or added contacts.
 */
int             dc_add_address_book          (dc_context_t* context, const char* addr_book);


/**
 * Returns known and unblocked contacts.
 *
 * To get information about a single contact, see dc_get_contact().
 *
 * @memberof dc_context_t
 * @param context The context object as created by dc_context_new().
 * @param flags A combination of flags:
 *     - if the flag DC_GCL_ADD_SELF is set, SELF is added to the list unless filtered by other parameters
 *     - if the flag DC_GCL_VERIFIED_ONLY is set, only verified contacts are returned.
 *       if DC_GCL_VERIFIED_ONLY is not set, verified and unverified contacts are returned.
 * @param query A string to filter the list.  Typically used to implement an
 *     incremental search.  NULL for no filtering.
 * @return An array containing all contact IDs.  Must be dc_array_unref()'d
 *     after usage.
 */
dc_array_t*     dc_get_contacts              (dc_context_t* context, uint32_t flags, const char* query);


/**
 * Get the number of blocked contacts.
 *
 * @memberof dc_context_t
 * @param context The context object as created by dc_context_new().
 * @return The number of blocked contacts.
 */
int             dc_get_blocked_cnt           (dc_context_t* context);


/**
 * Get blocked contacts.
 *
 * @memberof dc_context_t
 * @param context The context object as created by dc_context_new().
 * @return An array containing all blocked contact IDs.  Must be dc_array_unref()'d
 *     after usage.
 */
dc_array_t*     dc_get_blocked_contacts      (dc_context_t* context);


/**
 * Block or unblock a contact.
 * May result in a #DC_EVENT_CONTACTS_CHANGED event.
 *
 * @memberof dc_context_t
 * @param context The context object as created by dc_context_new().
 * @param contact_id The ID of the contact to block or unblock.
 * @param block 1=block contact, 0=unblock contact
 * @return None.
 */
void            dc_block_contact             (dc_context_t* context, uint32_t contact_id, int block);


/**
 * Get encryption info for a contact.
 * Get a multi-line encryption info, containing your fingerprint and the
 * fingerprint of the contact, used eg. to compare the fingerprints for a simple out-of-band verification.
 *
 * @memberof dc_context_t
 * @param context The context object as created by dc_context_new().
 * @param contact_id ID of the contact to get the encryption info for.
 * @return Multi-line text, must be released using dc_str_unref() after usage.
 */
char*           dc_get_contact_encrinfo      (dc_context_t* context, uint32_t contact_id);


/**
 * Delete a contact.  The contact is deleted from the local device.  It may happen that this is not
 * possible as the contact is in use.  In this case, the contact can be blocked.
 *
 * May result in a #DC_EVENT_CONTACTS_CHANGED event.
 *
 * @memberof dc_context_t
 * @param context The context object as created by dc_context_new().
 * @param contact_id ID of the contact to delete.
 * @return 1=success, 0=error
 */
int             dc_delete_contact            (dc_context_t* context, uint32_t contact_id);


/**
 * Get a single contact object.  For a list, see eg. dc_get_contacts().
 *
 * For contact DC_CONTACT_ID_SELF (1), the function returns sth.
 * like "Me" in the selected language and the email address
 * defined by dc_set_config().
 *
 * @memberof dc_context_t
 * @param context The context object as created by dc_context_new().
 * @param contact_id ID of the contact to get the object for.
 * @return The contact object, must be freed using dc_contact_unref() when no
 *     longer used.  NULL on errors.
 */
dc_contact_t*   dc_get_contact               (dc_context_t* context, uint32_t contact_id);


// import/export and tools

#define         DC_IMEX_EXPORT_SELF_KEYS      1 // param1 is a directory where the keys are written to
#define         DC_IMEX_IMPORT_SELF_KEYS      2 // param1 is a directory where the keys are searched in and read from
#define         DC_IMEX_EXPORT_BACKUP        11 // param1 is a directory where the backup is written to
#define         DC_IMEX_IMPORT_BACKUP        12 // param1 is the file with the backup to import


/**
 * Import/export things.
 * For this purpose, the function creates a job that is executed in the IMAP-thread then;
 * this requires to call dc_perform_imap_jobs() regularly.
 *
 * What to do is defined by the _what_ parameter which may be one of the following:
 *
 * - **DC_IMEX_EXPORT_BACKUP** (11) - Export a backup to the directory given as `param1`.
 *   The backup contains all contacts, chats, images and other data and device independent settings.
 *   The backup does not contain device dependent settings as ringtones or LED notification settings.
 *   The name of the backup is typically `delta-chat.<day>.bak`, if more than one backup is create on a day,
 *   the format is `delta-chat.<day>-<number>.bak`
 *
 * - **DC_IMEX_IMPORT_BACKUP** (12) - `param1` is the file (not: directory) to import. The file is normally
 *   created by DC_IMEX_EXPORT_BACKUP and detected by dc_imex_has_backup(). Importing a backup
 *   is only possible as long as the context is not configured or used in another way.
 *
 * - **DC_IMEX_EXPORT_SELF_KEYS** (1) - Export all private keys and all public keys of the user to the
 *   directory given as `param1`.  The default key is written to the files `public-key-default.asc`
 *   and `private-key-default.asc`, if there are more keys, they are written to files as
 *   `public-key-<id>.asc` and `private-key-<id>.asc`
 *
 * - **DC_IMEX_IMPORT_SELF_KEYS** (2) - Import private keys found in the directory given as `param1`.
 *   The last imported key is made the default keys unless its name contains the string `legacy`.  Public keys are not imported.
 *
 * While dc_imex() returns immediately, the started job may take a while,
 * you can stop it using dc_stop_ongoing_process(). During execution of the job,
 * some events are sent out:
 *
 * - A number of #DC_EVENT_IMEX_PROGRESS events are sent and may be used to create
 *   a progress bar or stuff like that. Moreover, you'll be informed when the imex-job is done.
 *
 * - For each file written on export, the function sends #DC_EVENT_IMEX_FILE_WRITTEN
 *
 * Only one import-/export-progress can run at the same time.
 * To cancel an import-/export-progress, use dc_stop_ongoing_process().
 *
 * @memberof dc_context_t
 * @param context The context as created by dc_context_new().
 * @param what One of the DC_IMEX_* constants.
 * @param param1 Meaning depends on the DC_IMEX_* constants. If this parameter is a directory, it should not end with
 *     a slash (otherwise you'll get double slashes when receiving #DC_EVENT_IMEX_FILE_WRITTEN). Set to NULL if not used.
 * @param param2 Meaning depends on the DC_IMEX_* constants. Set to NULL if not used.
 * @return None.
 */
void            dc_imex                      (dc_context_t* context, int what, const char* param1, const char* param2);


/**
 * Check if there is a backup file.
 * May only be used on fresh installations (eg. dc_is_configured() returns 0).
 *
 * Example:
 *
 * ~~~
 * char dir[] = "/dir/to/search/backups/in";
 *
 * void ask_user_for_credentials()
 * {
 *     // - ask the user for email and password
 *     // - save them using dc_set_config()
 * }
 *
 * int ask_user_whether_to_import()
 * {
 *     // - inform the user that we've found a backup
 *     // - ask if he want to import it
 *     // - return 1 to import, 0 to skip
 *     return 1;
 * }
 *
 * if (!dc_is_configured(context))
 * {
 *     char* file = NULL;
 *     if ((file=dc_imex_has_backup(context, dir))!=NULL && ask_user_whether_to_import())
 *     {
 *         dc_imex(context, DC_IMEX_IMPORT_BACKUP, file, NULL);
 *         // connect
 *     }
 *     else
 *     {
 *         do {
 *             ask_user_for_credentials();
 *         }
 *         while (!configure_succeeded())
 *     }
 *     dc_str_unref(file);
 * }
 * ~~~
 *
 * @memberof dc_context_t
 * @param context The context as created by dc_context_new().
 * @param dir Directory to search backups in.
 * @return String with the backup file, typically given to dc_imex(),
 *     returned strings must be released using dc_str_unref().
 *     The function returns NULL if no backup was found.
 */
char*           dc_imex_has_backup           (dc_context_t* context, const char* dir);


/**
 * Initiate Autocrypt Setup Transfer.
 * Before starting the setup transfer with this function, the user should be asked:
 *
 * ~~~
 * "An 'Autocrypt Setup Message' securely shares your end-to-end setup with other Autocrypt-compliant apps.
 * The setup will be encrypted by a setup code which is displayed here and must be typed on the other device.
 * ~~~
 *
 * After that, this function should be called to send the Autocrypt Setup Message.
 * The function creates the setup message and waits until it is really sent.
 * As this may take a while, it is recommended to start the function in a separate thread;
 * to interrupt it, you can use dc_stop_ongoing_process().
 *
 * After everything succeeded, the required setup code is returned in the following format:
 *
 * ~~~
 * 1234-1234-1234-1234-1234-1234-1234-1234-1234
 * ~~~
 *
 * The setup code should be shown to the user then:
 *
 * ~~~
 * "Your key has been sent to yourself. Switch to the other device and
 * open the setup message. You should be prompted for a setup code. Type
 * the following digits into the prompt:
 *
 * 1234 - 1234 - 1234 -
 * 1234 - 1234 - 1234 -
 * 1234 - 1234 - 1234
 *
 * Once you're done, your other device will be ready to use Autocrypt."
 * ~~~
 *
 * On the _other device_ you will call dc_continue_key_transfer() then
 * for setup messages identified by dc_msg_is_setupmessage().
 *
 * For more details about the Autocrypt setup process, please refer to
 * https://autocrypt.org/en/latest/level1.html#autocrypt-setup-message
 *
 * @memberof dc_context_t
 * @param context The context object.
 * @return The setup code. Must be released using dc_str_unref() after usage.
 *     On errors, eg. if the message could not be sent, NULL is returned.
 */
char*           dc_initiate_key_transfer     (dc_context_t* context);


/**
 * Continue the Autocrypt Key Transfer on another device.
 *
 * If you have started the key transfer on another device using dc_initiate_key_transfer()
 * and you've detected a setup message with dc_msg_is_setupmessage(), you should prompt the
 * user for the setup code and call this function then.
 *
 * You can use dc_msg_get_setupcodebegin() to give the user a hint about the code (useful if the user
 * has created several messages and should not enter the wrong code).
 *
 * @memberof dc_context_t
 * @param context The context object.
 * @param msg_id ID of the setup message to decrypt.
 * @param setup_code Setup code entered by the user. This is the same setup code as returned from
 *     dc_initiate_key_transfer() on the other device.
 *     There is no need to format the string correctly, the function will remove all spaces and other characters and
 *     insert the `-` characters at the correct places.
 * @return 1=key successfully decrypted and imported; both devices will use the same key now;
 *     0=key transfer failed eg. due to a bad setup code.
 */
int             dc_continue_key_transfer     (dc_context_t* context, uint32_t msg_id, const char* setup_code);


/**
 * Signal an ongoing process to stop.
 *
 * After that, dc_stop_ongoing_process() returns _without_ waiting
 * for the ongoing process to return.
 *
 * The ongoing process will return ASAP then, however, it may
 * still take a moment.
 *
 * Typical ongoing processes are started by dc_configure(),
 * dc_initiate_key_transfer() or dc_imex(). As there is always at most only
 * one onging process at the same time, there is no need to define _which_ process to exit.
 *
 * @memberof dc_context_t
 * @param context The context object.
 * @return None.
 */
void            dc_stop_ongoing_process      (dc_context_t* context);


// out-of-band verification

#define         DC_QR_ASK_VERIFYCONTACT      200 // id=contact
#define         DC_QR_ASK_VERIFYGROUP        202 // text1=groupname
#define         DC_QR_FPR_OK                 210 // id=contact
#define         DC_QR_FPR_MISMATCH           220 // id=contact
#define         DC_QR_FPR_WITHOUT_ADDR       230 // test1=formatted fingerprint
#define         DC_QR_ADDR                   320 // id=contact
#define         DC_QR_TEXT                   330 // text1=text
#define         DC_QR_URL                    332 // text1=URL
#define         DC_QR_ERROR                  400 // text1=error string

/**
 * Check a scanned QR code.
 * The function should be called after a QR code is scanned.
 * The function takes the raw text scanned and checks what can be done with it.
 *
 * The QR code state is returned in dc_lot_t::state as:
 *
 * - DC_QR_ASK_VERIFYCONTACT with dc_lot_t::id=Contact ID
 * - DC_QR_ASK_VERIFYGROUP withdc_lot_t::text1=Group name
 * - DC_QR_FPR_OK with dc_lot_t::id=Contact ID
 * - DC_QR_FPR_MISMATCH with dc_lot_t::id=Contact ID
 * - DC_QR_FPR_WITHOUT_ADDR with dc_lot_t::test1=Formatted fingerprint
 * - DC_QR_ADDR with dc_lot_t::id=Contact ID
 * - DC_QR_TEXT with dc_lot_t::text1=Text
 * - DC_QR_URL with dc_lot_t::text1=URL
 * - DC_QR_ERROR with dc_lot_t::text1=Error string
 *
 *
 * @memberof dc_context_t
 * @param context The context object.
 * @param qr The text of the scanned QR code.
 * @return Parsed QR code as an dc_lot_t object. The returned object must be
 *     freed using dc_lot_unref() after usage.
 */
dc_lot_t*       dc_check_qr                  (dc_context_t* context, const char* qr);


/**
 * Get QR code text that will offer an Setup-Contact or Verified-Group invitation.
 * The QR code is compatible to the OPENPGP4FPR format
 * so that a basic fingerprint comparison also works eg. with OpenKeychain.
 *
 * The scanning device will pass the scanned content to dc_check_qr() then;
 * if dc_check_qr() returns DC_QR_ASK_VERIFYCONTACT or DC_QR_ASK_VERIFYGROUP
 * an out-of-band-verification can be joined using dc_join_securejoin()
 *
 * @memberof dc_context_t
 * @param context The context object.
 * @param chat_id If set to a group-chat-id,
 *     the Verified-Group-Invite protocol is offered in the QR code;
 *     works for verified groups as well as for normal groups.
 *     If set to 0, the Setup-Contact protocol is offered in the QR code.
 *     See https://countermitm.readthedocs.io/en/latest/new.html
 *     for details about both protocols.
 * @return Text that should go to the QR code,
 *     On errors, an empty QR code is returned, NULL is never returned.
 *     The returned string must be released using dc_str_unref() after usage.
 */
char*           dc_get_securejoin_qr         (dc_context_t* context, uint32_t chat_id);


/**
 * Continue a Setup-Contact or Verified-Group-Invite protocol
 * started on another device with dc_get_securejoin_qr().
 * This function is typically called when dc_check_qr() returns
 * lot.state=DC_QR_ASK_VERIFYCONTACT or lot.state=DC_QR_ASK_VERIFYGROUP.
 *
 * Depending on the given QR code,
 * this function may takes some time and sends and receives several messages.
 * Therefore, you should call it always in a separate thread;
 * if you want to abort it, you should call dc_stop_ongoing_process().
 *
 * - If the given QR code starts the Setup-Contact protocol,
 *   the function typically returns immediately
 *   and the handshake runs in background.
 *   Subsequent calls of dc_join_securejoin() will abort unfinished tasks.
 *   The returned chat is the one-to-one opportunistic chat.
 *   When the protocol has finished, an info-message is added to that chat.
 * - If the given QR code starts the Verified-Group-Invite protocol,
 *   the function waits until the protocol has finished.
 *   This is because the verified group is not opportunistic
 *   and can be created only when the contacts have verified each other.
 *
 * See https://countermitm.readthedocs.io/en/latest/new.html
 * for details about both protocols.
 *
 * @memberof dc_context_t
 * @param context The context object
 * @param qr The text of the scanned QR code. Typically, the same string as given
 *     to dc_check_qr().
 * @return Chat-id of the joined chat, the UI may redirect to the this chat.
 *     If the out-of-band verification failed or was aborted, 0 is returned.
 *     A returned chat-id does not guarantee that the chat or the belonging contact is verified.
 *     If needed, this be checked with dc_chat_is_verified() and dc_contact_is_verified(),
 *     however, in practise, the UI will just listen to #DC_EVENT_CONTACTS_CHANGED unconditionally.
 */
uint32_t        dc_join_securejoin           (dc_context_t* context, const char* qr);


// location streaming


/**
 * Enable or disable location streaming for a chat.
 * Locations are sent to all members of the chat for the given number of seconds;
 * after that, location streaming is automatically disabled for the chat.
 * The current location streaming state of a chat
 * can be checked using dc_is_sending_locations_to_chat().
 *
 * The locations that should be sent to the chat can be set using
 * dc_set_location().
 *
 * @memberof dc_context_t
 * @param context The context object.
 * @param chat_id Chat id to enable location streaming for.
 * @param seconds >0: enable location streaming for the given number of seconds;
 *     0: disable location streaming.
 * @return None.
 */
void        dc_send_locations_to_chat       (dc_context_t* context, uint32_t chat_id, int seconds);


/**
 * Check if location streaming is enabled.
 * Location stream can be enabled or disabled using dc_send_locations_to_chat().
 * If you have already a dc_chat_t object,
 * dc_chat_is_sending_locations() may be more handy.
 *
 * @memberof dc_context_t
 * @param context The context object.
 * @param chat_id >0: Check if location streaming is enabled for the given chat.
 *     0: Check of location streaming is enabled for any chat.
 * @return 1: location streaming is enabled for the given chat(s);
 *     0: location streaming is disabled for the given chat(s).
 */
int         dc_is_sending_locations_to_chat (dc_context_t* context, uint32_t chat_id);


/**
 * Set current location.
 * The location is sent to all chats where location streaming is enabled
 * using dc_send_locations_to_chat().
 *
 * Typically results in the event #DC_EVENT_LOCATION_CHANGED with
 * contact_id set to DC_CONTACT_ID_SELF.
 *
 * The UI should call this function on all location changes.
 * The locations set by this function are not sent immediately,
 * instead a message with the last locations is sent out every some minutes
 * or when the user sends out a normal message,
 * the last locations are attached.
 *
 * @memberof dc_context_t
 * @param context The context object.
 * @param latitude North-south position of the location.
 *     Set to 0.0 if the latitude is not known.
 * @param longitude East-west position of the location.
 *     Set to 0.0 if the longitude is not known.
 * @param accuracy Estimated accuracy of the location, radial, in meters.
 *     Set to 0.0 if the accuracy is not known.
 * @return 1: location streaming is still enabled for at least one chat,
 *     this dc_set_location() should be called as soon as the location changes;
 *     0: location streaming is no longer needed,
 *     dc_is_sending_locations_to_chat() is false for all chats.
 */
int         dc_set_location                 (dc_context_t* context, double latitude, double longitude, double accuracy);


/**
 * Get shared locations from the database.
 * The locations can be filtered by the chat-id, the contact-id
 * and by a timespan.
 *
 * The number of returned locations can be retrieved using dc_array_get_cnt().
 * To get information for each location,
 * use dc_array_get_latitude(), dc_array_get_longitude(),
 * dc_array_get_accuracy(), dc_array_get_timestamp(), dc_array_get_contact_id()
 * and dc_array_get_msg_id().
 * The latter returns 0 if there is no message bound to the location.
 *
 * Note that only if dc_array_is_independent() returns 0,
 * the location is the current or a past position of the user.
 * If dc_array_is_independent() returns 1,
 * the location is any location on earth that is marked by the user.
 *
 * @memberof dc_context_t
 * @param context The context object.
 * @param chat_id Chat-id to get location information for.
 *     0 to get locations independently of the chat.
 * @param contact_id Contact-id to get location information for.
 *     If also a chat-id is given, this should be a member of the given chat.
 *     0 to get locations independently of the contact.
 * @param timestamp_begin Start of timespan to return.
 *     Must be given in number of seconds since 00:00 hours, Jan 1, 1970 UTC.
 *     0 for "start from the beginning".
 * @param timestamp_end End of timespan to return.
 *     Must be given in number of seconds since 00:00 hours, Jan 1, 1970 UTC.
 *     0 for "all up to now".
 * @return Array of locations, NULL is never returned.
 *     The array is sorted decending;
 *     the first entry in the array is the location with the newest timestamp.
 *     Note that this is only realated to the recent postion of the user
 *     if dc_array_is_independent() returns 0.
 *     The returned array must be freed using dc_array_unref().
 *
 * Examples:
 * ~~~
 * // get locations from the last hour for a global map
 * dc_array_t* loc = dc_get_locations(context, 0, 0, time(NULL)-60*60, 0);
 * for (int i=0; i<dc_array_get_cnt(); i++) {
 *     double lat = dc_array_get_latitude(loc, i);
 *     ...
 * }
 * dc_array_unref(loc);
 *
 * // get locations from a contact for a global map
 * dc_array_t* loc = dc_get_locations(context, 0, contact_id, 0, 0);
 * ...
 *
 * // get all locations known for a given chat
 * dc_array_t* loc = dc_get_locations(context, chat_id, 0, 0, 0);
 * ...
 *
 * // get locations from a single contact for a given chat
 * dc_array_t* loc = dc_get_locations(context, chat_id, contact_id, 0, 0);
 * ...
 * ~~~
 */
dc_array_t* dc_get_locations                (dc_context_t* context, uint32_t chat_id, uint32_t contact_id, int64_t timestamp_begin, int64_t timestamp_end);


/**
 * Delete all locations on the current device.
 * Locations already sent cannot be deleted.
 *
 * Typically results in the event #DC_EVENT_LOCATION_CHANGED
 * with contact_id set to 0.
 *
 * @memberof dc_context_t
 * @param context The context object.
 * @return None.
 */
void        dc_delete_all_locations         (dc_context_t* context);


/**
 * Release a string returned by another deltachat-core function.
 * - Strings returned by any deltachat-core-function
 *   MUST NOT be released by the standard free() function;
 *   always use dc_str_unref() for this purpose.
 * - dc_str_unref() MUST NOT be called for strings not returned by deltachat-core.
 * - dc_str_unref() MUST NOT be called for other objectes returned by deltachat-core.
 *
 * @memberof dc_context_t
 * @param str The string to release.
 * @return None.
 */
void dc_str_unref (char* str);


/**
 * @class dc_array_t
 *
 * An object containing a simple array.
 * This object is used in several places where functions need to return an array.
 * The items of the array are typically IDs.
 * To free an array object, use dc_array_unref().
 */


/**
 * Free an array object. Does not free any data items.
 *
 * @memberof dc_array_t
 * @param array The array object to free,
 *     created eg. by dc_get_chatlist(), dc_get_contacts() and so on.
 *     If NULL is given, nothing is done.
 * @return None.
 */
void             dc_array_unref              (dc_array_t* array);


/**
 * Find out the number of items in an array.
 *
 * @memberof dc_array_t
 * @param array The array object.
 * @return Returns the number of items in a dc_array_t object. 0 on errors or if the array is empty.
 */
size_t           dc_array_get_cnt            (const dc_array_t* array);


/**
 * Get the item at the given index as an ID.
 *
 * @memberof dc_array_t
 * @param array The array object.
 * @param index Index of the item to get. Must be between 0 and dc_array_get_cnt()-1.
 * @return Returns the item at the given index. Returns 0 on errors or if the array is empty.
 */
uint32_t         dc_array_get_id             (const dc_array_t* array, size_t index);


/**
 * Return the latitude of the item at the given index.
 *
 * @memberof dc_array_t
 * @param array The array object.
 * @param index Index of the item. Must be between 0 and dc_array_get_cnt()-1.
 * @return Latitude of the item at the given index.
 *     0.0 if there is no latitude bound to the given item,
 */
double           dc_array_get_latitude       (const dc_array_t* array, size_t index);


/**
 * Return the longitude of the item at the given index.
 *
 * @memberof dc_array_t
 * @param array The array object.
 * @param index Index of the item. Must be between 0 and dc_array_get_cnt()-1.
 * @return Latitude of the item at the given index.
 *     0.0 if there is no longitude bound to the given item,
 */
double           dc_array_get_longitude      (const dc_array_t* array, size_t index);


/**
 * Return the accuracy of the item at the given index.
 * See dc_set_location() for more information about the accuracy.
 *
 * @memberof dc_array_t
 * @param array The array object.
 * @param index Index of the item. Must be between 0 and dc_array_get_cnt()-1.
 * @return Accuracy of the item at the given index.
 *     0.0 if there is no longitude bound to the given item,
 */
double           dc_array_get_accuracy       (const dc_array_t* array, size_t index);


/**
 * Return the timestamp of the item at the given index.
 *
 * @memberof dc_array_t
 * @param array The array object.
 * @param index Index of the item. Must be between 0 and dc_array_get_cnt()-1.
 * @return Timestamp of the item at the given index.
 *     0 if there is no timestamp bound to the given item,
 */
int64_t           dc_array_get_timestamp      (const dc_array_t* array, size_t index);


/**
 * Return the chat-id of the item at the given index.
 *
 * @memberof dc_array_t
 * @param array The array object.
 * @param index Index of the item. Must be between 0 and dc_array_get_cnt()-1.
 * @return Chat-id of the item at the given index.
 *     0 if there is no chat-id bound to the given item,
 */
uint32_t         dc_array_get_chat_id        (const dc_array_t* array, size_t index);


/**
 * Return the contact-id of the item at the given index.
 *
 * @memberof dc_array_t
 * @param array The array object.
 * @param index Index of the item. Must be between 0 and dc_array_get_cnt()-1.
 * @return Contact-id of the item at the given index.
 *     0 if there is no contact-id bound to the given item,
 */
uint32_t         dc_array_get_contact_id     (const dc_array_t* array, size_t index);


/**
 * Return the message-id of the item at the given index.
 *
 * @memberof dc_array_t
 * @param array The array object.
 * @param index Index of the item. Must be between 0 and dc_array_get_cnt()-1.
 * @return Message-id of the item at the given index.
 *     0 if there is no message-id bound to the given item,
 */
uint32_t         dc_array_get_msg_id         (const dc_array_t* array, size_t index);


/**
 * Return the marker-character of the item at the given index.
 * Marker-character are typically bound to locations
 * returned by dc_get_locations()
 * and are typically created by on-character-messages
 * which can also be an emoticon :)
 *
 * @memberof dc_array_t
 * @param array The array object.
 * @param index Index of the item. Must be between 0 and dc_array_get_cnt()-1.
 * @return Marker-character of the item at the given index.
 *     NULL if there is no marker-character bound to the given item.
 *     The returned value must be released using dc_str_unref() after usage.
 */
char*            dc_array_get_marker         (const dc_array_t* array, size_t index);


/**
 * Return the independent-state of the location at the given index.
 * Independent locations do not belong to the track of the user.
 *
 * @memberof dc_array_t
 * @param array The array object.
 * @param index Index of the item. Must be between 0 and dc_array_get_cnt()-1.
 * @return 0=Location belongs to the track of the user,
 *     1=Location was reported independently.
 */
int              dc_array_is_independent     (const dc_array_t* array, size_t index);


/**
 * Check if a given ID is present in an array.
 *
 * @private @memberof dc_array_t
 * @param array The array object to search in.
 * @param needle The ID to search for.
 * @param[out] ret_index If set, this will receive the index. Set to NULL if you're not interested in the index.
 * @return 1=ID is present in array, 0=ID not found.
 */
int              dc_array_search_id          (const dc_array_t* array, uint32_t needle, size_t* ret_index);


/**
 * Get raw pointer to the data.
 *
 * @memberof dc_array_t
 * @param array The array object.
 * @return Raw pointer to the array. You MUST NOT free the data. You MUST NOT access the data beyond the current item count.
 *     It is not possible to enlarge the array this way.  Calling any other dc_array*()-function may discard the returned pointer.
 */
const uint32_t*  dc_array_get_raw            (const dc_array_t* array);


/**
 * @class dc_chatlist_t
 *
 * An object representing a single chatlist in memory.
 * Chatlist objects contain chat IDs
 * and, if possible, message IDs belonging to them.
 * The chatlist object is not updated;
 * if you want an update, you have to recreate the object.
 *
 * For a **typical chat overview**,
 * the idea is to get the list of all chats via dc_get_chatlist()
 * without any listflags (see below)
 * and to implement a "virtual list" or so
 * (the count of chats is known by dc_chatlist_get_cnt()).
 *
 * Only for the items that are in view
 * (the list may have several hundreds chats),
 * the UI should call dc_chatlist_get_summary() then.
 * dc_chatlist_get_summary() provides all elements needed for painting the item.
 *
 * On a click of such an item,
 * the UI should change to the chat view
 * and get all messages from this view via dc_get_chat_msgs().
 * Again, a "virtual list" is created
 * (the count of messages is known)
 * and for each messages that is scrolled into view, dc_get_msg() is called then.
 *
 * Why no listflags?
 * Without listflags, dc_get_chatlist() adds the deaddrop
 * and the archive "link" automatically as needed.
 * The UI can just render these items differently then.
 * Although the deaddrop link is currently always the first entry
 * and only present on new messages,
 * there is the rough idea that it can be optionally always present
 * and sorted into the list by date.
 * Rendering the deaddrop in the described way
 * would not add extra work in the UI then.
 */


/**
 * Free a chatlist object.
 *
 * @memberof dc_chatlist_t
 * @param chatlist The chatlist object to free, created eg. by dc_get_chatlist(), dc_search_msgs().
 *     If NULL is given, nothing is done.
 * @return None.
 */
void             dc_chatlist_unref           (dc_chatlist_t* chatlist);


/**
 * Find out the number of chats in a chatlist.
 *
 * @memberof dc_chatlist_t
 * @param chatlist The chatlist object as created eg. by dc_get_chatlist().
 * @return Returns the number of items in a dc_chatlist_t object. 0 on errors or if the list is empty.
 */
size_t           dc_chatlist_get_cnt         (const dc_chatlist_t* chatlist);


/**
 * Get a single chat ID of a chatlist.
 *
 * To get the message object from the message ID, use dc_get_chat().
 *
 * @memberof dc_chatlist_t
 * @param chatlist The chatlist object as created eg. by dc_get_chatlist().
 * @param index The index to get the chat ID for.
 * @return Returns the chat_id of the item at the given index.  Index must be between
 *     0 and dc_chatlist_get_cnt()-1.
 */
uint32_t         dc_chatlist_get_chat_id     (const dc_chatlist_t* chatlist, size_t index);


/**
 * Get a single message ID of a chatlist.
 *
 * To get the message object from the message ID, use dc_get_msg().
 *
 * @memberof dc_chatlist_t
 * @param chatlist The chatlist object as created eg. by dc_get_chatlist().
 * @param index The index to get the chat ID for.
 * @return Returns the message_id of the item at the given index.  Index must be between
 *     0 and dc_chatlist_get_cnt()-1.  If there is no message at the given index (eg. the chat may be empty), 0 is returned.
 */
uint32_t         dc_chatlist_get_msg_id      (const dc_chatlist_t* chatlist, size_t index);


/**
 * Get a summary for a chatlist index.
 *
 * The summary is returned by a dc_lot_t object with the following fields:
 *
 * - dc_lot_t::text1: contains the username or the strings "Me", "Draft" and so on.
 *   The string may be colored by having a look at text1_meaning.
 *   If there is no such name or it should not be displayed, the element is NULL.
 *
 * - dc_lot_t::text1_meaning: one of DC_TEXT1_USERNAME, DC_TEXT1_SELF or DC_TEXT1_DRAFT.
 *   Typically used to show dc_lot_t::text1 with different colors. 0 if not applicable.
 *
 * - dc_lot_t::text2: contains an excerpt of the message text or strings as
 *   "No messages".  May be NULL of there is no such text (eg. for the archive link)
 *
 * - dc_lot_t::timestamp: the timestamp of the message.  0 if not applicable.
 *
 * - dc_lot_t::state: The state of the message as one of the DC_STATE_* constants (see #dc_msg_get_state()).  0 if not applicable.
 *
 * @memberof dc_chatlist_t
 * @param chatlist The chatlist to query as returned eg. from dc_get_chatlist().
 * @param index The index to query in the chatlist.
 * @param chat To speed up things, pass an already available chat object here.
 *     If the chat object is not yet available, it is faster to pass NULL.
 * @return The summary as an dc_lot_t object. Must be freed using dc_lot_unref().  NULL is never returned.
 */
dc_lot_t*        dc_chatlist_get_summary     (const dc_chatlist_t* chatlist, size_t index, dc_chat_t* chat);


/**
 * Helper function to get the associated context object.
 *
 * @memberof dc_chatlist_t
 * @param chatlist The chatlist object to empty.
 * @return Context object associated with the chatlist. NULL if none or on errors.
 */
dc_context_t*    dc_chatlist_get_context     (dc_chatlist_t* chatlist);


/**
 * Get info summary for a chat, in json format.
 *
 * The returned json string has the following key/values:
 *
 * id: chat id
 * name: chat/group name
 * color: color of this chat
 * last-message-from: who sent the last message
 * last-message-text: message (truncated)
 * last-message-state: DC_STATE* constant
 * last-message-date:
 * avatar-path: path-to-blobfile
 * is_verified: yes/no

 * @return a utf8-encoded json string containing all requested info. Must be freed using dc_str_unref().  NULL is never returned.
 */
char*            dc_chat_get_info_json       (dc_context_t* context, size_t chat_id);

/**
 * @class dc_chat_t
 *
 * An object representing a single chat in memory.
 * Chat objects are created using eg. dc_get_chat()
 * and are not updated on database changes;
 * if you want an update, you have to recreate the object.
 */


#define         DC_CHAT_ID_DEADDROP          1 // virtual chat showing all messages belonging to chats flagged with chats.blocked=2
#define         DC_CHAT_ID_TRASH             3 // messages that should be deleted get this chat_id; the messages are deleted from the working thread later then. This is also needed as rfc724_mid should be preset as long as the message is not deleted on the server (otherwise it is downloaded again)
#define         DC_CHAT_ID_MSGS_IN_CREATION  4 // a message is just in creation but not yet assigned to a chat (eg. we may need the message ID to set up blobs; this avoids unready message to be sent and shown)
#define         DC_CHAT_ID_STARRED           5 // virtual chat showing all messages flagged with msgs.starred=2
#define         DC_CHAT_ID_ARCHIVED_LINK     6 // only an indicator in a chatlist
#define         DC_CHAT_ID_ALLDONE_HINT      7 // only an indicator in a chatlist
#define         DC_CHAT_ID_LAST_SPECIAL      9 // larger chat IDs are "real" chats, their messages are "real" messages.


#define         DC_CHAT_TYPE_UNDEFINED       0
#define         DC_CHAT_TYPE_SINGLE          100
#define         DC_CHAT_TYPE_GROUP           120
#define         DC_CHAT_TYPE_VERIFIED_GROUP  130


/**
 * Free a chat object.
 *
 * @memberof dc_chat_t
 * @param chat Chat object are returned eg. by dc_get_chat().
 *     If NULL is given, nothing is done.
 * @return None.
 */
void            dc_chat_unref                (dc_chat_t* chat);


/**
 * Get chat ID. The chat ID is the ID under which the chat is filed in the database.
 *
 * Special IDs:
 * - DC_CHAT_ID_DEADDROP         (1) - Virtual chat containing messages which senders are not confirmed by the user.
 * - DC_CHAT_ID_STARRED          (5) - Virtual chat containing all starred messages-
 * - DC_CHAT_ID_ARCHIVED_LINK    (6) - A link at the end of the chatlist, if present the UI should show the button "Archived chats"-
 *
 * "Normal" chat IDs are larger than these special IDs (larger than DC_CHAT_ID_LAST_SPECIAL).
 *
 * @memberof dc_chat_t
 * @param chat The chat object.
 * @return Chat ID. 0 on errors.
 */
uint32_t        dc_chat_get_id               (const dc_chat_t* chat);


/**
 * Get chat type.
 *
 * Currently, there are two chat types:
 *
 * - DC_CHAT_TYPE_SINGLE (100) - a normal chat is a chat with a single contact,
 *   chats_contacts contains one record for the user.  DC_CONTACT_ID_SELF
 *   (see dc_contact_t::id) is added _only_ for a self talk.
 *
 * - DC_CHAT_TYPE_GROUP  (120) - a group chat, chats_contacts contain all group
 *   members, incl. DC_CONTACT_ID_SELF
 *
 * - DC_CHAT_TYPE_VERIFIED_GROUP  (130) - a verified group chat. In verified groups,
 *   all members are verified and encryption is always active and cannot be disabled.
 *
 * @memberof dc_chat_t
 * @param chat The chat object.
 * @return Chat type.
 */
int             dc_chat_get_type             (const dc_chat_t* chat);


/**
 * Get name of a chat. For one-to-one chats, this is the name of the contact.
 * For group chats, this is the name given eg. to dc_create_group_chat() or
 * received by a group-creation message.
 *
 * To change the name, use dc_set_chat_name()
 *
 * @memberof dc_chat_t
 * @param chat The chat object.
 * @return Chat name as a string. Must be released using dc_str_unref() after usage. Never NULL.
 */
char*           dc_chat_get_name             (const dc_chat_t* chat);


/*
 * Get a subtitle for a chat.  The subtitle is eg. the email-address or the
 * number of group members.
 *
 * Deprecated function. Subtitles should be created in the ui
 * where plural forms and other specials can be handled more gracefully.
 *
 * @param chat The chat object to calulate the subtitle for.
 * @return Subtitle as a string. Must be released using dc_str_unref() after usage. Never NULL.
 */
char*           dc_chat_get_subtitle         (const dc_chat_t* chat);


/**
 * Get the chat's profile image.
 * For groups, this is the image set by any group member
 * using dc_set_chat_profile_image().
 * For normal chats, this is the image set by each remote user on their own
 * using dc_set_config(context, "selfavatar", image).
 *
 * @memberof dc_chat_t
 * @param chat The chat object.
 * @return Path and file if the profile image, if any.
 *     NULL otherwise.
 *     Must be released using dc_str_unref() after usage.
 */
char*           dc_chat_get_profile_image    (const dc_chat_t* chat);


/**
 * Get a color for the chat.
 * For 1:1 chats, the color is calculated from the contact's email address.
 * Otherwise, the chat name is used.
 * The color can be used for an fallback avatar with white initials
 * as well as for headlines in bubbles of group chats.
 *
 * @memberof dc_chat_t
 * @param chat The chat object.
 * @return Color as 0x00rrggbb with rr=red, gg=green, bb=blue
 *     each in the range 0-255.
 */
uint32_t        dc_chat_get_color            (const dc_chat_t* chat);


/**
 * Get archived state.
 *
 * - 0 = normal chat, not archived, not sticky.
 * - 1 = chat archived
 * - 2 = chat sticky (reserved for future use, if you do not support this value, just treat the chat as a normal one)
 *
 * To archive or unarchive chats, use dc_archive_chat().
 * If chats are archived, this should be shown in the UI by a little icon or text,
 * eg. the search will also return archived chats.
 *
 * @memberof dc_chat_t
 * @param chat The chat object.
 * @return Archived state.
 */
int             dc_chat_get_archived         (const dc_chat_t* chat);


/**
 * Check if a group chat is still unpromoted.
 *
 * After the creation with dc_create_group_chat() the chat is usually unpromoted
 * until the first call to dc_send_text_msg() or another sending function.
 *
 * With unpromoted chats, members can be added
 * and settings can be modified without the need of special status messages being sent.
 *
 * While the core takes care of the unpromoted state on its own,
 * checking the state from the UI side may be useful to decide whether a hint as
 * "Send the first message to allow others to reply within the group"
 * should be shown to the user or not.
 *
 * @memberof dc_chat_t
 * @param chat The chat object.
 * @return 1=chat is still unpromoted, no message was ever send to the chat,
 *     0=chat is not unpromoted, messages were send and/or received
 *     or the chat is not group chat.
 */
int             dc_chat_is_unpromoted        (const dc_chat_t* chat);


/**
 * Check if a chat is a self talk.  Self talks are normal chats with
 * the only contact DC_CONTACT_ID_SELF.
 *
 * @memberof dc_chat_t
 * @param chat The chat object.
 * @return 1=chat is self talk, 0=chat is no self talk
 */
int             dc_chat_is_self_talk         (const dc_chat_t* chat);


/**
 * Check if a chat is a device-talk.
 * Device-talks contain update information
 * and some hints that are added during the program runs, multi-device etc.
 *
 * From the ui view, device-talks are not very special,
 * the user can delete and forward messages, archive the chat, set notifications etc.
 *
 * Messages can be added to the device-talk using dc_add_device_msg()
 *
 * @memberof dc_chat_t
 * @param chat The chat object.
 * @return 1=chat is device-talk, 0=chat is no device-talk
 */
int             dc_chat_is_device_talk       (const dc_chat_t* chat);


/**
 * Check if messages can be sent to a give chat.
 * This is not true eg. for the deaddrop or for the device-talk, cmp. dc_chat_is_device_talk().
 *
 * Calling dc_send_msg() for these chats will fail
 * and the ui may decide to hide input controls therefore.
 *
 * @memberof dc_chat_t
 * @param chat The chat object.
 * @return 1=chat is writable, 0=chat is not writable
 */
int             dc_chat_can_send              (const dc_chat_t* chat);


/**
 * Check if a chat is verified.  Verified chats contain only verified members
 * and encryption is alwasy enabled.  Verified chats are created using
 * dc_create_group_chat() by setting the 'verified' parameter to true.
 *
 * @memberof dc_chat_t
 * @param chat The chat object.
 * @return 1=chat verified, 0=chat is not verified
 */
int             dc_chat_is_verified          (const dc_chat_t* chat);


/**
 * Check if locations are sent to the chat
 * at the time the object was created using dc_get_chat().
 * To check if locations are sent to _any_ chat,
 * use dc_is_sending_locations_to_chat().
 *
 * @memberof dc_chat_t
 * @param chat The chat object.
 * @return 1=locations are sent to chat, 0=no locations are sent to chat
 */
int             dc_chat_is_sending_locations (const dc_chat_t* chat);


/**
 * @class dc_msg_t
 *
 * An object representing a single message in memory.
 * The message object is not updated.
 * If you want an update, you have to recreate the object.
 */


#define         DC_MSG_ID_MARKER1            1
#define         DC_MSG_ID_DAYMARKER          9
#define         DC_MSG_ID_LAST_SPECIAL       9


#define         DC_STATE_UNDEFINED           0
#define         DC_STATE_IN_FRESH            10
#define         DC_STATE_IN_NOTICED          13
#define         DC_STATE_IN_SEEN             16
#define         DC_STATE_OUT_PREPARING       18
#define         DC_STATE_OUT_DRAFT           19
#define         DC_STATE_OUT_PENDING         20
#define         DC_STATE_OUT_FAILED          24
#define         DC_STATE_OUT_DELIVERED       26 // to check if a mail was sent, use dc_msg_is_sent()
#define         DC_STATE_OUT_MDN_RCVD        28


#define         DC_MAX_GET_TEXT_LEN          30000 // approx. max. length returned by dc_msg_get_text()
#define         DC_MAX_GET_INFO_LEN          100000 // approx. max. length returned by dc_get_msg_info()


/**
 * Create new message object. Message objects are needed eg. for sending messages using
 * dc_send_msg().  Moreover, they are returned eg. from dc_get_msg(),
 * set up with the current state of a message. The message object is not updated;
 * to achieve this, you have to recreate it.
 *
 * @memberof dc_msg_t
 * @param context The context that should be stored in the message object.
 * @param viewtype The type to the message object to create,
 *     one of the @ref DC_MSG constants.
 * @return The created message object.
 */
dc_msg_t*       dc_msg_new                    (dc_context_t* context, int viewtype);


/**
 * Free a message object. Message objects are created eg. by dc_get_msg().
 *
 * @memberof dc_msg_t
 * @param msg The message object to free.
 *     If NULL is given, nothing is done.
 * @return None.
 */
void            dc_msg_unref                  (dc_msg_t* msg);


/**
 * Get the ID of the message.
 *
 * @memberof dc_msg_t
 * @param msg The message object.
 * @return The ID of the message.
 *     0 if the given message object is invalid.
 */
uint32_t        dc_msg_get_id                 (const dc_msg_t* msg);


/**
 * Get the ID of contact who wrote the message.
 *
 * If the ID is equal to DC_CONTACT_ID_SELF (1), the message is an outgoing
 * message that is typically shown on the right side of the chat view.
 *
 * Otherwise, the message is an incoming message; to get details about the sender,
 * pass the returned ID to dc_get_contact().
 *
 * @memberof dc_msg_t
 * @param msg The message object.
 * @return The ID of the contact who wrote the message, DC_CONTACT_ID_SELF (1)
 *     if this is an outgoing message, 0 on errors.
 */
uint32_t        dc_msg_get_from_id            (const dc_msg_t* msg);


/**
 * Get the ID of chat the message belongs to.
 * To get details about the chat, pass the returned ID to dc_get_chat().
 * If a message is still in the deaddrop, the ID DC_CHAT_ID_DEADDROP is returned
 * although internally another ID is used.
 *
 * @memberof dc_msg_t
 * @param msg The message object.
 * @return The ID of the chat the message belongs to, 0 on errors.
 */
uint32_t        dc_msg_get_chat_id            (const dc_msg_t* msg);


/**
 * Get the type of the message.
 *
 * @memberof dc_msg_t
 * @param msg The message object.
 * @return One of the @ref DC_MSG constants.
 *     0 if the given message object is invalid.
 */
int             dc_msg_get_viewtype           (const dc_msg_t* msg);


/**
 * Get the state of a message.
 *
 * Incoming message states:
 * - DC_STATE_IN_FRESH (10) - Incoming _fresh_ message. Fresh messages are neither noticed nor seen and are typically shown in notifications. Use dc_get_fresh_msgs() to get all fresh messages.
 * - DC_STATE_IN_NOTICED (13) - Incoming _noticed_ message. E.g. chat opened but message not yet read - noticed messages are not counted as unread but did not marked as read nor resulted in MDNs. Use dc_marknoticed_chat() or dc_marknoticed_contact() to mark messages as being noticed.
 * - DC_STATE_IN_SEEN (16) - Incoming message, really _seen_ by the user. Marked as read on IMAP and MDN may be sent. Use dc_markseen_msgs() to mark messages as being seen.
 *
 * Outgoing message states:
 * - DC_STATE_OUT_PREPARING (18) - For files which need time to be prepared before they can be sent,
 *   the message enters this state before DC_STATE_OUT_PENDING.
 * - DC_STATE_OUT_DRAFT (19) - Message saved as draft using dc_set_draft()
 * - DC_STATE_OUT_PENDING (20) - The user has pressed the "send" button but the
 *   message is not yet sent and is pending in some way. Maybe we're offline (no checkmark).
 * - DC_STATE_OUT_FAILED (24) - _Unrecoverable_ error (_recoverable_ errors result in pending messages), you'll receive the event #DC_EVENT_MSG_FAILED.
 * - DC_STATE_OUT_DELIVERED (26) - Outgoing message successfully delivered to server (one checkmark). Note, that already delivered messages may get into the state DC_STATE_OUT_FAILED if we get such a hint from the server.
 *   If a sent message changes to this state, you'll receive the event #DC_EVENT_MSG_DELIVERED.
 * - DC_STATE_OUT_MDN_RCVD (28) - Outgoing message read by the recipient (two checkmarks; this requires goodwill on the receiver's side)
 *   If a sent message changes to this state, you'll receive the event #DC_EVENT_MSG_READ.
 *
 * If you just want to check if a message is sent or not, please use dc_msg_is_sent() which regards all states accordingly.
 *
 * The state of just created message objects is DC_STATE_UNDEFINED (0).
 * The state is always set by the core-library, users of the library cannot set the state directly, but it is changed implicitly eg.
 * when calling  dc_marknoticed_chat() or dc_markseen_msgs().
 *
 * @memberof dc_msg_t
 * @param msg The message object.
 * @return The state of the message.
 */
int             dc_msg_get_state              (const dc_msg_t* msg);


/**
 * Get message sending time.
 * The sending time is returned as a unix timestamp in seconds.
 *
 * Note that the message lists returned eg. by dc_get_chat_msgs()
 * are not sorted by the _sending_ time but by the _receiving_ time.
 * This ensures newly received messages always pop up at the end of the list,
 * however, for delayed messages, the correct sending time will be displayed.
 *
 * To display detailed information about the times to the user,
 * the UI can use dc_get_msg_info().
 *
 * @memberof dc_msg_t
 * @param msg The message object.
 * @return The time of the message.
 */
int64_t          dc_msg_get_timestamp          (const dc_msg_t* msg);


/**
 * Get message receive time.
 * The receive time is returned as a unix timestamp in seconds.
 *
 * To get the sending time, use dc_msg_get_timestamp().
 *
 * @memberof dc_msg_t
 * @param msg The message object.
 * @return Receiving time of the message.
 *     For outgoing messages, 0 is returned.
 */
int64_t          dc_msg_get_received_timestamp (const dc_msg_t* msg);


/**
 * Get message time used for sorting.
 * This function returns the timestamp that is used for sorting the message
 * into lists as returned eg. by dc_get_chat_msgs().
 * This may be the reveived time, the sending time or another time.
 *
 * To get the receiving time, use dc_msg_get_received_timestamp().
 * To get the sending time, use dc_msg_get_timestamp().
 *
 * @memberof dc_msg_t
 * @param msg The message object.
 * @return Time used for ordering.
 */
int64_t          dc_msg_get_sort_timestamp     (const dc_msg_t* msg);


/**
 * Get the text of the message.
 * If there is no text associated with the message, an empty string is returned.
 * NULL is never returned.
 *
 * The returned text is plain text, HTML is stripped.
 * The returned text is truncated to a max. length of currently about 30000 characters,
 * it does not make sense to show more text in the message list and typical controls
 * will have problems with showing much more text.
 * This max. length is to avoid passing _lots_ of data to the frontend which may
 * result eg. from decoding errors (assume some bytes missing in a mime structure, forcing
 * an attachment to be plain text).
 *
 * To get information about the message and more/raw text, use dc_get_msg_info().
 *
 * @memberof dc_msg_t
 * @param msg The message object.
 * @return Message text. The result must be released using dc_str_unref(). Never returns NULL.
 */
char*           dc_msg_get_text               (const dc_msg_t* msg);


/**
 * Find out full path, file name and extension of the file associated with a
 * message.
 *
 * Typically files are associated with images, videos, audios, documents.
 * Plain text messages do not have a file.
 *
 * @memberof dc_msg_t
 * @param msg The message object.
 * @return Full path, file name and extension of the file associated with the message.
 *     If there is no file associated with the message, an emtpy string is returned.
 *     NULL is never returned and the returned value must be released using dc_str_unref().
 */
char*           dc_msg_get_file               (const dc_msg_t* msg);


/**
 * Get base file name without path. The base file name includes the extension; the path
 * is not returned. To get the full path, use dc_msg_get_file().
 *
 * @memberof dc_msg_t
 * @param msg The message object.
 * @return Base file name plus extension without part.  If there is no file
 *     associated with the message, an empty string is returned.  The returned
 *     value must be released using dc_str_unref().
 */
char*           dc_msg_get_filename           (const dc_msg_t* msg);


/**
 * Get mime type of the file.  If there is not file, an empty string is returned.
 * If there is no associated mime type with the file, the function guesses on; if
 * in doubt, `application/octet-stream` is returned. NULL is never returned.
 *
 * @memberof dc_msg_t
 * @param msg The message object.
 * @return String containing the mime type.
 *     Must be released using dc_str_unref() after usage. NULL is never returned.
 */
char*           dc_msg_get_filemime           (const dc_msg_t* msg);


/**
 * Get the size of the file.  Returns the size of the file associated with a
 * message, if applicable.
 *
 * Typically, this is used to show the size of document messages, eg. a PDF.
 *
 * @memberof dc_msg_t
 * @param msg The message object.
 * @return File size in bytes, 0 if not applicable or on errors.
 */
uint64_t        dc_msg_get_filebytes          (const dc_msg_t* msg);


/**
 * Get width of image or video.  The width is returned in pixels.
 * If the width is unknown or if the associated file is no image or video file,
 * 0 is returned.
 *
 * Often the aspect ratio is the more interesting thing. You can calculate
 * this using dc_msg_get_width() / dc_msg_get_height().
 *
 * See also dc_msg_get_duration().
 *
 * @memberof dc_msg_t
 * @param msg The message object.
 * @return Width in pixels, if applicable. 0 otherwise or if unknown.
 */
int             dc_msg_get_width              (const dc_msg_t* msg);


/**
 * Get height of image or video.  The height is returned in pixels.
 * If the height is unknown or if the associated file is no image or video file,
 * 0 is returned.
 *
 * Often the ascpect ratio is the more interesting thing. You can calculate
 * this using dc_msg_get_width() / dc_msg_get_height().
 *
 * See also dc_msg_get_duration().
 *
 * @memberof dc_msg_t
 * @param msg The message object.
 * @return Height in pixels, if applicable. 0 otherwise or if unknown.
 */
int             dc_msg_get_height             (const dc_msg_t* msg);


/**
 * Get the duration of audio or video.  The duration is returned in milliseconds (ms).
 * If the duration is unknown or if the associated file is no audio or video file,
 * 0 is returned.
 *
 * See also dc_msg_get_width() and dc_msg_get_height().
 *
 * @memberof dc_msg_t
 * @param msg The message object.
 * @return Duration in milliseconds, if applicable. 0 otherwise or if unknown.
 */
int             dc_msg_get_duration           (const dc_msg_t* msg);


/**
 * Check if a padlock should be shown beside the message.
 *
 * @memberof dc_msg_t
 * @param msg The message object.
 * @return 1=padlock should be shown beside message, 0=do not show a padlock beside the message.
 */
int             dc_msg_get_showpadlock        (const dc_msg_t* msg);


/**
 * Get a summary for a message.
 *
 * The summary is returned by a dc_lot_t object with the following fields:
 *
 * - dc_lot_t::text1: contains the username or the string "Me".
 *   The string may be colored by having a look at text1_meaning.
 *   If the name should not be displayed, the element is NULL.
 * - dc_lot_t::text1_meaning: one of DC_TEXT1_USERNAME or DC_TEXT1_SELF.
 *   Typically used to show dc_lot_t::text1 with different colors. 0 if not applicable.
 * - dc_lot_t::text2: contains an excerpt of the message text.
 * - dc_lot_t::timestamp: the timestamp of the message.
 * - dc_lot_t::state: The state of the message as one of the DC_STATE_* constants (see #dc_msg_get_state()).
 *
 * Typically used to display a search result. See also dc_chatlist_get_summary() to display a list of chats.
 *
 * @memberof dc_msg_t
 * @param msg The message object.
 * @param chat To speed up things, pass an already available chat object here.
 *     If the chat object is not yet available, it is faster to pass NULL.
 * @return The summary as an dc_lot_t object. Must be freed using dc_lot_unref().  NULL is never returned.
 */
dc_lot_t*       dc_msg_get_summary            (const dc_msg_t* msg, const dc_chat_t* chat);


/**
 * Get a message summary as a single line of text.  Typically used for
 * notifications.
 *
 * @memberof dc_msg_t
 * @param msg The message object.
 * @param approx_characters Rough length of the expected string.
 * @return A summary for the given messages.
 *     The returned string must be released using dc_str_unref().
 *     Returns an empty string on errors, never returns NULL.
 */
char*           dc_msg_get_summarytext        (const dc_msg_t* msg, int approx_characters);


/**
 * Check if a message has a deviating timestamp.
 * A message has a deviating timestamp
 * when it is sent on another day as received/sorted by.
 *
 * When the UI displays normally only the time beside the message and the full day as headlines,
 * the UI should display the full date directly beside the message if the timestamp is deviating.
 *
 * @memberof dc_msg_t
 * @param msg The message object.
 * @return 1=Timestamp is deviating, the UI should display the full date beside the message.
 *     0=Timestamp is not deviating and belongs to the same date as the date headers,
 *     displaying the time only is sufficient in this case.
 */
int             dc_msg_has_deviating_timestamp(const dc_msg_t* msg);


/**
 * Check if a message has a location bound to it.
 * These messages are also returned by dc_get_locations()
 * and the UI may decide to display a special icon beside such messages,
 *
 * @memberof dc_msg_t
 * @param msg The message object.
 * @return 1=Message has location bound to it, 0=No location bound to message.
 */
int             dc_msg_has_location           (const dc_msg_t* msg);


/**
 * Check if a message was sent successfully.
 *
 * Currently, "sent" messages are messages that are in the state "delivered" or "mdn received",
 * see dc_msg_get_state().
 *
 * @memberof dc_msg_t
 * @param msg The message object.
 * @return 1=message sent successfully, 0=message not yet sent or message is an incoming message.
 */
int             dc_msg_is_sent                (const dc_msg_t* msg);


/**
 * Check if a message is starred.  Starred messages are "favorites" marked by the user
 * with a "star" or something like that.  Starred messages can typically be shown
 * easily and are not deleted automatically.
 *
 * To star one or more messages, use dc_star_msgs(), to get a list of starred messages,
 * use dc_get_chat_msgs() using DC_CHAT_ID_STARRED as the chat_id.
 *
 * @memberof dc_msg_t
 * @param msg The message object.
 * @return 1=message is starred, 0=message not starred.
 */
int             dc_msg_is_starred             (const dc_msg_t* msg);


/**
 * Check if the message is a forwarded message.
 *
 * Forwarded messages may not be created by the contact given as "from".
 *
 * Typically, the UI shows a little text for a symbol above forwarded messages.
 *
 * For privacy reasons, we do not provide the name or the email address of the
 * original author (in a typical GUI, you select the messages text and click on
 * "forwared"; you won't expect other data to be send to the new recipient,
 * esp. as the new recipient may not be in any relationship to the original author)
 *
 * @memberof dc_msg_t
 * @param msg The message object.
 * @return 1=message is a forwarded message, 0=message not forwarded.
 */
int             dc_msg_is_forwarded           (const dc_msg_t* msg);


/**
 * Check if the message is an informational message, created by the
 * device or by another users. Such messages are not "typed" by the user but
 * created due to other actions, eg. dc_set_chat_name(), dc_set_chat_profile_image()
 * or dc_add_contact_to_chat().
 *
 * These messages are typically shown in the center of the chat view,
 * dc_msg_get_text() returns a descriptive text about what is going on.
 *
 * There is no need to perform any action when seeing such a message - this is already done by the core.
 * Typically, these messages are displayed in the center of the chat.
 *
 * @memberof dc_msg_t
 * @param msg The message object.
 * @return 1=message is a system command, 0=normal message
 */
int             dc_msg_is_info                (const dc_msg_t* msg);


/**
 * Check if a message is still in creation.  A message is in creation between
 * the calls to dc_prepare_msg() and dc_send_msg().
 *
 * Typically, this is used for videos that are recoded by the UI before
 * they can be sent.
 *
 * @memberof dc_msg_t
 * @param msg The message object
 * @return 1=message is still in creation (dc_send_msg() was not called yet),
 *     0=message no longer in creation
 */
int             dc_msg_is_increation          (const dc_msg_t* msg);


/**
 * Check if the message is an Autocrypt Setup Message.
 *
 * Setup messages should be shown in an unique way eg. using a different text color.
 * On a click or another action, the user should be prompted for the setup code
 * which is forwarded to dc_continue_key_transfer() then.
 *
 * Setup message are typically generated by dc_initiate_key_transfer() on another device.
 *
 * @memberof dc_msg_t
 * @param msg The message object.
 * @return 1=message is a setup message, 0=no setup message.
 *     For setup messages, dc_msg_get_viewtype() returns DC_MSG_FILE.
 */
int             dc_msg_is_setupmessage        (const dc_msg_t* msg);


/**
 * Get the first characters of the setup code.
 *
 * Typically, this is used to pre-fill the first entry field of the setup code.
 * If the user has several setup messages, he can be sure typing in the correct digits.
 *
 * To check, if a message is a setup message, use dc_msg_is_setupmessage().
 * To decrypt a secret key from a setup message, use dc_continue_key_transfer().
 *
 * @memberof dc_msg_t
 * @param msg The message object.
 * @return Typically, the first two digits of the setup code or an empty string if unknown.
 *     NULL is never returned. Must be released using dc_str_unref() when done.
 */
char*           dc_msg_get_setupcodebegin     (const dc_msg_t* msg);


/**
 * Set the text of a message object.
 * This does not alter any information in the database; this may be done by dc_send_msg() later.
 *
 * @memberof dc_msg_t
 * @param msg The message object.
 * @param text Message text.
 * @return None.
 */
void            dc_msg_set_text               (dc_msg_t* msg, const char* text);


/**
 * Set the file associated with a message object.
 * This does not alter any information in the database
 * nor copy or move the file or checks if the file exist.
 * All this can be done with dc_send_msg() later.
 *
 * @memberof dc_msg_t
 * @param msg The message object.
 * @param file If the message object is used in dc_send_msg() later,
 *     this must be the full path of the image file to send.
 * @param filemime Mime type of the file. NULL if you don't know or don't care.
 * @return None.
 */
void            dc_msg_set_file               (dc_msg_t* msg, const char* file, const char* filemime);


/**
 * Set the dimensions associated with message object.
 * Typically this is the width and the height of an image or video associated using dc_msg_set_file().
 * This does not alter any information in the database; this may be done by dc_send_msg() later.
 *
 * @memberof dc_msg_t
 * @param msg The message object.
 * @param width Width in pixels, if known. 0 if you don't know or don't care.
 * @param height Height in pixels, if known. 0 if you don't know or don't care.
 * @return None.
 */
void            dc_msg_set_dimension          (dc_msg_t* msg, int width, int height);


/**
 * Set the duration associated with message object.
 * Typically this is the duration of an audio or video associated using dc_msg_set_file().
 * This does not alter any information in the database; this may be done by dc_send_msg() later.
 *
 * @memberof dc_msg_t
 * @param msg The message object.
 * @param duration Length in milliseconds. 0 if you don't know or don't care.
 * @return None.
 */
void            dc_msg_set_duration           (dc_msg_t* msg, int duration);


/**
 * Set any location that should be bound to the message object.
 * The function is useful to add a marker to the map
 * at a position different from the self-location.
 * You should not call this function
 * if you want to bind the current self-location to a message;
 * this is done by dc_set_location() and dc_send_locations_to_chat().
 *
 * Typically results in the event #DC_EVENT_LOCATION_CHANGED with
 * contact_id set to DC_CONTACT_ID_SELF.
 *
 * @memberof dc_msg_t
 * @param msg The message object.
 * @param latitude North-south position of the location.
 * @param longitude East-west position of the location.
 * @return None.
 */
void            dc_msg_set_location           (dc_msg_t* msg, double latitude, double longitude);


/**
 * Late filing information to a message.
 * In contrast to the dc_msg_set_*() functions, this function really stores the information in the database.
 *
 * Sometimes, the core cannot find out the width, the height or the duration
 * of an image, an audio or a video.
 *
 * If, in these cases, the frontend can provide the information, it can save
 * them together with the message object for later usage.
 *
 * This function should only be used if dc_msg_get_width(), dc_msg_get_height() or dc_msg_get_duration()
 * do not provide the expected values.
 *
 * To get the stored values later, use dc_msg_get_width(), dc_msg_get_height() or dc_msg_get_duration().
 *
 * @memberof dc_msg_t
 * @param msg The message object.
 * @param width The new width to store in the message object. 0 if you do not want to change width and height.
 * @param height The new height to store in the message object. 0 if you do not want to change width and height.
 * @param duration The new duration to store in the message object. 0 if you do not want to change it.
 * @return None.
 */
void            dc_msg_latefiling_mediasize   (dc_msg_t* msg, int width, int height, int duration);


/**
 * @class dc_contact_t
 *
 * An object representing a single contact in memory.
 * The contact object is not updated.
 * If you want an update, you have to recreate the object.
 *
 * The library makes sure
 * only to use names _authorized_ by the contact in `To:` or `Cc:`.
 * _Given-names _as "Daddy" or "Honey" are not used there.
 * For this purpose, internally, two names are tracked -
 * authorized-name and given-name.
 * By default, these names are equal,
 * but functions working with contact names
 * (eg. dc_contact_get_name(), dc_contact_get_display_name(),
 * dc_contact_get_name_n_addr(), dc_contact_get_first_name(),
 * dc_create_contact() or dc_add_address_book())
 * only affect the given-name.
 */


#define         DC_CONTACT_ID_SELF           1
#define         DC_CONTACT_ID_INFO           2 // centered messages as "member added", used in all chats
#define         DC_CONTACT_ID_DEVICE         5 // messages "update info" in the device-chat
#define         DC_CONTACT_ID_LAST_SPECIAL   9


/**
 * Free a contact object.
 *
 * @memberof dc_contact_t
 * @param contact The contact object as created eg. by dc_get_contact().
 *     If NULL is given, nothing is done.
 * @return None.
 */
void            dc_contact_unref             (dc_contact_t* contact);


/**
 * Get the ID of the contact.
 *
 * @memberof dc_contact_t
 * @param contact The contact object.
 * @return The ID of the contact, 0 on errors.
 */
uint32_t        dc_contact_get_id            (const dc_contact_t* contact);


/**
 * Get email address.  The email address is always set for a contact.
 *
 * @memberof dc_contact_t
 * @param contact The contact object.
 * @return String with the email address,
 *     must be released using dc_str_unref(). Never returns NULL.
 */
char*           dc_contact_get_addr          (const dc_contact_t* contact);


/**
 * Get the contact name. This is the name as defined by the contact himself or
 * modified by the user.  May be an empty string.
 *
 * This name is typically used in a form where the user can edit the name of a contact.
 * To get a fine name to display in lists etc., use dc_contact_get_display_name() or dc_contact_get_name_n_addr().
 *
 * @memberof dc_contact_t
 * @param contact The contact object.
 * @return String with the name to display, must be released using dc_str_unref().
 *     Empty string if unset, never returns NULL.
 */
char*           dc_contact_get_name          (const dc_contact_t* contact);


/**
 * Get display name. This is the name as defined by the contact himself,
 * modified by the user or, if both are unset, the email address.
 *
 * This name is typically used in lists.
 * To get the name editable in a formular, use dc_contact_get_name().
 *
 * @memberof dc_contact_t
 * @param contact The contact object.
 * @return String with the name to display, must be released using dc_str_unref().
 *     Never returns NULL.
 */
char*           dc_contact_get_display_name  (const dc_contact_t* contact);


/**
 * Get a summary of name and address.
 *
 * The returned string is either "Name (email@domain.com)" or just
 * "email@domain.com" if the name is unset.
 *
 * The summary is typically used when asking the user something about the contact.
 * The attached email address makes the question unique, eg. "Chat with Alan Miller (am@uniquedomain.com)?"
 *
 * @memberof dc_contact_t
 * @param contact The contact object.
 * @return Summary string, must be released using dc_str_unref().
 *     Never returns NULL.
 */
char*           dc_contact_get_name_n_addr   (const dc_contact_t* contact);


/**
 * Get the part of the name before the first space. In most languages, this seems to be
 * the prename. If there is no space, the full display name is returned.
 * If the display name is not set, the e-mail address is returned.
 *
 * @memberof dc_contact_t
 * @param contact The contact object.
 * @return String with the name to display, must be released using dc_str_unref().
 *     Never returns NULL.
 */
char*           dc_contact_get_first_name    (const dc_contact_t* contact);


/**
 * Get the contact's profile image.
 * This is the image set by each remote user on their own
 * using dc_set_config(context, "selfavatar", image).
 *
 * @memberof dc_contact_t
 * @param contact The contact object.
 * @return Path and file if the profile image, if any.
 *     NULL otherwise.
 *     Must be released using dc_str_unref() after usage.
 */
char*           dc_contact_get_profile_image (const dc_contact_t* contact);


/**
 * Get a color for the contact.
 * The color is calculated from the contact's email address
 * and can be used for an fallback avatar with white initials
 * as well as for headlines in bubbles of group chats.
 *
 * @memberof dc_contact_t
 * @param contact The contact object.
 * @return Color as 0x00rrggbb with rr=red, gg=green, bb=blue
 *     each in the range 0-255.
 */
uint32_t        dc_contact_get_color         (const dc_contact_t* contact);


/**
 * Check if a contact is blocked.
 *
 * To block or unblock a contact, use dc_block_contact().
 *
 * @memberof dc_contact_t
 * @param contact The contact object.
 * @return 1=contact is blocked, 0=contact is not blocked.
 */
int             dc_contact_is_blocked        (const dc_contact_t* contact);


/**
 * Check if a contact was verified. E.g. by a secure-join QR code scan
 * and if the key has not changed since this verification.
 *
 * The UI may draw a checkbox or something like that beside verified contacts.
 *
 * @memberof dc_contact_t
 * @param contact The contact object.
 * @return 0: contact is not verified.
 *    2: SELF and contact have verified their fingerprints in both directions; in the UI typically checkmarks are shown.
 */
int             dc_contact_is_verified       (dc_contact_t* contact);


/**
 * @class dc_provider_t
 *
 * Opaque object containing information about one single email provider.
 */


/**
 * Create a provider struct for the given email address.
 *
 * The provider is extracted from the email address and it's information is returned.
 *
 * @memberof dc_provider_t
 * @param context The context object as created by dc_context_new().
 * @param email The user's email address to extract the provider info form.
 * @return a dc_provider_t struct which can be used with the dc_provider_get_*
 *     accessor functions.  If no provider info is found, NULL will be
 *     returned.
 */
dc_provider_t*  dc_provider_new_from_email            (const dc_context_t*, const char* email);


/**
 * URL of the overview page.
 *
 * This URL allows linking to the providers page on providers.delta.chat.
 *
 * @memberof dc_provider_t
 * @param provider The dc_provider_t struct.
 * @return String with a fully-qualified URL,
 *     if there is no such URL, an empty string is returned, NULL is never returned.
 *     The returned value must be released using dc_str_unref().
 */
char*           dc_provider_get_overview_page         (const dc_provider_t* provider);


/**
 * Get hints to be shown to the user on the login screen.
 * Depending on the @ref DC_PROVIDER_STATUS returned by dc_provider_get_status(),
 * the ui may want to highlight the hint.
 *
 * Moreover, the ui should display a "More information" link
 * that forwards to the url returned by dc_provider_get_overview_page().
 *
 * @memberof dc_provider_t
 * @param provider The dc_provider_t struct.
 * @return A string with the hint to show to the user, may contain multiple lines,
 *     if there is no such hint, an empty string is returned, NULL is never returned.
 *     The returned value must be released using dc_str_unref().
 */
char*           dc_provider_get_before_login_hint     (const dc_provider_t* provider);


/**
 * Whether DC works with this provider.
 *
 * Can be one of #DC_PROVIDER_STATUS_OK,
 * #DC_PROVIDER_STATUS_PREPARATION or #DC_PROVIDER_STATUS_BROKEN.
 *
 * @memberof dc_provider_t
 * @param provider The dc_provider_t struct.
 * @return The status as a constant number.
 */
int             dc_provider_get_status                (const dc_provider_t* provider);


/**
 * Free the provider info struct.
 *
 * @memberof dc_provider_t
 * @param provider The dc_provider_t struct.
 */
void            dc_provider_unref                     (dc_provider_t* provider);


/**
 * @class dc_lot_t
 *
 * An object containing a set of values.
 * The meaning of the values is defined by the function returning the object.
 * Lot objects are created
 * eg. by dc_chatlist_get_summary() or dc_msg_get_summary().
 *
 * NB: _Lot_ is used in the meaning _heap_ here.
 */


#define         DC_TEXT1_DRAFT     1
#define         DC_TEXT1_USERNAME  2
#define         DC_TEXT1_SELF      3


/**
 * Frees an object containing a set of parameters.
 * If the set object contains strings, the strings are also freed with this function.
 * Set objects are created eg. by dc_chatlist_get_summary() or dc_msg_get_summary().
 *
 * @memberof dc_lot_t
 * @param lot The object to free.
 *     If NULL is given, nothing is done.
 * @return None.
 */
void            dc_lot_unref             (dc_lot_t* lot);


/**
 * Get first string. The meaning of the string is defined by the creator of the object and may be roughly described by dc_lot_get_text1_meaning().
 *
 * @memberof dc_lot_t
 * @param lot The lot object.
 * @return A string, the string may be empty
 *     and the returned value must be released using dc_str_unref().
 *     NULL if there is no such string.
 */
char*           dc_lot_get_text1         (const dc_lot_t* lot);


/**
 * Get second string. The meaning of the string is defined by the creator of the object.
 *
 * @memberof dc_lot_t
 * @param lot The lot object.
 * @return A string, the string may be empty
 *     and the returned value must be released using dc_str_unref().
 *     NULL if there is no such string.
 */
char*           dc_lot_get_text2         (const dc_lot_t* lot);


/**
 * Get the meaning of the first string.  Posssible meanings of the string are defined by the creator of the object and may be returned eg.
 * as DC_TEXT1_DRAFT, DC_TEXT1_USERNAME or DC_TEXT1_SELF.
 *
 * @memberof dc_lot_t
 * @param lot The lot object.
 * @return Returns the meaning of the first string, possible meanings are defined by the creator of the object.
 *    0 if there is no concrete meaning or on errors.
 */
int             dc_lot_get_text1_meaning (const dc_lot_t* lot);


/**
 * Get the associated state. The meaning of the state is defined by the creator of the object.
 *
 * @memberof dc_lot_t
 * @param lot The lot object.
 * @return The state as defined by the creator of the object. 0 if there is not state or on errors.
 */
int             dc_lot_get_state         (const dc_lot_t* lot);


/**
 * Get the associated ID. The meaning of the ID is defined by the creator of the object.
 *
 * @memberof dc_lot_t
 * @param lot The lot object.
 * @return The state as defined by the creator of the object. 0 if there is not state or on errors.
 */
uint32_t        dc_lot_get_id            (const dc_lot_t* lot);


/**
 * Get the associated timestamp.
 * The timestamp is returned as a unix timestamp in seconds.
 * The meaning of the timestamp is defined by the creator of the object.
 *
 * @memberof dc_lot_t
 * @param lot The lot object.
 * @return The timestamp as defined by the creator of the object. 0 if there is not timestamp or on errors.
 */
int64_t          dc_lot_get_timestamp     (const dc_lot_t* lot);



/**
 * Decrypt a message in memory and return the decrypted message as a string.
 *
 * @param context The context object.
 * @param content_type The content type.
 * @param content The message content.
 * @param sender_addr The sender address of the message.
 * @param extract_part The part to extract. Counting starts with 0.
 * @param out_total_number_of_parts Returns the total number of parts of this message.
 * @return The decrypted message or NULL in case of error.
 */
char*           dc_decrypt_message_in_memory(
    dc_context_t* context,
    const char *content_type,
    const char *content,
    const char *sender_addr,
    int extract_part,
    int *out_total_number_of_parts);


/**
 * @defgroup DC_MSG DC_MSG
 *
 * With these constants the type of a message is defined.
 *
 * From the view of the library,
 * all types are primary types of the same level,
 * eg. the library does not regard #DC_MSG_GIF as a subtype for #DC_MSG_IMAGE
 * and it's up to the UI to decide whether a GIF is shown
 * eg. in an IMAGE or in a VIDEO container.
 *
 * If you want to define the type of a dc_msg_t object for sending,
 * use dc_msg_new().
 *
 * To get the types of dc_msg_t objects received, use dc_msg_get_viewtype().
 *
 * @addtogroup DC_MSG
 * @{
 */


/**
 * Text message.
 * The text of the message is set using dc_msg_set_text()
 * and retrieved with dc_msg_get_text().
 */
#define DC_MSG_TEXT      10


/**
 * Image message.
 * If the image is an animated GIF, the type DC_MSG_GIF should be used.
 * File, width and height are set via dc_msg_set_file(), dc_msg_set_dimension
 * and retrieved via dc_msg_set_file(), dc_msg_set_dimension().
 */
#define DC_MSG_IMAGE     20


/**
 * Animated GIF message.
 * File, width and height are set via dc_msg_set_file(), dc_msg_set_dimension()
 * and retrieved via dc_msg_get_file(), dc_msg_get_width(), dc_msg_get_height().
 */
#define DC_MSG_GIF       21


/**
 * Message containing a sticker, similar to image.
 * If possible, the ui should display the image without borders in a transparent way.
 * A click on a sticker will offer to install the sticker set in some future.
 */
#define DC_MSG_STICKER     23


/**
 * Message containing an Audio file.
 * File and duration are set via dc_msg_set_file(), dc_msg_set_duration()
 * and retrieved via dc_msg_get_file(), dc_msg_get_duration().
 */
#define DC_MSG_AUDIO     40


/**
 * A voice message that was directly recorded by the user.
 * For all other audio messages, the type #DC_MSG_AUDIO should be used.
 * File and duration are set via dc_msg_set_file(), dc_msg_set_duration()
 * and retrieved via dc_msg_get_file(), dc_msg_get_duration()
 */
#define DC_MSG_VOICE     41


/**
 * Video messages.
 * File, width, height and durarion
 * are set via dc_msg_set_file(), dc_msg_set_dimension(), dc_msg_set_duration()
 * and retrieved via
 * dc_msg_get_file(), dc_msg_get_width(),
 * dc_msg_get_height(), dc_msg_get_duration().
 */
#define DC_MSG_VIDEO     50


/**
 * Message containing any file, eg. a PDF.
 * The file is set via dc_msg_set_file()
 * and retrieved via dc_msg_get_file().
 */
#define DC_MSG_FILE      60

/**
 * @}
 */


/**
 * @defgroup DC_LP DC_LP
 *
 * Flags for configuring IMAP and SMTP servers.
 * These flags are optional
 * and may be set together with the username, password etc.
 * via dc_set_config() using the key "server_flags".
 *
 * @addtogroup DC_LP
 * @{
 */


/**
 * Force OAuth2 authorization. This flag does not skip automatic configuration.
 * Before calling dc_configure() with DC_LP_AUTH_OAUTH2 set,
 * the user has to confirm access at the URL returned by dc_get_oauth2_url().
 */
#define DC_LP_AUTH_OAUTH2                0x2


/**
 * Force NORMAL authorization, this is the default.
 * If this flag is set, automatic configuration is skipped.
 */
#define DC_LP_AUTH_NORMAL                0x4


/**
 * Connect to IMAP via STARTTLS.
 * If this flag is set, automatic configuration is skipped.
 */
#define DC_LP_IMAP_SOCKET_STARTTLS     0x100


/**
 * Connect to IMAP via SSL.
 * If this flag is set, automatic configuration is skipped.
 */
#define DC_LP_IMAP_SOCKET_SSL          0x200


/**
 * Connect to IMAP unencrypted, this should not be used.
 * If this flag is set, automatic configuration is skipped.
 */
#define DC_LP_IMAP_SOCKET_PLAIN        0x400


/**
 * Connect to SMTP via STARTTLS.
 * If this flag is set, automatic configuration is skipped.
 */
#define DC_LP_SMTP_SOCKET_STARTTLS   0x10000


/**
 * Connect to SMTP via SSL.
 * If this flag is set, automatic configuration is skipped.
 */
#define DC_LP_SMTP_SOCKET_SSL        0x20000


/**
 * Connect to SMTP unencrypted, this should not be used.
 * If this flag is set, automatic configuration is skipped.
 */
#define DC_LP_SMTP_SOCKET_PLAIN      0x40000 ///<

/**
 * @}
 */

#define DC_LP_AUTH_FLAGS        (DC_LP_AUTH_OAUTH2|DC_LP_AUTH_NORMAL) // if none of these flags are set, the default is chosen
#define DC_LP_IMAP_SOCKET_FLAGS (DC_LP_IMAP_SOCKET_STARTTLS|DC_LP_IMAP_SOCKET_SSL|DC_LP_IMAP_SOCKET_PLAIN) // if none of these flags are set, the default is chosen
#define DC_LP_SMTP_SOCKET_FLAGS (DC_LP_SMTP_SOCKET_STARTTLS|DC_LP_SMTP_SOCKET_SSL|DC_LP_SMTP_SOCKET_PLAIN) // if none of these flags are set, the default is chosen

/**
 * @defgroup DC_CERTCK DC_CERTCK
 *
 * These constants configure TLS certificate checks for IMAP and SMTP connections.
 *
 * These constants are set via dc_set_config()
 * using keys "imap_certificate_checks" and "smtp_certificate_checks".
 *
 * @addtogroup DC_CERTCK
 * @{
 */

/**
 * Configure certificate checks automatically.
 */
#define DC_CERTCK_AUTO 0

/**
 * Strictly check TLS certificates;
 * require that both the certificate and hostname are valid.
 */
#define DC_CERTCK_STRICT 1

/**
 * Accept invalid certificates, including self-signed ones
 * or having incorrect hostname.
 */
#define DC_CERTCK_ACCEPT_INVALID_CERTIFICATES 3

/**
 * @}
 */


/**
 * @defgroup DC_EMPTY DC_EMPTY
 *
 * These constants configure emptying imap folders with dc_empty_server()
 *
 * @addtogroup DC_EMPTY
 * @{
 */

/**
 * Clear all mvbox messages.
 */
#define DC_EMPTY_MVBOX 0x01

/**
 * Clear all INBOX messages.
 */
#define DC_EMPTY_INBOX 0x02

/**
 * @}
 */


/**
 * @defgroup DC_EVENT DC_EVENT
 *
 * These constants are used as events
 * reported to the callback given to dc_context_new().
 * If you do not want to handle an event, it is always safe to return 0,
 * so there is no need to add a "case" for every event.
 *
 * @addtogroup DC_EVENT
 * @{
 */

/**
 * The library-user may write an informational string to the log.
 * Passed to the callback given to dc_context_new().
 *
 * This event should not be reported to the end-user using a popup or something like that.
 *
 * @param data1 0
 * @param data2 (const char*) Info string in english language.
 *     Must not be unref'd or modified and is valid only until the callback returns.
 * @return 0
 */
#define DC_EVENT_INFO                     100


/**
 * Emitted when SMTP connection is established and login was successful.
 *
 * @param data1 0
 * @param data2 (const char*) Info string in english language.
 *     Must not be unref'd or modified and is valid only until the callback returns.
 * @return 0
 */
#define DC_EVENT_SMTP_CONNECTED           101


/**
 * Emitted when IMAP connection is established and login was successful.
 *
 * @param data1 0
 * @param data2 (const char*) Info string in english language.
 *     Must not be unref'd or modified and is valid only until the callback returns.
 * @return 0
 */
#define DC_EVENT_IMAP_CONNECTED           102

/**
 * Emitted when a message was successfully sent to the SMTP server.
 *
 * @param data1 0
 * @param data2 (const char*) Info string in english language.
 *     Must not be unref'd or modified and is valid only until the callback returns.
 * @return 0
 */
#define DC_EVENT_SMTP_MESSAGE_SENT        103

/**
 * Emitted when a message was successfully marked as deleted on the IMAP server.
 *
 * @param data1 0
 * @param data2 (const char*) Info string in english language.
 *     Must not be unref'd or modified and is valid only until the callback returns.
 * @return 0
 */
#define DC_EVENT_IMAP_MESSAGE_DELETED   104

/**
 * Emitted when a message was successfully moved on IMAP.
 *
 * @param data1 0
 * @param data2 (const char*) Info string in english language.
 *     Must not be unref'd or modified and is valid only until the callback returns.
 * @return 0
 */
#define DC_EVENT_IMAP_MESSAGE_MOVED   105

/**
 * Emitted when an IMAP folder was emptied.
 *
 * @param data1 0
 * @param data2 (const char*) folder name.
 *     Must not be unref'd or modified and is valid only until the callback returns.
 * @return 0
 */
#define DC_EVENT_IMAP_FOLDER_EMPTIED  106

/**
 * Emitted when a new blob file was successfully written
 *
 * @param data1 0
 * @param data2 (const char*) path name
 *     Must not be unref'd or modified and is valid only until the callback returns.
 * @return 0
 */
#define DC_EVENT_NEW_BLOB_FILE 150

/**
 * Emitted when a blob file was successfully deleted
 *
 * @param data1 0
 * @param data2 (const char*) path name
 *     Must not be unref'd or modified and is valid only until the callback returns.
 * @return 0
 */
#define DC_EVENT_DELETED_BLOB_FILE 151

/**
 * The library-user should write a warning string to the log.
 * Passed to the callback given to dc_context_new().
 *
 * This event should not be reported to the end-user using a popup or something like that.
 *
 * @param data1 0
 * @param data2 (const char*) Warning string in english language.
 *     Must not be unref'd or modified and is valid only until the callback returns.
 * @return 0
 */
#define DC_EVENT_WARNING                  300


/**
 * The library-user should report an error to the end-user.
 * Passed to the callback given to dc_context_new().
 *
 * As most things are asynchronous, things may go wrong at any time and the user
 * should not be disturbed by a dialog or so.  Instead, use a bubble or so.
 *
 * However, for ongoing processes (eg. dc_configure())
 * or for functions that are expected to fail (eg. dc_continue_key_transfer())
 * it might be better to delay showing these events until the function has really
 * failed (returned false). It should be sufficient to report only the _last_ error
 * in a messasge box then.
 *
 * @param data1 0
 * @param data2 (const char*) Error string, always set, never NULL.
 *     Some error strings are taken from dc_set_stock_translation(),
 *     however, most error strings will be in english language.
 *     Must not be unref'd or modified and is valid only until the callback returns.
 * @return 0
 */
#define DC_EVENT_ERROR                    400


/**
 * An action cannot be performed because there is no network available.
 *
 * The library will typically try over after a some time
 * and when dc_maybe_network() is called.
 *
 * Network errors should be reported to users in a non-disturbing way,
 * however, as network errors may come in a sequence,
 * it is not useful to raise each an every error to the user.
 * For this purpose, data1 is set to 1 if the error is probably worth reporting.
 *
 * Moreover, if the UI detects that the device is offline,
 * it is probably more useful to report this to the user
 * instead of the string from data2.
 *
 * @param data1 (int) 1=first/new network error, should be reported the user;
 *     0=subsequent network error, should be logged only
 * @param data2 (const char*) Error string, always set, never NULL.
 *     Must not be unref'd or modified and is valid only until the callback returns.
 * @return 0
 */
#define DC_EVENT_ERROR_NETWORK            401


/**
 * An action cannot be performed because the user is not in the group.
 * Reported eg. after a call to
 * dc_set_chat_name(), dc_set_chat_profile_image(),
 * dc_add_contact_to_chat(), dc_remove_contact_from_chat(),
 * dc_send_text_msg() or another sending function.
 *
 * @param data1 0
 * @param data2 (const char*) Info string in english language.
 *     Must not be unref'd or modified
 *     and is valid only until the callback returns.
 * @return 0
 */
#define DC_EVENT_ERROR_SELF_NOT_IN_GROUP  410


/**
 * Messages or chats changed.  One or more messages or chats changed for various
 * reasons in the database:
 * - Messages sent, received or removed
 * - Chats created, deleted or archived
 * - A draft has been set
 *
 * @param data1 (int) chat_id for single added messages
 * @param data2 (int) msg_id for single added messages
 * @return 0
 */
#define DC_EVENT_MSGS_CHANGED             2000


/**
 * There is a fresh message. Typically, the user will show an notification
 * when receiving this message.
 *
 * There is no extra #DC_EVENT_MSGS_CHANGED event send together with this event.
 *
 * @param data1 (int) chat_id
 * @param data2 (int) msg_id
 * @return 0
 */
#define DC_EVENT_INCOMING_MSG             2005


/**
 * A single message is sent successfully. State changed from  DC_STATE_OUT_PENDING to
 * DC_STATE_OUT_DELIVERED, see dc_msg_get_state().
 *
 * @param data1 (int) chat_id
 * @param data2 (int) msg_id
 * @return 0
 */
#define DC_EVENT_MSG_DELIVERED            2010


/**
 * A single message could not be sent. State changed from DC_STATE_OUT_PENDING or DC_STATE_OUT_DELIVERED to
 * DC_STATE_OUT_FAILED, see dc_msg_get_state().
 *
 * @param data1 (int) chat_id
 * @param data2 (int) msg_id
 * @return 0
 */
#define DC_EVENT_MSG_FAILED               2012


/**
 * A single message is read by the receiver. State changed from DC_STATE_OUT_DELIVERED to
 * DC_STATE_OUT_MDN_RCVD, see dc_msg_get_state().
 *
 * @param data1 (int) chat_id
 * @param data2 (int) msg_id
 * @return 0
 */
#define DC_EVENT_MSG_READ                 2015


/**
 * Chat changed.  The name or the image of a chat group was changed or members were added or removed.
 * Or the verify state of a chat has changed.
 * See dc_set_chat_name(), dc_set_chat_profile_image(), dc_add_contact_to_chat()
 * and dc_remove_contact_from_chat().
 *
 * @param data1 (int) chat_id
 * @param data2 0
 * @return 0
 */
#define DC_EVENT_CHAT_MODIFIED            2020


/**
 * Contact(s) created, renamed, verified, blocked or deleted.
 *
 * @param data1 (int) If not 0, this is the contact_id of an added contact that should be selected.
 * @param data2 0
 * @return 0
 */
#define DC_EVENT_CONTACTS_CHANGED         2030



/**
 * Location of one or more contact has changed.
 *
 * @param data1 (int) contact_id of the contact for which the location has changed.
 *     If the locations of several contacts have been changed,
 *     eg. after calling dc_delete_all_locations(), this parameter is set to 0.
 * @param data2 0
 * @return 0
 */
#define DC_EVENT_LOCATION_CHANGED         2035


/**
 * Inform about the configuration progress started by dc_configure().
 *
 * @param data1 (int) 0=error, 1-999=progress in permille, 1000=success and done
 * @param data2 0
 * @return 0
 */
#define DC_EVENT_CONFIGURE_PROGRESS       2041


/**
 * Inform about the import/export progress started by dc_imex().
 *
 * @param data1 (int) 0=error, 1-999=progress in permille, 1000=success and done
 * @param data2 0
 * @return 0
 */
#define DC_EVENT_IMEX_PROGRESS            2051


/**
 * A file has been exported. A file has been written by dc_imex().
 * This event may be sent multiple times by a single call to dc_imex().
 *
 * A typical purpose for a handler of this event may be to make the file public to some system
 * services.
 *
 * @param data1 (const char*) Path and file name.
 *     Must not be unref'd or modified and is valid only until the callback returns.
 * @param data2 0
 * @return 0
 */
#define DC_EVENT_IMEX_FILE_WRITTEN        2052


/**
 * Progress information of a secure-join handshake from the view of the inviter
 * (Alice, the person who shows the QR code).
 *
 * These events are typically sent after a joiner has scanned the QR code
 * generated by dc_get_securejoin_qr().
 *
 * @param data1 (int) ID of the contact that wants to join.
 * @param data2 (int) Progress as:
 *     300=vg-/vc-request received, typically shown as "bob@addr joins".
 *     600=vg-/vc-request-with-auth received, vg-member-added/vc-contact-confirm sent, typically shown as "bob@addr verified".
 *     800=vg-member-added-received received, shown as "bob@addr securely joined GROUP", only sent for the verified-group-protocol.
 *     1000=Protocol finished for this contact.
 * @return 0
 */
#define DC_EVENT_SECUREJOIN_INVITER_PROGRESS      2060


/**
 * Progress information of a secure-join handshake from the view of the joiner
 * (Bob, the person who scans the QR code).
 *
 * The events are typically sent while dc_join_securejoin(), which
 * may take some time, is executed.
 *
 * @param data1 (int) ID of the inviting contact.
 * @param data2 (int) Progress as:
 *     400=vg-/vc-request-with-auth sent, typically shown as "alice@addr verified, introducing myself."
 *     (Bob has verified alice and waits until Alice does the same for him)
 * @return 0
 */
#define DC_EVENT_SECUREJOIN_JOINER_PROGRESS       2061


<<<<<<< HEAD
/**
 * Status of a SETMETADATA command triggered by COI or WebPush functions.
 * In case of errors, the ERROR event with the request ID in data1 is sent instead.
 * @param data1 (int) ID of the request, can be used to match responses to requests.
 * @param data2 (int) 0
 * @return 0
 */
#define DC_EVENT_SET_METADATA_DONE                2070


/**
 * Result of a GETMETADATA command triggered by COI or WebPush functions.
 * In case of errors, the ERROR event with the request ID in data1 is sent instead.
 * @param data1 (int) ID of the request, can be used to match responses to requests.
 * @param data2 (const char*) JSON string returned by the server, or NULL if no subscription found.
 *     Must not be free()'d or modified and is valid only until the callback returns.
 * @return 0
 */
#define DC_EVENT_METADATA                         2071


// the following events are functions that should be provided by the frontends


=======
>>>>>>> c7eca8de
/**
 * This event is sent out to the inviter when a joiner successfully joined a group.
 *
 * @param data1 (int) chat_id
 * @param data2 (int) contact_id
 * @return 0
 */
#define DC_EVENT_SECUREJOIN_MEMBER_ADDED 2062


/**
 * @}
 */


#define DC_EVENT_FILE_COPIED         2055 // not used anymore
#define DC_EVENT_IS_OFFLINE          2081 // not used anymore
#define DC_EVENT_GET_STRING          2091 // not used anymore, use dc_set_stock_translation()
#define DC_ERROR_SEE_STRING          0    // not used anymore
#define DC_ERROR_SELF_NOT_IN_GROUP   1    // not used anymore
#define DC_STR_SELFNOTINGRP          21   // not used anymore
#define DC_EVENT_DATA1_IS_STRING(e)  ((e)==DC_EVENT_IMEX_FILE_WRITTEN || (e)==DC_EVENT_FILE_COPIED)
<<<<<<< HEAD
#define DC_EVENT_DATA2_IS_STRING(e)  ((e)>=100 && (e)<=499 || (e)==DC_EVENT_METADATA)
#define DC_EVENT_RETURNS_INT(e)      ((e)==DC_EVENT_IS_OFFLINE)
#define DC_EVENT_RETURNS_STRING(e)   ((e)==DC_EVENT_GET_STRING)
=======
#define DC_EVENT_DATA2_IS_STRING(e)  ((e)>=100 && (e)<=499)
#define DC_EVENT_RETURNS_INT(e)      ((e)==DC_EVENT_IS_OFFLINE) // not used anymore
#define DC_EVENT_RETURNS_STRING(e)   ((e)==DC_EVENT_GET_STRING) // not used anymore
>>>>>>> c7eca8de
char*           dc_get_version_str           (void); // deprecated
void            dc_array_add_id              (dc_array_t*, uint32_t); // deprecated


/*
 * Values for dc_get|set_config("show_emails")
 */
#define DC_SHOW_EMAILS_OFF               0
#define DC_SHOW_EMAILS_ACCEPTED_CONTACTS 1
#define DC_SHOW_EMAILS_ALL               2


/**
 * @defgroup DC_PROVIDER_STATUS DC_PROVIDER_STATUS
 *
 * These constants are used as return values for dc_provider_get_status().
 *
 * @addtogroup DC_PROVIDER_STATUS
 * @{
 */

/**
 * Prover works out-of-the-box.
 * This provider status is returned for provider where the login
 * works by just entering the name or the email-address.
 *
 * - There is no need for the user to do any special things
 *   (enable IMAP or so) in the provider's webinterface or at other places.
 * - There is no need for the user to enter advanced settings;
 *   server, port etc. are known by the core.
 *
 * The status is returned by dc_provider_get_status().
 */
#define         DC_PROVIDER_STATUS_OK           1

/**
 * Provider works, but there are preparations needed.
 *
 * - The user has to do some special things as "Enable IMAP in the Webinterface",
 *   what exactly, is described in the string returnd by dc_provider_get_before_login_hints()
 *   and, typically more detailed, in the page linked by dc_provider_get_overview_page().
 * - There is no need for the user to enter advanced settings;
 *   server, port etc. should be known by the core.
 *
 * The status is returned by dc_provider_get_status().
 */
#define         DC_PROVIDER_STATUS_PREPARATION  2

/**
 * Provider is not working.
 * This provider status is returned for providers
 * that are known to not work with Delta Chat.
 * The ui should block logging in with this provider.
 *
 * More information about that is typically provided
 * in the string returned by dc_provider_get_before_login_hints()
 * and in the page linked by dc_provider_get_overview_page().
 *
 * The status is returned by dc_provider_get_status().
 */
#define         DC_PROVIDER_STATUS_BROKEN       3

/**
 * @}
 */


/*
 * Values for dc_get|set_coi_message_filter()
 */
#define DC_COI_FILTER_NONE      0
#define DC_COI_FILTER_ACTIVE    1
#define DC_COI_FILTER_SEEN      2


/*
 * TODO: Strings need some doumentation about used placeholders.
 *
 * @defgroup DC_STR DC_STR
 *
 * These constants are used to request strings using #DC_EVENT_GET_STRING.
 *
 * @addtogroup DC_STR
 * @{
 */
#define DC_STR_NOMESSAGES                 1
#define DC_STR_SELF                       2
#define DC_STR_DRAFT                      3
#define DC_STR_MEMBER                     4
#define DC_STR_CONTACT                    6
#define DC_STR_VOICEMESSAGE               7
#define DC_STR_DEADDROP                   8
#define DC_STR_IMAGE                      9
#define DC_STR_VIDEO                      10
#define DC_STR_AUDIO                      11
#define DC_STR_FILE                       12
#define DC_STR_STATUSLINE                 13
#define DC_STR_NEWGROUPDRAFT              14
#define DC_STR_MSGGRPNAME                 15
#define DC_STR_MSGGRPIMGCHANGED           16
#define DC_STR_MSGADDMEMBER               17
#define DC_STR_MSGDELMEMBER               18
#define DC_STR_MSGGROUPLEFT               19
#define DC_STR_GIF                        23
#define DC_STR_ENCRYPTEDMSG               24
#define DC_STR_E2E_AVAILABLE              25
#define DC_STR_ENCR_TRANSP                27
#define DC_STR_ENCR_NONE                  28
#define DC_STR_CANTDECRYPT_MSG_BODY       29
#define DC_STR_FINGERPRINTS               30
#define DC_STR_READRCPT                   31
#define DC_STR_READRCPT_MAILBODY          32
#define DC_STR_MSGGRPIMGDELETED           33
#define DC_STR_E2E_PREFERRED              34
#define DC_STR_CONTACT_VERIFIED           35
#define DC_STR_CONTACT_NOT_VERIFIED       36
#define DC_STR_CONTACT_SETUP_CHANGED      37
#define DC_STR_ARCHIVEDCHATS              40
#define DC_STR_STARREDMSGS                41
#define DC_STR_AC_SETUP_MSG_SUBJECT       42
#define DC_STR_AC_SETUP_MSG_BODY          43
#define DC_STR_SELFTALK_SUBTITLE          50
#define DC_STR_CANNOT_LOGIN               60
#define DC_STR_SERVER_RESPONSE            61
#define DC_STR_MSGACTIONBYUSER            62
#define DC_STR_MSGACTIONBYME              63
#define DC_STR_MSGLOCATIONENABLED         64
#define DC_STR_MSGLOCATIONDISABLED        65
#define DC_STR_LOCATION                   66
#define DC_STR_STICKER                    67
#define DC_STR_DEVICE_MESSAGES            68
#define DC_STR_COUNT                      68

/*
 * @}
 */


#ifdef __cplusplus
}
#endif
#endif // __DELTACHAT_H__<|MERGE_RESOLUTION|>--- conflicted
+++ resolved
@@ -4462,7 +4462,6 @@
 #define DC_EVENT_SECUREJOIN_JOINER_PROGRESS       2061
 
 
-<<<<<<< HEAD
 /**
  * Status of a SETMETADATA command triggered by COI or WebPush functions.
  * In case of errors, the ERROR event with the request ID in data1 is sent instead.
@@ -4487,8 +4486,6 @@
 // the following events are functions that should be provided by the frontends
 
 
-=======
->>>>>>> c7eca8de
 /**
  * This event is sent out to the inviter when a joiner successfully joined a group.
  *
@@ -4511,15 +4508,9 @@
 #define DC_ERROR_SELF_NOT_IN_GROUP   1    // not used anymore
 #define DC_STR_SELFNOTINGRP          21   // not used anymore
 #define DC_EVENT_DATA1_IS_STRING(e)  ((e)==DC_EVENT_IMEX_FILE_WRITTEN || (e)==DC_EVENT_FILE_COPIED)
-<<<<<<< HEAD
 #define DC_EVENT_DATA2_IS_STRING(e)  ((e)>=100 && (e)<=499 || (e)==DC_EVENT_METADATA)
-#define DC_EVENT_RETURNS_INT(e)      ((e)==DC_EVENT_IS_OFFLINE)
-#define DC_EVENT_RETURNS_STRING(e)   ((e)==DC_EVENT_GET_STRING)
-=======
-#define DC_EVENT_DATA2_IS_STRING(e)  ((e)>=100 && (e)<=499)
 #define DC_EVENT_RETURNS_INT(e)      ((e)==DC_EVENT_IS_OFFLINE) // not used anymore
 #define DC_EVENT_RETURNS_STRING(e)   ((e)==DC_EVENT_GET_STRING) // not used anymore
->>>>>>> c7eca8de
 char*           dc_get_version_str           (void); // deprecated
 void            dc_array_add_id              (dc_array_t*, uint32_t); // deprecated
 
