--- conflicted
+++ resolved
@@ -451,7 +451,6 @@
 char*           dc_get_oauth2_url            (dc_context_t* context, const char* addr, const char* redirect_uri);
 
 
-<<<<<<< HEAD
 int             dc_is_coi_supported          (dc_context_t*);
 int             dc_is_coi_enabled            (dc_context_t*);
 void            dc_set_coi_enabled           (dc_context_t*, int enable, int id);
@@ -463,8 +462,6 @@
 void            dc_get_webpush_subscription  (dc_context_t*, const char* uid, int id);
 void            dc_validate_webpush          (dc_context_t*, const char* uid, const char* msg, int id);
 
-=======
->>>>>>> c23e98ff
 // connect
 
 /**
