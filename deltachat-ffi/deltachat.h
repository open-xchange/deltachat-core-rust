--- conflicted
+++ resolved
@@ -220,23 +220,6 @@
  * settings.
  */
 
-<<<<<<< HEAD
-=======
-
-/**
- * Callback function that should be given to dc_context_new().
- *
- * @memberof dc_context_t
- * @param context The context object as returned by dc_context_new().
- * @param event one of the @ref DC_EVENT constants
- * @param data1 depends on the event parameter
- * @param data2 depends on the event parameter
- * @return events do not expect a return value, just always return 0
- */
-typedef uintptr_t (*dc_callback_t) (dc_context_t* context, int event, uintptr_t data1, uintptr_t data2);
-
-
->>>>>>> 3ee81cbe
 // create/open/config/information
 
 /**
