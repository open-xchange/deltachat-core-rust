//! # Events specification

use std::path::PathBuf;

use strum::EnumProperty;

use crate::chat::ChatId;
use crate::message::MsgId;

impl Event {
    /// Returns the corresponding Event id.
    pub fn as_id(&self) -> i32 {
        self.get_str("id")
            .expect("missing id")
            .parse()
            .expect("invalid id")
    }
}

#[derive(Debug, Clone, PartialEq, Eq, EnumProperty)]
pub enum Event {
    /// The library-user may write an informational string to the log.
    /// Passed to the callback given to dc_context_new().
    /// This event should not be reported to the end-user using a popup or something like that.
    #[strum(props(id = "100"))]
    Info(String),

    /// Emitted when SMTP connection is established and login was successful.
    #[strum(props(id = "101"))]
    SmtpConnected(String),

    /// Emitted when IMAP connection is established and login was successful.
    #[strum(props(id = "102"))]
    ImapConnected(String),

    /// Emitted when a message was successfully sent to the SMTP server.
    #[strum(props(id = "103"))]
    SmtpMessageSent(String),

    /// Emitted when an IMAP message has been marked as deleted
    #[strum(props(id = "104"))]
    ImapMessageDeleted(String),

    /// Emitted when an IMAP message has been moved
    #[strum(props(id = "105"))]
    ImapMessageMoved(String),

    /// Emitted when an IMAP folder was emptied
    #[strum(props(id = "106"))]
    ImapFolderEmptied(String),

    /// Emitted when an new file in the $BLOBDIR was created
    #[strum(props(id = "150"))]
    NewBlobFile(String),

    /// Emitted when an new file in the $BLOBDIR was created
    #[strum(props(id = "151"))]
    DeletedBlobFile(String),

    /// The library-user should write a warning string to the log.
    /// Passed to the callback given to dc_context_new().
    ///
    /// This event should not be reported to the end-user using a popup or something like that.
    #[strum(props(id = "300"))]
    Warning(String),

    /// The library-user should report an error to the end-user.
    /// Passed to the callback given to dc_context_new().
    ///
    /// As most things are asynchronous, things may go wrong at any time and the user
    /// should not be disturbed by a dialog or so.  Instead, use a bubble or so.
    ///
    /// However, for ongoing processes (eg. configure())
    /// or for functions that are expected to fail (eg. dc_continue_key_transfer())
    /// it might be better to delay showing these events until the function has really
    /// failed (returned false). It should be sufficient to report only the *last* error
    /// in a messasge box then.
    #[strum(props(id = "400"))]
    Error(String),

    /// An action cannot be performed because there is no network available.
    ///
    /// The library will typically try over after a some time
    /// and when dc_maybe_network() is called.
    ///
    /// Network errors should be reported to users in a non-disturbing way,
    /// however, as network errors may come in a sequence,
    /// it is not useful to raise each an every error to the user.
    /// For this purpose, data1 is set to 1 if the error is probably worth reporting.
    ///
    /// Moreover, if the UI detects that the device is offline,
    /// it is probably more useful to report this to the user
    /// instead of the string from data2.
    #[strum(props(id = "401"))]
    ErrorNetwork(String),

    /// An action cannot be performed because the user is not in the group.
    /// Reported eg. after a call to
    /// dc_set_chat_name(), dc_set_chat_profile_image(),
    /// dc_add_contact_to_chat(), dc_remove_contact_from_chat(),
    /// dc_send_text_msg() or another sending function.
    #[strum(props(id = "410"))]
    ErrorSelfNotInGroup(String),

    /// Messages or chats changed.  One or more messages or chats changed for various
    /// reasons in the database:
    /// - Messages sent, received or removed
    /// - Chats created, deleted or archived
    /// - A draft has been set
    #[strum(props(id = "2000"))]
    MsgsChanged { chat_id: ChatId, msg_id: MsgId },

    /// There is a fresh message. Typically, the user will show an notification
    /// when receiving this message.
    ///
    /// There is no extra #DC_EVENT_MSGS_CHANGED event send together with this event.
    #[strum(props(id = "2005"))]
    IncomingMsg { chat_id: ChatId, msg_id: MsgId },

    /// A single message is sent successfully. State changed from  DC_STATE_OUT_PENDING to
    /// DC_STATE_OUT_DELIVERED, see dc_msg_get_state().
    #[strum(props(id = "2010"))]
    MsgDelivered { chat_id: ChatId, msg_id: MsgId },

    /// A single message could not be sent. State changed from DC_STATE_OUT_PENDING or DC_STATE_OUT_DELIVERED to
    /// DC_STATE_OUT_FAILED, see dc_msg_get_state().
    #[strum(props(id = "2012"))]
    MsgFailed { chat_id: ChatId, msg_id: MsgId },

    /// A single message is read by the receiver. State changed from DC_STATE_OUT_DELIVERED to
    /// DC_STATE_OUT_MDN_RCVD, see dc_msg_get_state().
    #[strum(props(id = "2015"))]
    MsgRead { chat_id: ChatId, msg_id: MsgId },

    /// Message could not be decrypted due to a missing key
    ///
    /// @param address of the message sender
    /// @return 0
    #[strum(props(id = "2016"))]
    MissingKey(String),

    /// Chat changed.  The name or the image of a chat group was changed or members were added or removed.
    /// Or the verify state of a chat has changed.
    /// See dc_set_chat_name(), dc_set_chat_profile_image(), dc_add_contact_to_chat()
    /// and dc_remove_contact_from_chat().
    #[strum(props(id = "2020"))]
    ChatModified(ChatId),

    /// Contact(s) created, renamed, blocked or deleted.
    ///
    /// @param data1 (int) If set, this is the contact_id of an added contact that should be selected.
    #[strum(props(id = "2030"))]
    ContactsChanged(Option<u32>),

    /// Location of one or more contact has changed.
    ///
    /// @param data1 (u32) contact_id of the contact for which the location has changed.
    ///     If the locations of several contacts have been changed,
    ///     eg. after calling dc_delete_all_locations(), this parameter is set to `None`.
    #[strum(props(id = "2035"))]
    LocationChanged(Option<u32>),

    /// Inform about the configuration progress started by configure().
    ///
    /// @param data1 (usize) 0=error, 1-999=progress in permille, 1000=success and done
    #[strum(props(id = "2041"))]
    ConfigureProgress(usize),

    /// Inform about the import/export progress started by imex().
    ///
    /// @param data1 (usize) 0=error, 1-999=progress in permille, 1000=success and done
    /// @param data2 0
    #[strum(props(id = "2051"))]
    ImexProgress(usize),

    /// A file has been exported. A file has been written by imex().
    /// This event may be sent multiple times by a single call to imex().
    ///
    /// A typical purpose for a handler of this event may be to make the file public to some system
    /// services.
    ///
    /// @param data2 0
    #[strum(props(id = "2052"))]
    ImexFileWritten(PathBuf),

    /// Progress information of a secure-join handshake from the view of the inviter
    /// (Alice, the person who shows the QR code).
    ///
    /// These events are typically sent after a joiner has scanned the QR code
    /// generated by dc_get_securejoin_qr().
    ///
    /// @param data1 (int) ID of the contact that wants to join.
    /// @param data2 (int) Progress as:
    ///     300=vg-/vc-request received, typically shown as "bob@addr joins".
    ///     600=vg-/vc-request-with-auth received, vg-member-added/vc-contact-confirm sent, typically shown as "bob@addr verified".
    ///     800=vg-member-added-received received, shown as "bob@addr securely joined GROUP", only sent for the verified-group-protocol.
    ///     1000=Protocol finished for this contact.
    #[strum(props(id = "2060"))]
    SecurejoinInviterProgress { contact_id: u32, progress: usize },

    /// Progress information of a secure-join handshake from the view of the joiner
    /// (Bob, the person who scans the QR code).
    /// The events are typically sent while dc_join_securejoin(), which
    /// may take some time, is executed.
    /// @param data1 (int) ID of the inviting contact.
    /// @param data2 (int) Progress as:
    ///     400=vg-/vc-request-with-auth sent, typically shown as "alice@addr verified, introducing myself."
    ///     (Bob has verified alice and waits until Alice does the same for him)
    #[strum(props(id = "2061"))]
    SecurejoinJoinerProgress { contact_id: u32, progress: usize },
<<<<<<< HEAD

    /// Status of a SETMETADATA command triggered by COI or WebPush functions.
    /// In case of errors, the ERROR event with the request ID in data1 is sent instead.
    /// @param data1 (int) ID of the request, can be used to match responses to requests.
    /// @param data2 (int) 0
    #[strum(props(id = "2070"))]
    SetMetadataDone { foreign_id: u32 },

    /// Result of a GETMETADATA command triggered by COI or WebPush functions.
    /// In case of errors, the ERROR event with the request ID in data1 is sent instead.
    /// @param data1 (int) ID of the request, can be used to match responses to requests.
    /// @param data2 (const char*) JSON string returned by the server, or NULL if no subscription found.
    ///     Must not be free()'d or modified and is valid only until the callback returns.
    #[strum(props(id = "2071"))]
    Metadata { foreign_id: u32, json: Option<String> },

    /// This event is sent out to the inviter when a joiner successfully joined a group.
    /// @param data1 (int) chat_id
    /// @param data2 (int) contact_id
    #[strum(props(id = "2062"))]
    SecurejoinMemberAdded { chat_id: ChatId, contact_id: u32 },
=======
>>>>>>> 4724101e
}<|MERGE_RESOLUTION|>--- conflicted
+++ resolved
@@ -208,7 +208,6 @@
     ///     (Bob has verified alice and waits until Alice does the same for him)
     #[strum(props(id = "2061"))]
     SecurejoinJoinerProgress { contact_id: u32, progress: usize },
-<<<<<<< HEAD
 
     /// Status of a SETMETADATA command triggered by COI or WebPush functions.
     /// In case of errors, the ERROR event with the request ID in data1 is sent instead.
@@ -224,12 +223,4 @@
     ///     Must not be free()'d or modified and is valid only until the callback returns.
     #[strum(props(id = "2071"))]
     Metadata { foreign_id: u32, json: Option<String> },
-
-    /// This event is sent out to the inviter when a joiner successfully joined a group.
-    /// @param data1 (int) chat_id
-    /// @param data2 (int) contact_id
-    #[strum(props(id = "2062"))]
-    SecurejoinMemberAdded { chat_id: ChatId, contact_id: u32 },
-=======
->>>>>>> 4724101e
 }