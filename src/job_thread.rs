use std::sync::{Arc, Condvar, Mutex};

use crate::configure::*;
use crate::context::Context;
use crate::imap::Imap;

<<<<<<< HEAD
#[derive(Copy, Clone)]
pub enum JobThreadKind {
    SentBox,
    MoveBox,
}

=======
#[derive(Debug)]
>>>>>>> c23e98ff
pub struct JobThread {
    name: &'static str,
    job_thread_kind: JobThreadKind,
    pub imap: Imap,
    state: Arc<(Mutex<JobState>, Condvar)>,
}

#[derive(Clone, Debug, Default)]
pub struct JobState {
    idle: bool,
    jobs_needed: i32,
    suspended: bool,
    using_handle: bool,
}

impl JobThread {
    pub fn new(job_thread_kind: JobThreadKind, imap: Imap) -> Self {
        let name = match job_thread_kind {
            JobThreadKind::SentBox => "SENTBOX",
            JobThreadKind::MoveBox => "MVBOX",
        };
        JobThread {
            name,
            job_thread_kind,
            imap,
            state: Arc::new((Mutex::new(Default::default()), Condvar::new())),
        }
    }

    pub fn suspend(&self, context: &Context) {
        info!(context, "Suspending {}-thread.", self.name,);
        {
            self.state.0.lock().unwrap().suspended = true;
        }
        self.interrupt_idle(context);
        loop {
            let using_handle = self.state.0.lock().unwrap().using_handle;
            if !using_handle {
                return;
            }
            std::thread::sleep(std::time::Duration::from_micros(300 * 1000));
        }
    }

    pub fn unsuspend(&self, context: &Context) {
        info!(context, "Unsuspending {}-thread.", self.name);

        let &(ref lock, ref cvar) = &*self.state.clone();
        let mut state = lock.lock().unwrap();

        state.suspended = false;
        state.idle = true;
        cvar.notify_one();
    }

    pub fn interrupt_idle(&self, context: &Context) {
        {
            self.state.0.lock().unwrap().jobs_needed = 1;
        }

        info!(context, "Interrupting {}-IDLE...", self.name);

        self.imap.interrupt_idle();

        let &(ref lock, ref cvar) = &*self.state.clone();
        let mut state = lock.lock().unwrap();

        state.idle = true;
        cvar.notify_one();
    }

    pub fn fetch(&mut self, context: &Context, use_network: bool) {
        {
            let &(ref lock, _) = &*self.state.clone();
            let mut state = lock.lock().unwrap();

            if state.suspended {
                return;
            }

            state.using_handle = true;
        }

        if use_network {
            let start = std::time::Instant::now();
            if self.connect_to_imap(context) {
                info!(context, "{}-fetch started...", self.name);
                self.imap.fetch(context);

                if self.imap.should_reconnect() {
                    info!(context, "{}-fetch aborted, starting over...", self.name,);
                    self.imap.fetch(context);
                }
                info!(
                    context,
                    "{}-fetch done in {:.3} ms.",
                    self.name,
                    start.elapsed().as_millis(),
                );
            }
        }

        self.state.0.lock().unwrap().using_handle = false;
    }

    fn get_watch_folder(&self, context: &Context) -> Option<String> {
        let folder_config_name = match self.job_thread_kind {
            JobThreadKind::SentBox => "configured_sentbox_folder",
            JobThreadKind::MoveBox => "configured_mvbox_folder",
        };

        if let Some(mvbox_folder_override) = context.get_mvbox_folder_override() {
            return Some(mvbox_folder_override);
        }
 
        if let Some(mvbox_name) = context.sql.get_config(context, folder_config_name) {
            Some(mvbox_name)
        } else {
            None
        }
    }

    fn connect_to_imap(&self, context: &Context) -> bool {
        if self.imap.is_connected() {
            return true;
        }

        let mut ret_connected = dc_connect_to_configured_imap(context, &self.imap) != 0;

        if ret_connected {
            if context
                .sql
                .get_raw_config_int(context, "folders_configured")
                .unwrap_or_default()
                < 3
            {
                self.imap.configure_folders(context, 0x1);
            }

<<<<<<< HEAD
            if let Some(mvbox_name) = self.get_watch_folder(context) {
=======
            if let Some(mvbox_name) = context.sql.get_raw_config(context, self.folder_config_name) {
>>>>>>> c23e98ff
                self.imap.set_watch_folder(mvbox_name);
            } else {
                self.imap.disconnect(context);
                ret_connected = false;
            }
        }

        ret_connected
    }

    pub fn idle(&self, context: &Context, use_network: bool) {
        {
            let &(ref lock, ref cvar) = &*self.state.clone();
            let mut state = lock.lock().unwrap();

            if 0 != state.jobs_needed {
                info!(
                    context,
                    "{}-IDLE will not be started as it was interrupted while not ideling.",
                    self.name,
                );
                state.jobs_needed = 0;
                return;
            }

            if state.suspended {
                while !state.idle {
                    state = cvar.wait(state).unwrap();
                }
                state.idle = false;
                return;
            }

            state.using_handle = true;

            if !use_network {
                state.using_handle = false;

                while !state.idle {
                    state = cvar.wait(state).unwrap();
                }
                state.idle = false;
                return;
            }
        }

        self.connect_to_imap(context);
        info!(context, "{}-IDLE started...", self.name,);
        self.imap.idle(context);
        info!(context, "{}-IDLE ended.", self.name);

        self.state.0.lock().unwrap().using_handle = false;
    }
}<|MERGE_RESOLUTION|>--- conflicted
+++ resolved
@@ -4,16 +4,13 @@
 use crate::context::Context;
 use crate::imap::Imap;
 
-<<<<<<< HEAD
 #[derive(Copy, Clone)]
 pub enum JobThreadKind {
     SentBox,
     MoveBox,
 }
 
-=======
 #[derive(Debug)]
->>>>>>> c23e98ff
 pub struct JobThread {
     name: &'static str,
     job_thread_kind: JobThreadKind,
@@ -153,11 +150,7 @@
                 self.imap.configure_folders(context, 0x1);
             }
 
-<<<<<<< HEAD
-            if let Some(mvbox_name) = self.get_watch_folder(context) {
-=======
             if let Some(mvbox_name) = context.sql.get_raw_config(context, self.folder_config_name) {
->>>>>>> c23e98ff
                 self.imap.set_watch_folder(mvbox_name);
             } else {
                 self.imap.disconnect(context);
