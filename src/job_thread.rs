use std::sync::{Arc, Condvar, Mutex};

use crate::context::Context;
use crate::error::{Error, Result};
use crate::imap::Imap;

#[derive(Debug, Copy, Clone)]
pub enum JobThreadKind {
    SentBox,
    MoveBox,
}

#[derive(Debug)]
pub struct JobThread {
    name: &'static str,
    job_thread_kind: JobThreadKind,
    pub imap: Imap,
    state: Arc<(Mutex<JobState>, Condvar)>,
}

#[derive(Clone, Debug, Default)]
pub struct JobState {
    idle: bool,
    jobs_needed: bool,
    suspended: bool,
    using_handle: bool,
}

impl JobThread {
    pub fn new(job_thread_kind: JobThreadKind, imap: Imap) -> Self {
        let name = match job_thread_kind {
            JobThreadKind::SentBox => "SENTBOX",
            JobThreadKind::MoveBox => "MVBOX",
        };
        JobThread {
            name,
            job_thread_kind,
            imap,
            state: Arc::new((Mutex::new(Default::default()), Condvar::new())),
        }
    }

    pub fn suspend(&self, context: &Context) {
        info!(context, "Suspending {}-thread.", self.name,);
        {
            self.state.0.lock().unwrap().suspended = true;
        }
        self.interrupt_idle(context);
        loop {
            let using_handle = self.state.0.lock().unwrap().using_handle;
            if !using_handle {
                return;
            }
            std::thread::sleep(std::time::Duration::from_micros(300 * 1000));
        }
    }

    pub fn unsuspend(&self, context: &Context) {
        info!(context, "Unsuspending {}-thread.", self.name);

        let &(ref lock, ref cvar) = &*self.state.clone();
        let mut state = lock.lock().unwrap();

        state.suspended = false;
        state.idle = true;
        cvar.notify_one();
    }

    pub fn interrupt_idle(&self, context: &Context) {
        {
            self.state.0.lock().unwrap().jobs_needed = true;
        }

        info!(context, "Interrupting {}-IDLE...", self.name);

        self.imap.interrupt_idle(context);

        let &(ref lock, ref cvar) = &*self.state.clone();
        let mut state = lock.lock().unwrap();

        state.idle = true;
        cvar.notify_one();
        info!(context, "Interrupting {}-IDLE... finished", self.name);
    }

    pub async fn fetch(&mut self, context: &Context, use_network: bool) {
        {
            let &(ref lock, _) = &*self.state.clone();
            let mut state = lock.lock().unwrap();

            if state.suspended {
                return;
            }

            state.using_handle = true;
        }

        if use_network {
            if let Err(err) = self.connect_and_fetch(context).await {
                warn!(context, "connect+fetch failed: {}, reconnect & retry", err);
                self.imap.trigger_reconnect();
                if let Err(err) = self.connect_and_fetch(context).await {
                    warn!(context, "connect+fetch failed: {}", err);
                }
            }
        }
        self.state.0.lock().unwrap().using_handle = false;
    }

<<<<<<< HEAD
    // XXX: This might be broken!
    fn folder_config_name(&self) -> &str {
        match self.job_thread_kind {
            JobThreadKind::SentBox => "configured_sentbox_folder",
            JobThreadKind::MoveBox => "configured_mvbox_folder",
        }
    }

    fn get_watch_folder(&self, context: &Context) -> Option<String> {
        if let Some(mvbox_folder_override) = context.get_mvbox_folder_override() {
            return Some(mvbox_folder_override);
        }
 
        if let Some(mvbox_name) = context.sql.get_raw_config(context, self.folder_config_name()) {
            Some(mvbox_name)
        } else {
            None
        }
    }

    fn connect_to_imap(&self, context: &Context) -> bool {
        if self.imap.is_connected() {
            return true;
        }

        let mut ret_connected = dc_connect_to_configured_imap(context, &self.imap) != 0;

        if ret_connected {
            if context
                .sql
                .get_raw_config_int(context, "folders_configured")
                .unwrap_or_default()
                < 3
            {
                self.imap.configure_folders(context, 0x1);
=======
    async fn connect_and_fetch(&mut self, context: &Context) -> Result<()> {
        let prefix = format!("{}-fetch", self.name);
        match self.imap.connect_configured(context) {
            Ok(()) => {
                if let Some(watch_folder) = self.get_watch_folder(context) {
                    let start = std::time::Instant::now();
                    info!(context, "{} started...", prefix);
                    let res = self
                        .imap
                        .fetch(context, &watch_folder)
                        .await
                        .map_err(Into::into);
                    let elapsed = start.elapsed().as_millis();
                    info!(context, "{} done in {:.3} ms.", prefix, elapsed);

                    res
                } else {
                    Err(Error::WatchFolderNotFound("not-set".to_string()))
                }
>>>>>>> c7eca8de
            }
            Err(err) => Err(crate::error::Error::Message(err.to_string())),
        }
    }

<<<<<<< HEAD
            if let Some(mvbox_name) = self.get_watch_folder(context) {
                self.imap.set_watch_folder(mvbox_name);
            } else {
                self.imap.disconnect(context);
                ret_connected = false;
=======
    fn get_watch_folder(&self, context: &Context) -> Option<String> {
        match context.sql.get_raw_config(context, self.folder_config_name) {
            Some(name) => Some(name),
            None => {
                if self.folder_config_name == "configured_inbox_folder" {
                    // initialized with old version, so has not set configured_inbox_folder
                    Some("INBOX".to_string())
                } else {
                    None
                }
>>>>>>> c7eca8de
            }
        }
    }

    pub fn idle(&self, context: &Context, use_network: bool) {
        {
            let &(ref lock, ref cvar) = &*self.state.clone();
            let mut state = lock.lock().unwrap();

            if state.jobs_needed {
                info!(
                    context,
                    "{}-IDLE will not be started as it was interrupted while not ideling.",
                    self.name,
                );
                state.jobs_needed = false;
                return;
            }

            if state.suspended {
                while !state.idle {
                    state = cvar.wait(state).unwrap();
                }
                state.idle = false;
                return;
            }

            state.using_handle = true;

            if !use_network {
                state.using_handle = false;

                while !state.idle {
                    state = cvar.wait(state).unwrap();
                }
                state.idle = false;
                return;
            }
        }

        let prefix = format!("{}-IDLE", self.name);
        let do_fake_idle = match self.imap.connect_configured(context) {
            Ok(()) => {
                if !self.imap.can_idle() {
                    true // we have to do fake_idle
                } else {
                    let watch_folder = self.get_watch_folder(context);
                    info!(context, "{} started...", prefix);
                    let res = self.imap.idle(context, watch_folder);
                    info!(context, "{} ended...", prefix);
                    if let Err(err) = res {
                        warn!(context, "{} failed: {} -> reconnecting", prefix, err);
                        // something is borked, let's start afresh on the next occassion
                        self.imap.disconnect(context);
                    }
                    false
                }
            }
            Err(err) => {
                info!(context, "{}-IDLE connection fail: {:?}", self.name, err);
                // if the connection fails, use fake_idle to retry periodically
                // fake_idle() will be woken up by interrupt_idle() as
                // well so will act on maybe_network events
                true
            }
        };
        if do_fake_idle {
            let watch_folder = self.get_watch_folder(context);
            self.imap.fake_idle(context, watch_folder);
        }

        self.state.0.lock().unwrap().using_handle = false;
    }
}<|MERGE_RESOLUTION|>--- conflicted
+++ resolved
@@ -3,17 +3,18 @@
 use crate::context::Context;
 use crate::error::{Error, Result};
 use crate::imap::Imap;
-
-#[derive(Debug, Copy, Clone)]
-pub enum JobThreadKind {
-    SentBox,
-    MoveBox,
-}
+use crate::coi::CoiDeltachatMode;
+
+// #[derive(Debug, Copy, Clone)]
+// pub enum JobThreadKind {
+//     SentBox,
+//     MoveBox,
+// }
 
 #[derive(Debug)]
 pub struct JobThread {
     name: &'static str,
-    job_thread_kind: JobThreadKind,
+    pub folder_config_name: &'static str,
     pub imap: Imap,
     state: Arc<(Mutex<JobState>, Condvar)>,
 }
@@ -27,14 +28,11 @@
 }
 
 impl JobThread {
-    pub fn new(job_thread_kind: JobThreadKind, imap: Imap) -> Self {
-        let name = match job_thread_kind {
-            JobThreadKind::SentBox => "SENTBOX",
-            JobThreadKind::MoveBox => "MVBOX",
-        };
+    pub fn new(name: &'static str, folder_config_name: &'static str, imap: Imap) -> Self {
+    // pub fn new(job_thread_kind: JobThreadKind, imap: Imap) -> Self {
         JobThread {
             name,
-            job_thread_kind,
+            folder_config_name,
             imap,
             state: Arc::new((Mutex::new(Default::default()), Condvar::new())),
         }
@@ -107,47 +105,17 @@
         self.state.0.lock().unwrap().using_handle = false;
     }
 
-<<<<<<< HEAD
-    // XXX: This might be broken!
-    fn folder_config_name(&self) -> &str {
-        match self.job_thread_kind {
-            JobThreadKind::SentBox => "configured_sentbox_folder",
-            JobThreadKind::MoveBox => "configured_mvbox_folder",
-        }
-    }
-
-    fn get_watch_folder(&self, context: &Context) -> Option<String> {
-        if let Some(mvbox_folder_override) = context.get_mvbox_folder_override() {
-            return Some(mvbox_folder_override);
-        }
- 
-        if let Some(mvbox_name) = context.sql.get_raw_config(context, self.folder_config_name()) {
-            Some(mvbox_name)
-        } else {
-            None
-        }
-    }
-
-    fn connect_to_imap(&self, context: &Context) -> bool {
-        if self.imap.is_connected() {
-            return true;
-        }
-
-        let mut ret_connected = dc_connect_to_configured_imap(context, &self.imap) != 0;
-
-        if ret_connected {
-            if context
-                .sql
-                .get_raw_config_int(context, "folders_configured")
-                .unwrap_or_default()
-                < 3
-            {
-                self.imap.configure_folders(context, 0x1);
-=======
     async fn connect_and_fetch(&mut self, context: &Context) -> Result<()> {
         let prefix = format!("{}-fetch", self.name);
         match self.imap.connect_configured(context) {
             Ok(()) => {
+                let coi_deltachat_mode =
+                    self.imap
+                    .get_coi_config().await
+                    .map(|config| config.get_coi_deltachat_mode())
+                    .unwrap_or(CoiDeltachatMode::Disabled);
+                context.set_coi_deltachat_mode(coi_deltachat_mode);
+                
                 if let Some(watch_folder) = self.get_watch_folder(context) {
                     let start = std::time::Instant::now();
                     info!(context, "{} started...", prefix);
@@ -163,20 +131,21 @@
                 } else {
                     Err(Error::WatchFolderNotFound("not-set".to_string()))
                 }
->>>>>>> c7eca8de
             }
             Err(err) => Err(crate::error::Error::Message(err.to_string())),
         }
     }
 
-<<<<<<< HEAD
-            if let Some(mvbox_name) = self.get_watch_folder(context) {
-                self.imap.set_watch_folder(mvbox_name);
-            } else {
-                self.imap.disconnect(context);
-                ret_connected = false;
-=======
     fn get_watch_folder(&self, context: &Context) -> Option<String> {
+        let mut folder_override = None;
+        if self.folder_config_name == "configured_inbox_folder" {
+            folder_override = context.get_inbox_folder_override();
+        } else if self.folder_config_name == "configured_mvbox_folder" {
+            folder_override = context.get_mvbox_folder_override();
+        }
+        if folder_override.is_some() {
+            return folder_override;
+        }
         match context.sql.get_raw_config(context, self.folder_config_name) {
             Some(name) => Some(name),
             None => {
@@ -186,7 +155,6 @@
                 } else {
                     None
                 }
->>>>>>> c7eca8de
             }
         }
     }
