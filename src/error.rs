--- conflicted
+++ resolved
@@ -21,14 +21,10 @@
 
     #[fail(display = "{:?}", _0)]
     Utf8(std::str::Utf8Error),
-<<<<<<< HEAD
-    #[fail(display = "{:?}", _0)]
-    Imap(imap::error::Error),
-    #[fail(display = "{:?}", _0)]
-    CStringError(crate::dc_tools::CStringError),
-=======
-
->>>>>>> c7eca8de
+
+    #[fail(display = "{:?}", _0)]
+    Imap(async_imap::error::Error),
+
     #[fail(display = "PGP: {:?}", _0)]
     Pgp(pgp::errors::Error),
 
@@ -119,21 +115,15 @@
     }
 }
 
-<<<<<<< HEAD
-impl From<imap::error::Error> for Error {
-    fn from(err: imap::error::Error) -> Error {
+impl From<async_imap::error::Error> for Error {
+    fn from(err: async_imap::error::Error) -> Error {
         Error::Imap(err)
     }
 }
 
-impl From<crate::dc_tools::CStringError> for Error {
-    fn from(err: crate::dc_tools::CStringError) -> Error {
-        Error::CStringError(err)
-=======
 impl From<crate::message::InvalidMsgId> for Error {
     fn from(_err: crate::message::InvalidMsgId) -> Error {
         Error::InvalidMsgId
->>>>>>> c7eca8de
     }
 }
 
