--- conflicted
+++ resolved
@@ -23,9 +23,7 @@
     #[fail(display = "{:?}", _0)]
     Utf8(std::str::Utf8Error),
     #[fail(display = "{:?}", _0)]
-<<<<<<< HEAD
     Imap(imap::error::Error),
-=======
     CStringError(crate::dc_tools::CStringError),
     #[fail(display = "PGP: {:?}", _0)]
     Pgp(pgp::errors::Error),
@@ -33,7 +31,6 @@
     Base64Decode(base64::DecodeError),
     #[fail(display = "{:?}", _0)]
     FromUtf8(std::string::FromUtf8Error),
->>>>>>> c23e98ff
 }
 
 pub type Result<T> = std::result::Result<T, Error>;
@@ -86,11 +83,12 @@
     }
 }
 
-<<<<<<< HEAD
 impl From<imap::error::Error> for Error {
     fn from(err: imap::error::Error) -> Error {
         Error::Imap(err)
-=======
+    }
+}
+
 impl From<crate::dc_tools::CStringError> for Error {
     fn from(err: crate::dc_tools::CStringError) -> Error {
         Error::CStringError(err)
@@ -100,7 +98,6 @@
 impl From<pgp::errors::Error> for Error {
     fn from(err: pgp::errors::Error) -> Error {
         Error::Pgp(err)
->>>>>>> c23e98ff
     }
 }
 
