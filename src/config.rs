//! # Key-value configuration management

use strum::{EnumProperty, IntoEnumIterator};
use strum_macros::{AsRefStr, Display, EnumIter, EnumProperty, EnumString};

use crate::blob::BlobObject;
use crate::constants::DC_VERSION_STR;
use crate::context::Context;
use crate::dc_tools::*;
use crate::job::*;
use crate::mimefactory::RECOMMENDED_FILE_SIZE;
use crate::stock::StockMessage;
use rusqlite::NO_PARAMS;

/// The available configuration keys.
#[derive(
    Debug, Clone, Copy, PartialEq, Eq, Display, EnumString, AsRefStr, EnumIter, EnumProperty,
)]
#[strum(serialize_all = "snake_case")]
pub enum Config {
    Addr,
    MailServer,
    MailUser,
    MailPw,
    MailPort,
    ImapCertificateChecks,
    SendServer,
    SendUser,
    SendPw,
    SendPort,
    SmtpCertificateChecks,
    ServerFlags,

    #[strum(props(default = "INBOX"))]
    ImapFolder,

    Displayname,
    Selfstatus,
    Selfavatar,

    #[strum(props(default = "0"))]
    BccSelf,

    #[strum(props(default = "1"))]
    E2eeEnabled,

    #[strum(props(default = "1"))]
    MdnsEnabled,

    #[strum(props(default = "1"))]
    InboxWatch,

    #[strum(props(default = "1"))]
    SentboxWatch,

    #[strum(props(default = "1"))]
    MvboxWatch,

    #[strum(props(default = "1"))]
    MvboxMove,

    #[strum(props(default = "0"))] // also change ShowEmails.default() on changes
    ShowEmails,

    SaveMimeHeaders,
    ConfiguredAddr,
    ConfiguredMailServer,
    ConfiguredMailUser,
    ConfiguredMailPw,
    ConfiguredMailPort,
    ConfiguredMailSecurity,
    ConfiguredImapCertificateChecks,
    ConfiguredSendServer,
    ConfiguredSendUser,
    ConfiguredSendPw,
    ConfiguredSendPort,
    ConfiguredSmtpCertificateChecks,
    ConfiguredServerFlags,
    ConfiguredSendSecurity,
    ConfiguredE2EEEnabled,
    Configured,

    #[strum(serialize = "sys.version")]
    SysVersion,

    #[strum(serialize = "sys.msgsize_max_recommended")]
    SysMsgsizeMaxRecommended,
<<<<<<< HEAD
    #[strum(serialize = "rfc724_msg_id_prefix")]
    Rfc724MsgIdPrefix,   // To be removed when chat$ prefix has become the sole convention
=======

>>>>>>> c7eca8de
    #[strum(serialize = "sys.config_keys")]
    SysConfigKeys,
}

impl Context {
    /// Get a configuration key. Returns `None` if no value is set, and no default value found.
    pub fn get_config(&self, key: Config) -> Option<String> {
        let value = match key {
            Config::Selfavatar => {
                let rel_path = self.sql.get_raw_config(self, key);
                rel_path.map(|p| dc_get_abs_path(self, &p).to_string_lossy().into_owned())
            }
            Config::SysVersion => Some((&*DC_VERSION_STR).clone()),
            Config::SysMsgsizeMaxRecommended => Some(format!("{}", RECOMMENDED_FILE_SIZE)),
            Config::SysConfigKeys => Some(get_config_keys_string()),
            _ => self.sql.get_raw_config(self, key),
        };

        if value.is_some() {
            return value;
        }

        // Default values
        match key {
            Config::Selfstatus => Some(self.stock_str(StockMessage::StatusLine).into_owned()),
            _ => key.get_str("default").map(|s| s.to_string()),
        }
    }

    pub fn get_config_int(&self, key: Config) -> i32 {
        self.get_config(key)
            .and_then(|s| s.parse().ok())
            .unwrap_or_default()
    }

    pub fn get_config_bool(&self, key: Config) -> bool {
        self.get_config_int(key) != 0
    }

    /// Set the given config key.
    /// If `None` is passed as a value the value is cleared and set to the default if there is one.
    pub fn set_config(&self, key: Config, value: Option<&str>) -> crate::sql::Result<()> {
        match key {
            Config::Selfavatar => {
                self.sql
                    .execute("UPDATE contacts SET selfavatar_sent=0;", NO_PARAMS)?;
                self.sql
                    .set_raw_config_bool(self, "attach_selfavatar", true)?;
                match value {
                    Some(value) => {
                        let blob = BlobObject::new_from_path(&self, value)?;
                        blob.recode_to_avatar_size(self)?;
                        self.sql.set_raw_config(self, key, Some(blob.as_name()))
                    }
                    None => self.sql.set_raw_config(self, key, None),
                }
            }
            Config::InboxWatch => {
                let ret = self.sql.set_raw_config(self, key, value);
                interrupt_inbox_idle(self);
                ret
            }
            Config::SentboxWatch => {
                let ret = self.sql.set_raw_config(self, key, value);
                interrupt_sentbox_idle(self);
                ret
            }
            Config::MvboxWatch => {
                let ret = self.sql.set_raw_config(self, key, value);
                interrupt_mvbox_idle(self);
                ret
            }
            Config::Selfstatus => {
                let def = self.stock_str(StockMessage::StatusLine);
                let val = if value.is_none() || value.unwrap() == def {
                    None
                } else {
                    value
                };

                self.sql.set_raw_config(self, key, val)
            }
            _ => self.sql.set_raw_config(self, key, value),
        }
    }
}

/// Returns all available configuration keys concated together.
fn get_config_keys_string() -> String {
    let keys = Config::iter().fold(String::new(), |mut acc, key| {
        acc += key.as_ref();
        acc += " ";
        acc
    });

    format!(" {} ", keys)
}

#[cfg(test)]
mod tests {
    use super::*;

    use std::str::FromStr;
    use std::string::ToString;

    use crate::constants::AVATAR_SIZE;
    use crate::test_utils::*;
    use image::GenericImageView;
    use std::fs::File;
    use std::io::Write;

    #[test]
    fn test_to_string() {
        assert_eq!(Config::MailServer.to_string(), "mail_server");
        assert_eq!(Config::from_str("mail_server"), Ok(Config::MailServer));

        assert_eq!(Config::SysConfigKeys.to_string(), "sys.config_keys");
        assert_eq!(
            Config::from_str("sys.config_keys"),
            Ok(Config::SysConfigKeys)
        );
    }

    #[test]
    fn test_default_prop() {
        assert_eq!(Config::ImapFolder.get_str("default"), Some("INBOX"));
    }

    #[test]
    fn test_selfavatar_outside_blobdir() {
        let t = dummy_context();
        let avatar_src = t.dir.path().join("avatar.jpg");
        let avatar_bytes = include_bytes!("../test-data/image/avatar1000x1000.jpg");
        File::create(&avatar_src)
            .unwrap()
            .write_all(avatar_bytes)
            .unwrap();
        let avatar_blob = t.ctx.get_blobdir().join("avatar.jpg");
        assert!(!avatar_blob.exists());
        t.ctx
            .set_config(Config::Selfavatar, Some(&avatar_src.to_str().unwrap()))
            .unwrap();
        assert!(avatar_blob.exists());
        assert!(std::fs::metadata(&avatar_blob).unwrap().len() < avatar_bytes.len() as u64);
        let avatar_cfg = t.ctx.get_config(Config::Selfavatar);
        assert_eq!(avatar_cfg, avatar_blob.to_str().map(|s| s.to_string()));

        let img = image::open(avatar_src).unwrap();
        assert_eq!(img.width(), 1000);
        assert_eq!(img.height(), 1000);

        let img = image::open(avatar_blob).unwrap();
        assert_eq!(img.width(), AVATAR_SIZE);
        assert_eq!(img.height(), AVATAR_SIZE);
    }

    #[test]
    fn test_selfavatar_in_blobdir() {
        let t = dummy_context();
        let avatar_src = t.ctx.get_blobdir().join("avatar.png");
        let avatar_bytes = include_bytes!("../test-data/image/avatar900x900.png");
        File::create(&avatar_src)
            .unwrap()
            .write_all(avatar_bytes)
            .unwrap();

        let img = image::open(&avatar_src).unwrap();
        assert_eq!(img.width(), 900);
        assert_eq!(img.height(), 900);

        t.ctx
            .set_config(Config::Selfavatar, Some(&avatar_src.to_str().unwrap()))
            .unwrap();
        let avatar_cfg = t.ctx.get_config(Config::Selfavatar);
        assert_eq!(avatar_cfg, avatar_src.to_str().map(|s| s.to_string()));

        let img = image::open(avatar_src).unwrap();
        assert_eq!(img.width(), AVATAR_SIZE);
        assert_eq!(img.height(), AVATAR_SIZE);
    }
}<|MERGE_RESOLUTION|>--- conflicted
+++ resolved
@@ -85,12 +85,10 @@
 
     #[strum(serialize = "sys.msgsize_max_recommended")]
     SysMsgsizeMaxRecommended,
-<<<<<<< HEAD
+
     #[strum(serialize = "rfc724_msg_id_prefix")]
     Rfc724MsgIdPrefix,   // To be removed when chat$ prefix has become the sole convention
-=======
-
->>>>>>> c7eca8de
+
     #[strum(serialize = "sys.config_keys")]
     SysConfigKeys,
 }
