--- conflicted
+++ resolved
@@ -76,10 +76,8 @@
     #[strum(props(default = "0"))]
     KeyGenType,
 
-<<<<<<< HEAD
     #[strum(props(default = "38535168"))]
     MaxAttachSize,
-=======
     /// Timer in seconds after which the message is deleted from the
     /// server.
     ///
@@ -98,7 +96,6 @@
     /// deleted.
     #[strum(props(default = "0"))]
     DeleteDeviceAfter,
->>>>>>> 4724101e
 
     SaveMimeHeaders,
     ConfiguredAddr,
