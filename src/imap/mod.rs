--- conflicted
+++ resolved
@@ -1112,22 +1112,9 @@
             info!(context, "Using \"{}\" as folder-delimiter.", delimiter);
             let fallback_folder = format!("INBOX{}DeltaChat", delimiter);
 
-<<<<<<< HEAD
             while let Some(folder) = folders.next().await {
                 let folder = folder.map_err(|err| Error::Other(err.to_string()))?;
                 info!(context, "Scanning folder: {:?}", folder);
-=======
-                let sentbox_folder = folders
-                    .iter()
-                    .find(|folder| get_folder_meaning(folder) == FolderMeaning::SentObjects)
-                    .or_else(|| {
-                        info!(context, "can't find sentbox by attributes, checking names");
-                        folders.iter().find(|folder| {
-                            get_folder_meaning_by_name(folder) == FolderMeaning::SentObjects
-                        })
-                    });
-                info!(context, "sentbox folder is {:?}", sentbox_folder);
->>>>>>> 6483b8c1
 
                 if mvbox_folder.is_none()
                     && (folder.name() == "DeltaChat" || folder.name() == fallback_folder)
@@ -1137,7 +1124,8 @@
 
                 if sentbox_folder.is_none() {
                     if let FolderMeaning::SentObjects = get_folder_meaning(&folder) {
-                        info!(context, "sentbox folder is {:?}", folder);
+                        sentbox_folder = Some(folder);
+                    } else if let FolderMeaning::SentObjects = get_folder_meaning_by_name(&folder) {
                         sentbox_folder = Some(folder);
                     }
                 }
@@ -1146,6 +1134,7 @@
                     break;
                 }
             }
+            info!(context, "sentbox folder is {:?}", sentbox_folder);
 
             drop(folders);
 
