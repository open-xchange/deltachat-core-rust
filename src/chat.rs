//! # Chat module

use std::convert::TryFrom;
use std::path::{Path, PathBuf};
use std::time::{Duration, SystemTime};

use itertools::Itertools;
use num_traits::FromPrimitive;
use serde::{Deserialize, Serialize};

use crate::blob::{BlobError, BlobObject};
use crate::chatlist::*;
use crate::config::*;
use crate::constants::*;
use crate::contact::*;
use crate::context::Context;
use crate::dc_tools::*;
use crate::error::Error;
use crate::events::Event;
use crate::job::*;
use crate::message::{self, InvalidMsgId, Message, MessageState, MsgId};
use crate::mimeparser::SystemMessage;
use crate::param::*;
use crate::sql;
use crate::stock::StockMessage;

/// Chat ID, including reserved IDs.
///
/// Some chat IDs are reserved to identify special chat types.  This
/// type can represent both the special as well as normal chats.
#[derive(
    Debug, Copy, Clone, Default, PartialEq, Eq, Serialize, Deserialize, Hash, PartialOrd, Ord,
)]
pub struct ChatId(u32);

impl ChatId {
    /// Create a new [ChatId].
    pub fn new(id: u32) -> ChatId {
        ChatId(id)
    }

    /// A ChatID which indicates an error.
    ///
    /// This is transitional and should not be used in new code.  Do
    /// not represent errors in a ChatId.
    pub fn is_error(self) -> bool {
        self.0 == 0
    }

    /// An unset ChatId
    ///
    /// Like [ChatId::is_error], from which it is indistinguishable, this is
    /// transitional and should not be used in new code.
    pub fn is_unset(self) -> bool {
        self.0 == 0
    }

    /// Whether the chat ID signifies a special chat.
    ///
    /// This kind of chat ID can not be used for real chats.
    pub fn is_special(self) -> bool {
        match self.0 {
            0..=DC_CHAT_ID_LAST_SPECIAL => true,
            _ => false,
        }
    }

    /// Chat ID which represents the deaddrop chat.
    ///
    /// This is a virtual chat showing all messages belonging to chats
    /// flagged with [Blocked::Deaddrop].  Usually the UI will show
    /// these messages as contact requests.
    pub fn is_deaddrop(self) -> bool {
        self.0 == DC_CHAT_ID_DEADDROP
    }

    /// Chat ID for messages which need to be deleted.
    ///
    /// Messages which should be deleted get this chat ID and are
    /// deleted later.  Deleted messages need to stay around as long
    /// as they are not deleted on the server so that their rfc724_mid
    /// remains known and downloading them again can be avoided.
    pub fn is_trash(self) -> bool {
        self.0 == DC_CHAT_ID_TRASH
    }

    // DC_CHAT_ID_MSGS_IN_CREATION seems unused?

    /// Virtual chat showing all starred messages.
    pub fn is_starred(self) -> bool {
        self.0 == DC_CHAT_ID_STARRED
    }

    /// Chat ID signifying there are **any** number of archived chats.
    ///
    /// This chat ID can be returned in a [Chatlist] and signals to
    /// the UI to include a link to the archived chats.
    pub fn is_archived_link(self) -> bool {
        self.0 == DC_CHAT_ID_ARCHIVED_LINK
    }

    /// Virtual chat ID signalling there are **only** archived chats.
    ///
    /// This can be included in the chatlist if the
    /// [DC_GCL_ADD_ALLDONE_HINT] flag is used to build the
    /// [Chatlist].
    pub fn is_alldone_hint(self) -> bool {
        self.0 == DC_CHAT_ID_ALLDONE_HINT
    }

    pub fn set_selfavatar_timestamp(self, context: &Context, timestamp: i64) -> Result<(), Error> {
        context.sql.execute(
            "UPDATE contacts
                SET selfavatar_sent=?
              WHERE id IN(SELECT contact_id FROM chats_contacts WHERE chat_id=?);",
            params![timestamp, self],
        )?;
        Ok(())
    }

    pub fn set_blocked(self, context: &Context, new_blocked: Blocked) -> bool {
        if self.is_special() {
            warn!(context, "ignoring setting of Block-status for {}", self);
            return false;
        }
        sql::execute(
            context,
            &context.sql,
            "UPDATE chats SET blocked=? WHERE id=?;",
            params![new_blocked, self],
        )
        .is_ok()
    }

    pub fn unblock(self, context: &Context) {
        self.set_blocked(context, Blocked::Not);
    }

    /// Archives or unarchives a chat.
    pub fn set_visibility(
        self,
        context: &Context,
        visibility: ChatVisibility,
    ) -> Result<(), Error> {
        ensure!(
            !self.is_special(),
            "bad chat_id, can not be special chat: {}",
            self
        );

        if visibility == ChatVisibility::Archived {
            sql::execute(
                context,
                &context.sql,
                "UPDATE msgs SET state=? WHERE chat_id=? AND state=?;",
                params![MessageState::InNoticed, self, MessageState::InFresh],
            )?;
        }

        sql::execute(
            context,
            &context.sql,
            "UPDATE chats SET archived=? WHERE id=?;",
            params![visibility, self],
        )?;

        context.call_cb(Event::MsgsChanged {
            msg_id: MsgId::new(0),
            chat_id: ChatId::new(0),
        });

        Ok(())
    }

    // note that unarchive() is not the same as set_visibility(Normal) -
    // eg. unarchive() does not modify pinned chats and does not send events.
    pub fn unarchive(self, context: &Context) -> Result<(), Error> {
        sql::execute(
            context,
            &context.sql,
            "UPDATE chats SET archived=0 WHERE id=? and archived=1",
            params![self],
        )?;
        Ok(())
    }

    /// Deletes a chat.
    pub fn delete(self, context: &Context) -> Result<(), Error> {
        ensure!(
            !self.is_special(),
            "bad chat_id, can not be a special chat: {}",
            self
        );
        /* Up to 2017-11-02 deleting a group also implied leaving it, see above why we have changed this. */

        let _chat = Chat::load_from_db(context, self)?;
        sql::execute(
            context,
            &context.sql,
            "DELETE FROM msgs_mdns WHERE msg_id IN (SELECT id FROM msgs WHERE chat_id=?);",
            params![self],
        )?;

        sql::execute(
            context,
            &context.sql,
            "DELETE FROM msgs WHERE chat_id=?;",
            params![self],
        )?;

        sql::execute(
            context,
            &context.sql,
            "DELETE FROM chats_contacts WHERE chat_id=?;",
            params![self],
        )?;

        sql::execute(
            context,
            &context.sql,
            "DELETE FROM chats WHERE id=?;",
            params![self],
        )?;

        context.call_cb(Event::MsgsChanged {
            msg_id: MsgId::new(0),
            chat_id: ChatId::new(0),
        });

        job_kill_action(context, Action::Housekeeping);
        job_add(context, Action::Housekeeping, 0, Params::new(), 10);

        Ok(())
    }

    /// Sets draft message.
    ///
    /// Passing `None` as message just deletes the draft
    pub fn set_draft(self, context: &Context, msg: Option<&mut Message>) {
        if self.is_special() {
            return;
        }

        let changed = match msg {
            None => self.maybe_delete_draft(context),
            Some(msg) => self.set_draft_raw(context, msg),
        };

        if changed {
            context.call_cb(Event::MsgsChanged {
                chat_id: self,
                msg_id: MsgId::new(0),
            });
        }
    }

    // similar to as dc_set_draft() but does not emit an event
    fn set_draft_raw(self, context: &Context, msg: &mut Message) -> bool {
        let deleted = self.maybe_delete_draft(context);
        let set = self.do_set_draft(context, msg).is_ok();

        // Can't inline. Both functions above must be called, no shortcut!
        deleted || set
    }

    fn get_draft_msg_id(self, context: &Context) -> Option<MsgId> {
        context.sql.query_get_value::<_, MsgId>(
            context,
            "SELECT id FROM msgs WHERE chat_id=? AND state=?;",
            params![self, MessageState::OutDraft],
        )
    }

    pub fn get_draft(self, context: &Context) -> Result<Option<Message>, Error> {
        if self.is_special() {
            return Ok(None);
        }
        match self.get_draft_msg_id(context) {
            Some(draft_msg_id) => Ok(Some(Message::load_from_db(context, draft_msg_id)?)),
            None => Ok(None),
        }
    }

    /// Delete draft message in specified chat, if there is one.
    ///
    /// Returns `true`, if message was deleted, `false` otherwise.
    fn maybe_delete_draft(self, context: &Context) -> bool {
        match self.get_draft_msg_id(context) {
            Some(msg_id) => {
                Message::delete_from_db(context, msg_id);
                true
            }
            None => false,
        }
    }

    /// Set provided message as draft message for specified chat.
    ///
    /// Return true on success, false on database error.
    fn do_set_draft(self, context: &Context, msg: &mut Message) -> Result<(), Error> {
        match msg.viewtype {
            Viewtype::Unknown => bail!("Can not set draft of unknown type."),
            Viewtype::Text => match msg.text.as_ref() {
                Some(text) => {
                    if text.is_empty() {
                        bail!("No text in draft");
                    }
                }
                None => bail!("No text in draft"),
            },
            _ => {
                let blob = msg
                    .param
                    .get_blob(Param::File, context, !msg.is_increation())?
                    .ok_or_else(|| format_err!("No file stored in params"))?;
                msg.param.set(Param::File, blob.as_name());
            }
        }
        sql::execute(
            context,
            &context.sql,
            "INSERT INTO msgs (chat_id, from_id, timestamp, type, state, txt, param, hidden)
         VALUES (?,?,?, ?,?,?,?,?);",
            params![
                self,
                DC_CONTACT_ID_SELF,
                time(),
                msg.viewtype,
                MessageState::OutDraft,
                msg.text.as_ref().map(String::as_str).unwrap_or(""),
                msg.param.to_string(),
                1,
            ],
        )?;
        Ok(())
    }

    /// Returns number of messages in a chat.
    pub fn get_msg_cnt(self, context: &Context) -> usize {
        context
            .sql
            .query_get_value::<_, i32>(
                context,
                "SELECT COUNT(*) FROM msgs WHERE chat_id=?;",
                params![self],
            )
            .unwrap_or_default() as usize
    }

    pub fn get_fresh_msg_cnt(self, context: &Context) -> usize {
        context
            .sql
            .query_get_value::<_, i32>(
                context,
                "SELECT COUNT(*)
               FROM msgs
              WHERE state=10
                AND hidden=0
                AND chat_id=?;",
                params![self],
            )
            .unwrap_or_default() as usize
    }

    /// Bad evil escape hatch.
    ///
    /// Avoid using this, eventually types should be cleaned up enough
    /// that it is no longer necessary.
    pub fn to_u32(self) -> u32 {
        self.0
    }
}

impl std::fmt::Display for ChatId {
    fn fmt(&self, f: &mut std::fmt::Formatter<'_>) -> std::fmt::Result {
        if self.is_deaddrop() {
            write!(f, "Chat#Deadrop")
        } else if self.is_trash() {
            write!(f, "Chat#Trash")
        } else if self.is_starred() {
            write!(f, "Chat#Starred")
        } else if self.is_archived_link() {
            write!(f, "Chat#ArchivedLink")
        } else if self.is_alldone_hint() {
            write!(f, "Chat#AlldoneHint")
        } else if self.is_special() {
            write!(f, "Chat#Special{}", self.0)
        } else {
            write!(f, "Chat#{}", self.0)
        }
    }
}

/// Allow converting [ChatId] to an SQLite type.
///
/// This allows you to directly store [ChatId] into the database as
/// well as query for a [ChatId].
impl rusqlite::types::ToSql for ChatId {
    fn to_sql(&self) -> rusqlite::Result<rusqlite::types::ToSqlOutput> {
        let val = rusqlite::types::Value::Integer(self.0 as i64);
        let out = rusqlite::types::ToSqlOutput::Owned(val);
        Ok(out)
    }
}

/// Allow converting an SQLite integer directly into [ChatId].
impl rusqlite::types::FromSql for ChatId {
    fn column_result(value: rusqlite::types::ValueRef) -> rusqlite::types::FromSqlResult<Self> {
        i64::column_result(value).and_then(|val| {
            if 0 <= val && val <= std::u32::MAX as i64 {
                Ok(ChatId::new(val as u32))
            } else {
                Err(rusqlite::types::FromSqlError::OutOfRange(val))
            }
        })
    }
}

/// An object representing a single chat in memory.
/// Chat objects are created using eg. `Chat::load_from_db`
/// and are not updated on database changes;
/// if you want an update, you have to recreate the object.
#[derive(Debug, Clone, Deserialize, Serialize)]
pub struct Chat {
    pub id: ChatId,
    pub typ: Chattype,
    pub name: String,
    pub visibility: ChatVisibility,
    pub grpid: String,
    blocked: Blocked,
    pub param: Params,
    is_sending_locations: bool,
    pub mute_duration: MuteDuration,
}

impl Chat {
    /// Loads chat from the database by its ID.
    pub fn load_from_db(context: &Context, chat_id: ChatId) -> Result<Self, Error> {
        let res = context.sql.query_row(
            "SELECT c.type, c.name, c.grpid, c.param, c.archived,
                    c.blocked, c.locations_send_until, c.muted_until
             FROM chats c
             WHERE c.id=?;",
            params![chat_id],
            |row| {
                let c = Chat {
                    id: chat_id,
                    typ: row.get(0)?,
                    name: row.get::<_, String>(1)?,
                    grpid: row.get::<_, String>(2)?,
                    param: row.get::<_, String>(3)?.parse().unwrap_or_default(),
                    visibility: row.get(4)?,
                    blocked: row.get::<_, Option<_>>(5)?.unwrap_or_default(),
                    is_sending_locations: row.get(6)?,
                    mute_duration: row.get(7)?,
                };
                Ok(c)
            },
        );

        match res {
            Err(err @ crate::sql::Error::Sql(rusqlite::Error::QueryReturnedNoRows)) => {
                Err(err.into())
            }
            Err(err) => {
                error!(
                    context,
                    "chat: failed to load from db {}: {:?}", chat_id, err
                );
                Err(err.into())
            }
            Ok(mut chat) => {
                if chat.id.is_deaddrop() {
                    chat.name = context.stock_str(StockMessage::DeadDrop).into();
                } else if chat.id.is_archived_link() {
                    let tempname = context.stock_str(StockMessage::ArchivedChats);
                    let cnt = dc_get_archived_cnt(context);
                    chat.name = format!("{} ({})", tempname, cnt);
                } else if chat.id.is_starred() {
                    chat.name = context.stock_str(StockMessage::StarredMsgs).into();
                } else {
                    if chat.typ == Chattype::Single {
                        let contacts = get_chat_contacts(context, chat.id);
                        let mut chat_name = "Err [Name not found]".to_owned();
                        if let Some(contact_id) = contacts.first() {
                            if let Ok(contact) = Contact::get_by_id(context, *contact_id) {
                                chat_name = contact.get_display_name().to_owned();
                            }
                        }
                        chat.name = chat_name;
                    }
                    if chat.param.exists(Param::Selftalk) {
                        chat.name = context.stock_str(StockMessage::SavedMessages).into();
                    } else if chat.param.exists(Param::Devicetalk) {
                        chat.name = context.stock_str(StockMessage::DeviceMessages).into();
                    }
                }
                Ok(chat)
            }
        }
    }

    pub fn is_self_talk(&self) -> bool {
        self.param.exists(Param::Selftalk)
    }

    /// Returns true if chat is a device chat.
    pub fn is_device_talk(&self) -> bool {
        self.param.exists(Param::Devicetalk)
    }

    /// Returns true if user can send messages to this chat.
    pub fn can_send(&self) -> bool {
        !self.id.is_special() && !self.is_device_talk()
    }

    pub fn update_param(&mut self, context: &Context) -> Result<(), Error> {
        sql::execute(
            context,
            &context.sql,
            "UPDATE chats SET param=? WHERE id=?",
            params![self.param.to_string(), self.id],
        )?;
        Ok(())
    }

    /// Returns chat ID.
    pub fn get_id(&self) -> ChatId {
        self.id
    }

    /// Returns chat type.
    pub fn get_type(&self) -> Chattype {
        self.typ
    }

    /// Returns chat name.
    pub fn get_name(&self) -> &str {
        &self.name
    }

    pub fn get_subtitle(&self, context: &Context) -> String {
        // returns either the address or the number of chat members

        if self.typ == Chattype::Single && self.param.exists(Param::Selftalk) {
            return context.stock_str(StockMessage::SelfTalkSubTitle).into();
        }

        if self.typ == Chattype::Single {
            return context
                .sql
                .query_get_value(
                    context,
                    "SELECT c.addr
                       FROM chats_contacts cc
                       LEFT JOIN contacts c ON c.id=cc.contact_id
                      WHERE cc.chat_id=?;",
                    params![self.id],
                )
                .unwrap_or_else(|| "Err".into());
        }

        if self.typ == Chattype::Group || self.typ == Chattype::VerifiedGroup {
            if self.id.is_deaddrop() {
                return context.stock_str(StockMessage::DeadDrop).into();
            }
            let cnt = get_chat_contact_cnt(context, self.id);
            return context.stock_string_repl_int(StockMessage::Member, cnt as i32);
        }

        "Err".to_string()
    }

    fn parent_query(fields: &str) -> String {
        // Check for server_uid guarantees that we don't
        // select a draft or undelivered message.
        format!(
            "SELECT {} \
             FROM msgs WHERE chat_id=?1 AND server_uid!=0 \
             ORDER BY timestamp DESC, id DESC \
             LIMIT 1;",
            fields
        )
    }

    fn get_parent_mime_headers(&self, context: &Context) -> Option<(String, String, String)> {
        let collect = |row: &rusqlite::Row| Ok((row.get(0)?, row.get(1)?, row.get(2)?));
        let params = params![self.id];
        let sql = &context.sql;

        let query = Self::parent_query("rfc724_mid, mime_in_reply_to, mime_references");

        sql.query_row(&query, params, collect).ok()
    }

    fn parent_is_encrypted(&self, context: &Context) -> Result<bool, Error> {
        let sql = &context.sql;
        let params = params![self.id];
        let query = Self::parent_query("param");

        let packed: Option<String> = sql.query_get_value_result(&query, params)?;

        if let Some(ref packed) = packed {
            let param = packed.parse::<Params>()?;
            Ok(param.exists(Param::GuaranteeE2ee))
        } else {
            // No messages
            Ok(false)
        }
    }

    pub fn get_profile_image(&self, context: &Context) -> Option<PathBuf> {
        if let Some(image_rel) = self.param.get(Param::ProfileImage) {
            if !image_rel.is_empty() {
                return Some(dc_get_abs_path(context, image_rel));
            }
        } else if self.typ == Chattype::Single {
            let contacts = get_chat_contacts(context, self.id);
            if let Some(contact_id) = contacts.first() {
                if let Ok(contact) = Contact::get_by_id(context, *contact_id) {
                    return contact.get_profile_image(context);
                }
            }
        }

        None
    }

    pub fn get_gossiped_timestamp(&self, context: &Context) -> i64 {
        get_gossiped_timestamp(context, self.id)
    }

    pub fn get_color(&self, context: &Context) -> u32 {
        let mut color = 0;

        if self.typ == Chattype::Single {
            let contacts = get_chat_contacts(context, self.id);
            if let Some(contact_id) = contacts.first() {
                if let Ok(contact) = Contact::get_by_id(context, *contact_id) {
                    color = contact.get_color();
                }
            }
        } else {
            color = dc_str_to_color(&self.name);
        }

        color
    }

    /// Returns a struct describing the current state of the chat.
    ///
    /// This is somewhat experimental, even more so than the rest of
    /// deltachat, and the data returned is still subject to change.
    pub fn get_info(&self, context: &Context) -> Result<ChatInfo, Error> {
        let draft = match self.id.get_draft(context)? {
            Some(message) => message.text.unwrap_or_else(String::new),
            _ => String::new(),
        };
        Ok(ChatInfo {
            id: self.id,
            type_: self.typ as u32,
            name: self.name.clone(),
            archived: self.visibility == ChatVisibility::Archived,
            param: self.param.to_string(),
            gossiped_timestamp: self.get_gossiped_timestamp(context),
            is_sending_locations: self.is_sending_locations,
            color: self.get_color(context),
            profile_image: self.get_profile_image(context).unwrap_or_else(PathBuf::new),
            subtitle: self.get_subtitle(context),
            draft,
            is_muted: self.is_muted(),
        })
    }

    pub fn get_visibility(&self) -> ChatVisibility {
        self.visibility
    }

    pub fn is_unpromoted(&self) -> bool {
        self.param.get_int(Param::Unpromoted).unwrap_or_default() == 1
    }

    pub fn is_promoted(&self) -> bool {
        !self.is_unpromoted()
    }

    /// Returns true if chat is a verified group chat.
    pub fn is_verified(&self) -> bool {
        self.typ == Chattype::VerifiedGroup
    }

    /// Returns true if location streaming is enabled in the chat.
    pub fn is_sending_locations(&self) -> bool {
        self.is_sending_locations
    }

    pub fn is_muted(&self) -> bool {
        match self.mute_duration {
            MuteDuration::NotMuted => false,
            MuteDuration::Forever => true,
            MuteDuration::Until(when) => when > SystemTime::now(),
        }
    }

    fn prepare_msg_raw(
        &mut self,
        context: &Context,
        msg: &mut Message,
        timestamp: i64,
    ) -> Result<MsgId, Error> {
        let mut new_references = "".into();
        let mut new_in_reply_to = "".into();
        let mut msg_id = 0;
        let mut to_id = 0;
        let mut location_id = 0;
        let new_rfc724_mid;

        if !(self.typ == Chattype::Single
            || self.typ == Chattype::Group
            || self.typ == Chattype::VerifiedGroup)
        {
            error!(context, "Cannot send to chat type #{}.", self.typ,);
            bail!("Cannot set to chat type #{}", self.typ);
        }

        if (self.typ == Chattype::Group || self.typ == Chattype::VerifiedGroup)
            && !is_contact_in_chat(context, self.id, DC_CONTACT_ID_SELF)
        {
            emit_event!(
                context,
                Event::ErrorSelfNotInGroup("Cannot send message; self not in group.".into())
            );
            bail!("Cannot set message; self not in group.");
        }

        if let Some(from) = context.get_config(Config::ConfiguredAddr) {
            new_rfc724_mid = {
                let grpid = match self.typ {
                    Chattype::Group | Chattype::VerifiedGroup => Some(self.grpid.as_str()),
                    _ => None,
                };
                dc_create_outgoing_rfc724_mid(context, grpid, from.as_ref())
            };

            if self.typ == Chattype::Single {
                if let Some(id) = context.sql.query_get_value(
                    context,
                    "SELECT contact_id FROM chats_contacts WHERE chat_id=?;",
                    params![self.id],
                ) {
                    to_id = id;
                } else {
                    error!(
                        context,
                        "Cannot send message, contact for {} not found.", self.id,
                    );
                    bail!("Cannot set message, contact for {} not found.", self.id);
                }
            } else if (self.typ == Chattype::Group || self.typ == Chattype::VerifiedGroup)
                && self.param.get_int(Param::Unpromoted).unwrap_or_default() == 1
            {
                msg.param.set_int(Param::AttachGroupImage, 1);
                self.param.remove(Param::Unpromoted);
                self.update_param(context)?;
            }

            /* check if we want to encrypt this message.  If yes and circumstances change
            so that E2EE is no longer available at a later point (reset, changed settings),
            we might not send the message out at all */
            if msg.param.get_int(Param::ForcePlaintext).unwrap_or_default() == 0 {
                let mut can_encrypt = true;
                let mut all_mutual = context.get_config_bool(Config::E2eeEnabled);

                // take care that this statement returns NULL rows
                // if there is no peerstates for a chat member!
                // for DC_PARAM_SELFTALK this statement does not return any row
                let res = context.sql.query_map(
                    "SELECT ps.prefer_encrypted, c.addr \
                     FROM chats_contacts cc  \
                     LEFT JOIN contacts c ON cc.contact_id=c.id  \
                     LEFT JOIN acpeerstates ps ON c.addr=ps.addr  \
                     WHERE cc.chat_id=?  AND cc.contact_id>9;",
                    params![self.id],
                    |row| {
                        let addr: String = row.get(1)?;

                        if let Some(prefer_encrypted) = row.get::<_, Option<i32>>(0)? {
                            // the peerstate exist, so we have either public_key or gossip_key
                            // and can encrypt potentially
                            if prefer_encrypted != 1 {
                                info!(
                                    context,
                                    "[autocrypt] peerstate for {} is {}",
                                    addr,
                                    if prefer_encrypted == 0 {
                                        "NOPREFERENCE"
                                    } else {
                                        "RESET"
                                    },
                                );
                                all_mutual = false;
                            }
                        } else {
                            info!(context, "[autocrypt] no peerstate for {}", addr,);
                            can_encrypt = false;
                            all_mutual = false;
                        }
                        Ok(())
                    },
                    |rows| rows.collect::<Result<Vec<_>, _>>().map_err(Into::into),
                );
                match res {
                    Ok(_) => {}
                    Err(err) => {
                        warn!(context, "chat: failed to load peerstates: {:?}", err);
                    }
                }

                if can_encrypt && (all_mutual || self.parent_is_encrypted(context)?) {
                    msg.param.set_int(Param::GuaranteeE2ee, 1);
                }
            }
            // reset encrypt error state eg. for forwarding
            msg.param.remove(Param::ErroneousE2ee);

            // set "In-Reply-To:" to identify the message to which the composed message is a reply;
            // set "References:" to identify the "thread" of the conversation;
            // both according to RFC 5322 3.6.4, page 25
            //
            // as self-talks are mainly used to transfer data between devices,
            // we do not set In-Reply-To/References in this case.
            if !self.is_self_talk() {
                if let Some((parent_rfc724_mid, parent_in_reply_to, parent_references)) =
                    self.get_parent_mime_headers(context)
                {
                    if !parent_rfc724_mid.is_empty() {
                        new_in_reply_to = parent_rfc724_mid.clone();
                    }

                    // the whole list of messages referenced may be huge;
                    // only use the oldest and and the parent message
                    let parent_references = if let Some(n) = parent_references.find(' ') {
                        &parent_references[0..n]
                    } else {
                        &parent_references
                    };

                    if !parent_references.is_empty() && !parent_rfc724_mid.is_empty() {
                        // angle brackets are added by the mimefactory later
                        new_references = format!("{} {}", parent_references, parent_rfc724_mid);
                    } else if !parent_references.is_empty() {
                        new_references = parent_references.to_string();
                    } else if !parent_in_reply_to.is_empty() && !parent_rfc724_mid.is_empty() {
                        new_references = format!("{} {}", parent_in_reply_to, parent_rfc724_mid);
                    } else if !parent_in_reply_to.is_empty() {
                        new_references = parent_in_reply_to;
                    }
                }
            }

            // add independent location to database

            if msg.param.exists(Param::SetLatitude)
                && sql::execute(
                    context,
                    &context.sql,
                    "INSERT INTO locations \
                     (timestamp,from_id,chat_id, latitude,longitude,independent)\
                     VALUES (?,?,?, ?,?,1);", // 1=DC_CONTACT_ID_SELF
                    params![
                        timestamp,
                        DC_CONTACT_ID_SELF,
                        self.id,
                        msg.param.get_float(Param::SetLatitude).unwrap_or_default(),
                        msg.param.get_float(Param::SetLongitude).unwrap_or_default(),
                    ],
                )
                .is_ok()
            {
                location_id = sql::get_rowid2(
                    context,
                    &context.sql,
                    "locations",
                    "timestamp",
                    timestamp,
                    "from_id",
                    DC_CONTACT_ID_SELF as i32,
                );
            }

            // add message to the database

            if sql::execute(
                        context,
                        &context.sql,
                        "INSERT INTO msgs (rfc724_mid, chat_id, from_id, to_id, timestamp, type, state, txt, param, hidden, mime_in_reply_to, mime_references, location_id) VALUES (?,?,?,?,?, ?,?,?,?,?, ?,?,?);",
                        params![
                            new_rfc724_mid,
                            self.id,
                            DC_CONTACT_ID_SELF,
                            to_id as i32,
                            timestamp,
                            msg.viewtype,
                            msg.state,
                            msg.text.as_ref().map_or("", String::as_str),
                            msg.param.to_string(),
                            msg.hidden,
                            new_in_reply_to,
                            new_references,
                            location_id as i32,
                        ]
                    ).is_ok() {
                        msg_id = sql::get_rowid(
                            context,
                            &context.sql,
                            "msgs",
                            "rfc724_mid",
                            new_rfc724_mid,
                        );
                    } else {
                        error!(
                            context,
                            "Cannot send message, cannot insert to database ({}).",
                            self.id,
                        );
                    }
        } else {
            error!(context, "Cannot send message, not configured.",);
        }

        Ok(MsgId::new(msg_id))
    }
}

#[derive(Debug, Copy, Eq, PartialEq, Clone, Serialize, Deserialize)]
pub enum ChatVisibility {
    Normal,
    Archived,
    Pinned,
}

impl rusqlite::types::ToSql for ChatVisibility {
    fn to_sql(&self) -> rusqlite::Result<rusqlite::types::ToSqlOutput> {
        let visibility = match &self {
            ChatVisibility::Normal => 0,
            ChatVisibility::Archived => 1,
            ChatVisibility::Pinned => 2,
        };
        let val = rusqlite::types::Value::Integer(visibility);
        let out = rusqlite::types::ToSqlOutput::Owned(val);
        Ok(out)
    }
}

impl rusqlite::types::FromSql for ChatVisibility {
    fn column_result(value: rusqlite::types::ValueRef) -> rusqlite::types::FromSqlResult<Self> {
        i64::column_result(value).and_then(|val| {
            match val {
                2 => Ok(ChatVisibility::Pinned),
                1 => Ok(ChatVisibility::Archived),
                0 => Ok(ChatVisibility::Normal),
                // fallback to to Normal for unknown values, may happen eg. on imports created by a newer version.
                _ => Ok(ChatVisibility::Normal),
            }
        })
    }
}

/// The current state of a chat.
#[derive(Debug, Clone, PartialEq, Eq, Serialize, Deserialize)]
#[non_exhaustive]
pub struct ChatInfo {
    /// The chat ID.
    pub id: ChatId,

    /// The type of chat as a `u32` representation of [Chattype].
    ///
    /// On the C API this number is one of the
    /// `DC_CHAT_TYPE_UNDEFINED`, `DC_CHAT_TYPE_SINGLE`,
    /// `DC_CHAT_TYPE_GROUP` or `DC_CHAT_TYPE_VERIFIED_GROUP`
    /// constants.
    #[serde(rename = "type")]
    pub type_: u32,

    /// The name of the chat.
    pub name: String,

    /// Whether the chat is archived.
    pub archived: bool,

    /// The "params" of the chat.
    ///
    /// This is the string-serialised version of [Params] currently.
    pub param: String,

    /// Last time this client sent autocrypt gossip headers to this chat.
    pub gossiped_timestamp: i64,

    /// Whether this chat is currently sending location-stream messages.
    pub is_sending_locations: bool,

    /// Colour this chat should be represented in by the UI.
    ///
    /// Yes, spelling colour is hard.
    pub color: u32,

    /// The path to the profile image.
    ///
    /// If there is no profile image set this will be an empty string
    /// currently.
    pub profile_image: PathBuf,

    /// Subtitle for the chat.
    pub subtitle: String,

    /// The draft message text.
    ///
    /// If the chat has not draft this is an empty string.
    ///
    /// TODO: This doesn't seem rich enough, it can not handle drafts
    ///       which contain non-text parts.  Perhaps it should be a
    ///       simple `has_draft` bool instead.
    pub draft: String,

    /// Whether the chat is muted
    ///
    /// The exact time its muted can be found out via the `chat.mute_duration` property
    pub is_muted: bool,
    // ToDo:
    // - [ ] deaddrop,
    // - [ ] summary,
    // - [ ] lastUpdated,
    // - [ ] freshMessageCounter,
    // - [ ] email
}

/// Create a chat from a message ID.
///
/// Typically you'd do this for a message ID found in the
/// [DC_CHAT_ID_DEADDROP] which turns the chat the message belongs to
/// into a normal chat.  The chat can be a 1:1 chat or a group chat
/// and all messages belonging to the chat will be moved from the
/// deaddrop to the normal chat.
///
/// In reality the messages already belong to this chat as receive_imf
/// always creates chat IDs appropriately, so this function really
/// only unblocks the chat and "scales up" the origin of the contact
/// the message is from.
///
/// If prompting the user before calling this function, they should be
/// asked whether they want to chat with the **contact** the message
/// is from and **not** the group name since this can be really weird
/// and confusing when taken from subject of implicit groups.
///
/// # Returns
///
/// The "created" chat ID is returned.
pub fn create_by_msg_id(context: &Context, msg_id: MsgId) -> Result<ChatId, Error> {
    let msg = Message::load_from_db(context, msg_id)?;
    let chat = Chat::load_from_db(context, msg.chat_id)?;
    ensure!(
        !chat.id.is_special(),
        "Message can not belong to a special chat"
    );
    if chat.blocked != Blocked::Not {
        chat.id.unblock(context);

        // Sending with 0s as data since multiple messages may have changed.
        context.call_cb(Event::MsgsChanged {
            chat_id: ChatId::new(0),
            msg_id: MsgId::new(0),
        });
    }
    Contact::scaleup_origin_by_id(context, msg.from_id, Origin::CreateChat);
    Ok(chat.id)
}

/// Create a normal chat with a single user.  To create group chats,
/// see dc_create_group_chat().
///
/// If a chat already exists, this ID is returned, otherwise a new chat is created;
/// this new chat may already contain messages, eg. from the deaddrop, to get the
/// chat messages, use dc_get_chat_msgs().
pub fn create_by_contact_id(context: &Context, contact_id: u32) -> Result<ChatId, Error> {
    let chat_id = match lookup_by_contact_id(context, contact_id) {
        Ok((chat_id, chat_blocked)) => {
            if chat_blocked != Blocked::Not {
                // unblock chat (typically move it from the deaddrop to view
                chat_id.unblock(context);
            }
            chat_id
        }
        Err(err) => {
            if !Contact::real_exists_by_id(context, contact_id) && contact_id != DC_CONTACT_ID_SELF
            {
                warn!(
                    context,
                    "Cannot create chat, contact {} does not exist.", contact_id,
                );
                return Err(err);
            } else {
                let (chat_id, _) =
                    create_or_lookup_by_contact_id(context, contact_id, Blocked::Not)?;
                Contact::scaleup_origin_by_id(context, contact_id, Origin::CreateChat);
                chat_id
            }
        }
    };

    context.call_cb(Event::MsgsChanged {
        chat_id: ChatId::new(0),
        msg_id: MsgId::new(0),
    });

    Ok(chat_id)
}

pub(crate) fn update_saved_messages_icon(context: &Context) -> Result<(), Error> {
    // if there is no saved-messages chat, there is nothing to update. this is no error.
    if let Ok((chat_id, _)) = lookup_by_contact_id(context, DC_CONTACT_ID_SELF) {
        let icon = include_bytes!("../assets/icon-saved-messages.png");
        let blob = BlobObject::create(context, "icon-saved-messages.png".to_string(), icon)?;
        let icon = blob.as_name().to_string();

        let mut chat = Chat::load_from_db(context, chat_id)?;
        chat.param.set(Param::ProfileImage, icon);
        chat.update_param(context)?;
    }
    Ok(())
}

pub(crate) fn update_device_icon(context: &Context) -> Result<(), Error> {
    // if there is no device-chat, there is nothing to update. this is no error.
    if let Ok((chat_id, _)) = lookup_by_contact_id(context, DC_CONTACT_ID_DEVICE) {
        let icon = include_bytes!("../assets/icon-device.png");
        let blob = BlobObject::create(context, "icon-device.png".to_string(), icon)?;
        let icon = blob.as_name().to_string();

        let mut chat = Chat::load_from_db(context, chat_id)?;
        chat.param.set(Param::ProfileImage, &icon);
        chat.update_param(context)?;

        let mut contact = Contact::load_from_db(context, DC_CONTACT_ID_DEVICE)?;
        contact.param.set(Param::ProfileImage, icon);
        contact.update_param(context)?;
    }
    Ok(())
}

fn update_special_chat_name(
    context: &Context,
    contact_id: u32,
    stock_id: StockMessage,
) -> Result<(), Error> {
    if let Ok((chat_id, _)) = lookup_by_contact_id(context, contact_id) {
        let name: String = context.stock_str(stock_id).into();
        // the `!= name` condition avoids unneeded writes
        context.sql.execute(
            "UPDATE chats SET name=? WHERE id=? AND name!=?;",
            params![name, chat_id, name],
        )?;
    }
    Ok(())
}

pub(crate) fn update_special_chat_names(context: &Context) -> Result<(), Error> {
    update_special_chat_name(context, DC_CONTACT_ID_DEVICE, StockMessage::DeviceMessages)?;
    update_special_chat_name(context, DC_CONTACT_ID_SELF, StockMessage::SavedMessages)?;
    Ok(())
}

pub(crate) fn create_or_lookup_by_contact_id(
    context: &Context,
    contact_id: u32,
    create_blocked: Blocked,
) -> Result<(ChatId, Blocked), Error> {
    ensure!(context.sql.is_open(), "Database not available");
    ensure!(contact_id > 0, "Invalid contact id requested");

    if let Ok((chat_id, chat_blocked)) = lookup_by_contact_id(context, contact_id) {
        // Already exists, no need to create.
        return Ok((chat_id, chat_blocked));
    }

    let contact = Contact::load_from_db(context, contact_id)?;
    let chat_name = contact.get_display_name();

    context
        .sql
        .start_stmt("create_or_lookup_by_contact_id transaction");
    context.sql.with_conn(|conn| {
        let tx = conn.transaction()?;
        tx.execute(
        "INSERT INTO chats (type, name, param, blocked, created_timestamp) VALUES(?, ?, ?, ?, ?)",
        params![
            Chattype::Single,
            chat_name,
            match contact_id {
                DC_CONTACT_ID_SELF => "K=1".to_string(), // K = Param::Selftalk
                DC_CONTACT_ID_DEVICE => "D=1".to_string(), // D = Param::Devicetalk
                _ => "".to_string(),
            },
            create_blocked as u8,
            time(),
        ]
        )?;
        tx.execute(
            "INSERT INTO chats_contacts (chat_id, contact_id) VALUES((SELECT last_insert_rowid()), ?)",
            params![contact_id])?;
        tx.commit()?;
        Ok(())
    })?;

    if contact_id == DC_CONTACT_ID_SELF {
        update_saved_messages_icon(context)?;
    } else if contact_id == DC_CONTACT_ID_DEVICE {
        update_device_icon(context)?;
    }

    lookup_by_contact_id(context, contact_id)
}

pub(crate) fn lookup_by_contact_id(
    context: &Context,
    contact_id: u32,
) -> Result<(ChatId, Blocked), Error> {
    ensure!(context.sql.is_open(), "Database not available");

    context
        .sql
        .query_row(
            "SELECT c.id, c.blocked
               FROM chats c
              INNER JOIN chats_contacts j
                      ON c.id=j.chat_id
              WHERE c.type=100
                AND c.id>9
                AND j.contact_id=?;",
            params![contact_id as i32],
            |row| {
                Ok((
                    row.get::<_, ChatId>(0)?,
                    row.get::<_, Option<_>>(1)?.unwrap_or_default(),
                ))
            },
        )
        .map_err(Into::into)
}

pub fn get_by_contact_id(context: &Context, contact_id: u32) -> Result<ChatId, Error> {
    let (chat_id, blocked) = lookup_by_contact_id(context, contact_id)?;
    ensure_eq!(blocked, Blocked::Not, "Requested contact is blocked");

    Ok(chat_id)
}

pub fn prepare_msg<'a>(
    context: &'a Context,
    chat_id: ChatId,
    msg: &mut Message,
) -> Result<MsgId, Error> {
    ensure!(
        !chat_id.is_special(),
        "Cannot prepare message for special chat"
    );

    msg.state = MessageState::OutPreparing;
    let msg_id = prepare_msg_common(context, chat_id, msg)?;
    context.call_cb(Event::MsgsChanged {
        chat_id: msg.chat_id,
        msg_id: msg.id,
    });

    Ok(msg_id)
}

pub(crate) fn msgtype_has_file(msgtype: Viewtype) -> bool {
    match msgtype {
        Viewtype::Unknown => false,
        Viewtype::Text => false,
        Viewtype::Image => true,
        Viewtype::Gif => true,
        Viewtype::Sticker => true,
        Viewtype::Audio => true,
        Viewtype::Voice => true,
        Viewtype::Video => true,
        Viewtype::File => true,
    }
}

fn prepare_msg_blob(context: &Context, msg: &mut Message) -> Result<(), Error> {
    if msg.viewtype == Viewtype::Text {
        // the caller should check if the message text is empty
    } else if msgtype_has_file(msg.viewtype) {
        let blob = msg
            .param
            .get_blob(Param::File, context, !msg.is_increation())?
            .ok_or_else(|| {
                format_err!("Attachment missing for message of type #{}", msg.viewtype)
            })?;
        msg.param.set(Param::File, blob.as_name());

        if msg.viewtype == Viewtype::File || msg.viewtype == Viewtype::Image {
            // Correct the type, take care not to correct already very special
            // formats as GIF or VOICE.
            //
            // Typical conversions:
            // - from FILE to AUDIO/VIDEO/IMAGE
            // - from FILE/IMAGE to GIF */
            if let Some((better_type, better_mime)) =
                message::guess_msgtype_from_suffix(&blob.to_abs_path())
            {
                msg.viewtype = better_type;
                msg.param.set(Param::MimeType, better_mime);
            }
        } else if !msg.param.exists(Param::MimeType) {
            if let Some((_, mime)) = message::guess_msgtype_from_suffix(&blob.to_abs_path()) {
                msg.param.set(Param::MimeType, mime);
            }
        }
        info!(
            context,
            "Attaching \"{}\" for message type #{}.",
            blob.to_abs_path().display(),
            msg.viewtype
        );
    } else {
        bail!("Cannot send messages of type #{}.", msg.viewtype);
    }
    Ok(())
}

fn prepare_msg_common(
    context: &Context,
    chat_id: ChatId,
    msg: &mut Message,
) -> Result<MsgId, Error> {
    msg.id = MsgId::new_unset();
    prepare_msg_blob(context, msg)?;
    chat_id.unarchive(context)?;

    let mut chat = Chat::load_from_db(context, chat_id)?;
    ensure!(chat.can_send(), "cannot send to {}", chat_id);

    // The OutPreparing state is set by dc_prepare_msg() before it
    // calls this function and the message is left in the OutPreparing
    // state.  Otherwise we got called by send_msg() and we change the
    // state to OutPending.
    if msg.state != MessageState::OutPreparing {
        msg.state = MessageState::OutPending;
    }

    msg.id = chat.prepare_msg_raw(context, msg, dc_create_smeared_timestamp(context))?;
    msg.chat_id = chat_id;

    Ok(msg.id)
}

/// Returns whether a contact is in a chat or not.
pub fn is_contact_in_chat(context: &Context, chat_id: ChatId, contact_id: u32) -> bool {
    /* this function works for group and for normal chats, however, it is more useful for group chats.
    DC_CONTACT_ID_SELF may be used to check, if the user itself is in a group chat (DC_CONTACT_ID_SELF is not added to normal chats) */

    context
        .sql
        .exists(
            "SELECT contact_id FROM chats_contacts WHERE chat_id=? AND contact_id=?;",
            params![chat_id, contact_id as i32],
        )
        .unwrap_or_default()
}

/// Send a message defined by a dc_msg_t object to a chat.
///
/// Sends the event #DC_EVENT_MSGS_CHANGED on succcess.
/// However, this does not imply, the message really reached the recipient -
/// sending may be delayed eg. due to network problems. However, from your
/// view, you're done with the message. Sooner or later it will find its way.
// TODO: Do not allow ChatId to be 0, if prepare_msg had been called
//   the caller can get it from msg.chat_id.  Forwards would need to
//   be fixed for this somehow too.
pub fn send_msg(context: &Context, chat_id: ChatId, msg: &mut Message) -> Result<MsgId, Error> {
    // dc_prepare_msg() leaves the message state to OutPreparing, we
    // only have to change the state to OutPending in this case.
    // Otherwise we still have to prepare the message, which will set
    // the state to OutPending.
    if msg.state != MessageState::OutPreparing {
        // automatically prepare normal messages
        prepare_msg_common(context, chat_id, msg)?;
    } else {
        // update message state of separately prepared messages
        ensure!(
            chat_id.is_unset() || chat_id == msg.chat_id,
            "Inconsistent chat ID"
        );
        message::update_msg_state(context, msg.id, MessageState::OutPending);
    }

    job_send_msg(context, msg.id)?;

    context.call_cb(Event::MsgsChanged {
        chat_id: msg.chat_id,
        msg_id: msg.id,
    });

    if msg.param.exists(Param::SetLatitude) {
        context.call_cb(Event::LocationChanged(Some(DC_CONTACT_ID_SELF)));
    }

    if chat_id.is_unset() {
        let forwards = msg.param.get(Param::PrepForwards);
        if let Some(forwards) = forwards {
            for forward in forwards.split(' ') {
                if let Ok(msg_id) = forward
                    .parse::<u32>()
                    .map_err(|_| InvalidMsgId)
                    .map(MsgId::new)
                {
                    if let Ok(mut msg) = Message::load_from_db(context, msg_id) {
                        send_msg(context, chat_id, &mut msg)?;
                    };
                }
            }
            msg.param.remove(Param::PrepForwards);
            msg.save_param_to_disk(context);
        }
    }

    Ok(msg.id)
}

pub fn send_text_msg(
    context: &Context,
    chat_id: ChatId,
    text_to_send: String,
) -> Result<MsgId, Error> {
    ensure!(
        !chat_id.is_special(),
        "bad chat_id, can not be a special chat: {}",
        chat_id
    );

    let mut msg = Message::new(Viewtype::Text);
    msg.text = Some(text_to_send);
    send_msg(context, chat_id, &mut msg)
}

pub fn get_chat_msgs(
    context: &Context,
    chat_id: ChatId,
    flags: u32,
    marker1before: Option<MsgId>,
) -> Vec<MsgId> {
    let process_row =
        |row: &rusqlite::Row| Ok((row.get::<_, MsgId>("id")?, row.get::<_, i64>("timestamp")?));
    let process_rows = |rows: rusqlite::MappedRows<_>| {
        let mut ret = Vec::new();
        let mut last_day = 0;
        let cnv_to_local = dc_gm2local_offset();
        for row in rows {
            let (curr_id, ts) = row?;
            if let Some(marker_id) = marker1before {
                if curr_id == marker_id {
                    ret.push(MsgId::new(DC_MSG_ID_MARKER1));
                }
            }
            if (flags & DC_GCM_ADDDAYMARKER) != 0 {
                let curr_local_timestamp = ts + cnv_to_local;
                let curr_day = curr_local_timestamp / 86400;
                if curr_day != last_day {
                    ret.push(MsgId::new(DC_MSG_ID_DAYMARKER));
                    last_day = curr_day;
                }
            }
            ret.push(curr_id);
        }
        Ok(ret)
    };
    let success = if chat_id.is_deaddrop() {
        let show_emails =
            ShowEmails::from_i32(context.get_config_int(Config::ShowEmails)).unwrap_or_default();
        context.sql.query_map(
            "SELECT m.id AS id, m.timestamp AS timestamp
               FROM msgs m
               LEFT JOIN chats
                      ON m.chat_id=chats.id
               LEFT JOIN contacts
                      ON m.from_id=contacts.id
              WHERE m.from_id!=1  -- 1=DC_CONTACT_ID_SELF
                AND m.from_id!=2  -- 2=DC_CONTACT_ID_INFO
                AND m.hidden=0
                AND chats.blocked=2
                AND contacts.blocked=0
                AND m.msgrmsg>=?
              ORDER BY m.timestamp,m.id;",
            params![if show_emails == ShowEmails::All { 0 } else { 1 }],
            process_row,
            process_rows,
        )
    } else if chat_id.is_starred() {
        context.sql.query_map(
            "SELECT m.id AS id, m.timestamp AS timestamp
               FROM msgs m
               LEFT JOIN contacts ct
                      ON m.from_id=ct.id
              WHERE m.starred=1
                AND m.hidden=0
                AND ct.blocked=0
              ORDER BY m.timestamp,m.id;",
            params![],
            process_row,
            process_rows,
        )
    } else {
        context.sql.query_map(
            "SELECT m.id AS id, m.timestamp AS timestamp
               FROM msgs m
              WHERE m.chat_id=?
                AND m.hidden=0
              ORDER BY m.timestamp, m.id;",
            params![chat_id],
            process_row,
            process_rows,
        )
    };
    match success {
        Ok(ret) => ret,
        Err(e) => {
            error!(context, "Failed to get chat messages: {}", e);
            Vec::new()
        }
    }
}

pub fn marknoticed_chat(context: &Context, chat_id: ChatId) -> Result<(), Error> {
    if !context.sql.exists(
        "SELECT id FROM msgs  WHERE chat_id=? AND state=?;",
        params![chat_id, MessageState::InFresh],
    )? {
        return Ok(());
    }

    sql::execute(
        context,
        &context.sql,
        "UPDATE msgs
            SET state=13
          WHERE chat_id=?
            AND state=10;",
        params![chat_id],
    )?;

    context.call_cb(Event::MsgsChanged {
        chat_id: ChatId::new(0),
        msg_id: MsgId::new(0),
    });

    Ok(())
}

pub fn marknoticed_all_chats(context: &Context) -> Result<(), Error> {
    if !context.sql.exists(
        "SELECT id
           FROM msgs
          WHERE state=10;",
        params![],
    )? {
        return Ok(());
    }

    sql::execute(
        context,
        &context.sql,
        "UPDATE msgs
            SET state=13
          WHERE state=10;",
        params![],
    )?;

    context.call_cb(Event::MsgsChanged {
        msg_id: MsgId::new(0),
        chat_id: ChatId::new(0),
    });

    Ok(())
}

pub fn get_chat_media(
    context: &Context,
    chat_id: ChatId,
    msg_type: Viewtype,
    msg_type2: Viewtype,
    msg_type3: Viewtype,
) -> Vec<MsgId> {
    // TODO This query could/should be converted to `AND type IN (?, ?, ?)`.
    context
        .sql
        .query_map(
            "SELECT id
               FROM msgs
              WHERE chat_id=?
                AND (type=? OR type=? OR type=?)
              ORDER BY timestamp, id;",
            params![
                chat_id,
                msg_type,
                if msg_type2 != Viewtype::Unknown {
                    msg_type2
                } else {
                    msg_type
                },
                if msg_type3 != Viewtype::Unknown {
                    msg_type3
                } else {
                    msg_type
                },
            ],
            |row| row.get::<_, MsgId>(0),
            |ids| {
                let mut ret = Vec::new();
                for id in ids {
                    if let Ok(msg_id) = id {
                        ret.push(msg_id)
                    }
                }
                Ok(ret)
            },
        )
        .unwrap_or_default()
}

/// Indicates the direction over which to iterate.
#[derive(Debug, Clone, PartialEq, Eq)]
#[repr(i32)]
pub enum Direction {
    Forward = 1,
    Backward = -1,
}

pub fn get_next_media(
    context: &Context,
    curr_msg_id: MsgId,
    direction: Direction,
    msg_type: Viewtype,
    msg_type2: Viewtype,
    msg_type3: Viewtype,
) -> Option<MsgId> {
    let mut ret: Option<MsgId> = None;

    if let Ok(msg) = Message::load_from_db(context, curr_msg_id) {
        let list: Vec<MsgId> = get_chat_media(
            context,
            msg.chat_id,
            if msg_type != Viewtype::Unknown {
                msg_type
            } else {
                msg.viewtype
            },
            msg_type2,
            msg_type3,
        );
        for i in 0..list.len() {
            if curr_msg_id == list[i] {
                match direction {
                    Direction::Forward => {
                        if i + 1 < list.len() {
                            ret = Some(list[i + 1]);
                        }
                    }
                    Direction::Backward => {
                        if i >= 1 {
                            ret = Some(list[i - 1]);
                        }
                    }
                }
                break;
            }
        }
    }
    ret
}

pub fn get_chat_contacts(context: &Context, chat_id: ChatId) -> Vec<u32> {
    /* Normal chats do not include SELF.  Group chats do (as it may happen that one is deleted from a
    groupchat but the chats stays visible, moreover, this makes displaying lists easier) */

    if chat_id.is_deaddrop() {
        return Vec::new();
    }

    // we could also create a list for all contacts in the deaddrop by searching contacts belonging to chats with
    // chats.blocked=2, however, currently this is not needed

    context
        .sql
        .query_map(
            "SELECT cc.contact_id
               FROM chats_contacts cc
               LEFT JOIN contacts c
                      ON c.id=cc.contact_id
              WHERE cc.chat_id=?
              ORDER BY c.id=1, LOWER(c.name||c.addr), c.id;",
            params![chat_id],
            |row| row.get::<_, u32>(0),
            |ids| ids.collect::<Result<Vec<_>, _>>().map_err(Into::into),
        )
        .unwrap_or_default()
}

pub fn create_group_chat(
    context: &Context,
    verified: VerifiedStatus,
    chat_name: impl AsRef<str>,
) -> Result<ChatId, Error> {
    ensure!(!chat_name.as_ref().is_empty(), "Invalid chat name");

    let draft_txt = context.stock_string_repl_str(StockMessage::NewGroupDraft, &chat_name);
    let grpid = dc_create_id();

    sql::execute(
        context,
        &context.sql,
        "INSERT INTO chats (type, name, grpid, param, created_timestamp) VALUES(?, ?, ?, \'U=1\', ?);",
        params![
            if verified != VerifiedStatus::Unverified {
                Chattype::VerifiedGroup
            } else {
                Chattype::Group
            },
            chat_name.as_ref(),
            grpid,
            time(),
        ],
    )?;

    let row_id = sql::get_rowid(context, &context.sql, "chats", "grpid", grpid);
    let chat_id = ChatId::new(row_id);
    if !chat_id.is_error() {
        if add_to_chat_contacts_table(context, chat_id, DC_CONTACT_ID_SELF) {
            let mut draft_msg = Message::new(Viewtype::Text);
            draft_msg.set_text(Some(draft_txt));
            chat_id.set_draft_raw(context, &mut draft_msg);
        }

        context.call_cb(Event::MsgsChanged {
            msg_id: MsgId::new(0),
            chat_id: ChatId::new(0),
        });
    }

    Ok(chat_id)
}

pub(crate) fn add_to_chat_contacts_table(
    context: &Context,
    chat_id: ChatId,
    contact_id: u32,
) -> bool {
    // add a contact to a chat; the function does not check the type or if any of the record exist or are already
    // added to the chat!
    sql::execute(
        context,
        &context.sql,
        "INSERT INTO chats_contacts (chat_id, contact_id) VALUES(?, ?)",
        params![chat_id, contact_id as i32],
    )
    .is_ok()
}

pub(crate) fn remove_from_chat_contacts_table(
    context: &Context,
    chat_id: ChatId,
    contact_id: u32,
) -> bool {
    // remove a contact from the chats_contact table unconditionally
    // the function does not check the type or if the record exist
    sql::execute(
        context,
        &context.sql,
        "DELETE FROM chats_contacts WHERE chat_id=? AND contact_id=?",
        params![chat_id, contact_id as i32],
    )
    .is_ok()
}

/// Adds a contact to the chat.
pub fn add_contact_to_chat(context: &Context, chat_id: ChatId, contact_id: u32) -> bool {
    match add_contact_to_chat_ex(context, chat_id, contact_id, false) {
        Ok(res) => res,
        Err(err) => {
            error!(context, "failed to add contact: {}", err);
            false
        }
    }
}

pub(crate) fn add_contact_to_chat_ex(
    context: &Context,
    chat_id: ChatId,
    contact_id: u32,
    from_handshake: bool,
) -> Result<bool, Error> {
    ensure!(!chat_id.is_special(), "can not add member to special chats");
    let contact = Contact::get_by_id(context, contact_id)?;
    let mut msg = Message::default();

    reset_gossiped_timestamp(context, chat_id)?;

    /*this also makes sure, not contacts are added to special or normal chats*/
    let mut chat = Chat::load_from_db(context, chat_id)?;
    ensure!(
        real_group_exists(context, chat_id),
        "{} is not a group where one can add members",
        chat_id
    );
    ensure!(
        Contact::real_exists_by_id(context, contact_id) || contact_id == DC_CONTACT_ID_SELF,
        "invalid contact_id {} for adding to group",
        contact_id
    );

    if !is_contact_in_chat(context, chat_id, DC_CONTACT_ID_SELF as u32) {
        /* we should respect this - whatever we send to the group, it gets discarded anyway! */
        emit_event!(
            context,
            Event::ErrorSelfNotInGroup("Cannot add contact to group; self not in group.".into())
        );
        bail!("can not add contact because our account is not part of it");
    }
    if from_handshake && chat.param.get_int(Param::Unpromoted).unwrap_or_default() == 1 {
        chat.param.remove(Param::Unpromoted);
        chat.update_param(context)?;
    }
    let self_addr = context
        .get_config(Config::ConfiguredAddr)
        .unwrap_or_default();
    if addr_cmp(contact.get_addr(), &self_addr) {
        // ourself is added using DC_CONTACT_ID_SELF, do not add this address explicitly.
        // if SELF is not in the group, members cannot be added at all.
        warn!(
            context,
            "invalid attempt to add self e-mail address to group"
        );
        return Ok(false);
    }

    if is_contact_in_chat(context, chat_id, contact_id) {
        if !from_handshake {
            return Ok(true);
        }
    } else {
        // else continue and send status mail
        if chat.typ == Chattype::VerifiedGroup
            && contact.is_verified(context) != VerifiedStatus::BidirectVerified
        {
            error!(
                context,
                "Only bidirectional verified contacts can be added to verified groups."
            );
            return Ok(false);
        }
        if !add_to_chat_contacts_table(context, chat_id, contact_id) {
            return Ok(false);
        }
    }
    if chat.param.get_int(Param::Unpromoted).unwrap_or_default() == 0 {
        msg.viewtype = Viewtype::Text;
        msg.text = Some(context.stock_system_msg(
            StockMessage::MsgAddMember,
            contact.get_addr(),
            "",
            DC_CONTACT_ID_SELF as u32,
        ));
        msg.param.set_cmd(SystemMessage::MemberAddedToGroup);
        msg.param.set(Param::Arg, contact.get_addr());
        msg.param.set_int(Param::Arg2, from_handshake.into());
        msg.id = send_msg(context, chat_id, &mut msg)?;
        context.call_cb(Event::MsgsChanged {
            chat_id,
            msg_id: msg.id,
        });
    }
    context.call_cb(Event::MsgsChanged {
        chat_id,
        msg_id: MsgId::new(0),
    });
    context.call_cb(Event::ChatModified(chat_id));
    Ok(true)
}

fn real_group_exists(context: &Context, chat_id: ChatId) -> bool {
    // check if a group or a verified group exists under the given ID
    if !context.sql.is_open() || chat_id.is_special() {
        return false;
    }

    context
        .sql
        .exists(
            "SELECT id FROM chats WHERE id=? AND (type=120 OR type=130);",
            params![chat_id],
        )
        .unwrap_or_default()
}

pub(crate) fn reset_gossiped_timestamp(context: &Context, chat_id: ChatId) -> Result<(), Error> {
    set_gossiped_timestamp(context, chat_id, 0)
}

/// Get timestamp of the last gossip sent in the chat.
/// Zero return value means that gossip was never sent.
pub fn get_gossiped_timestamp(context: &Context, chat_id: ChatId) -> i64 {
    context
        .sql
        .query_get_value::<_, i64>(
            context,
            "SELECT gossiped_timestamp FROM chats WHERE id=?;",
            params![chat_id],
        )
        .unwrap_or_default()
}

pub(crate) fn set_gossiped_timestamp(
    context: &Context,
    chat_id: ChatId,
    timestamp: i64,
) -> Result<(), Error> {
    ensure!(!chat_id.is_special(), "can not add member to special chats");
    info!(
        context,
        "set gossiped_timestamp for chat #{} to {}.", chat_id, timestamp,
    );

    sql::execute(
        context,
        &context.sql,
        "UPDATE chats SET gossiped_timestamp=? WHERE id=?;",
        params![timestamp, chat_id],
    )?;
    Ok(())
}

pub(crate) fn shall_attach_selfavatar(context: &Context, chat_id: ChatId) -> Result<bool, Error> {
    // versions before 12/2019 already allowed to set selfavatar, however, it was never sent to others.
    // to avoid sending out previously set selfavatars unexpectedly we added this additional check.
    // it can be removed after some time.
    if !context
        .sql
        .get_raw_config_bool(context, "attach_selfavatar")
    {
        return Ok(false);
    }

    let timestamp_some_days_ago = time() - DC_RESEND_USER_AVATAR_DAYS * 24 * 60 * 60;
    let needs_attach = context.sql.query_map(
        "SELECT c.selfavatar_sent
           FROM chats_contacts cc
           LEFT JOIN contacts c ON c.id=cc.contact_id
          WHERE cc.chat_id=? AND cc.contact_id!=?;",
        params![chat_id, DC_CONTACT_ID_SELF],
        |row| Ok(row.get::<_, i64>(0)),
        |rows| {
            let mut needs_attach = false;
            for row in rows {
                if let Ok(selfavatar_sent) = row {
                    let selfavatar_sent = selfavatar_sent?;
                    if selfavatar_sent < timestamp_some_days_ago {
                        needs_attach = true;
                    }
                }
            }
            Ok(needs_attach)
        },
    )?;
    Ok(needs_attach)
}

#[derive(Debug, Clone, PartialEq, Serialize, Deserialize)]
pub enum MuteDuration {
    NotMuted,
    Forever,
    Until(SystemTime),
}

impl rusqlite::types::ToSql for MuteDuration {
    fn to_sql(&self) -> rusqlite::Result<rusqlite::types::ToSqlOutput> {
        let duration: i64 = match &self {
            MuteDuration::NotMuted => 0,
            MuteDuration::Forever => -1,
            MuteDuration::Until(when) => {
                let duration = when
                    .duration_since(SystemTime::UNIX_EPOCH)
                    .map_err(|err| rusqlite::Error::ToSqlConversionFailure(Box::new(err)))?;
                i64::try_from(duration.as_secs())
                    .map_err(|err| rusqlite::Error::ToSqlConversionFailure(Box::new(err)))?
            }
        };
        let val = rusqlite::types::Value::Integer(duration);
        let out = rusqlite::types::ToSqlOutput::Owned(val);
        Ok(out)
    }
}

impl rusqlite::types::FromSql for MuteDuration {
    fn column_result(value: rusqlite::types::ValueRef) -> rusqlite::types::FromSqlResult<Self> {
        // Negative values other than -1 should not be in the
        // database.  If found they'll be NotMuted.
        match i64::column_result(value)? {
            0 => Ok(MuteDuration::NotMuted),
            -1 => Ok(MuteDuration::Forever),
            n if n > 0 => match SystemTime::UNIX_EPOCH.checked_add(Duration::from_secs(n as u64)) {
                Some(t) => Ok(MuteDuration::Until(t)),
                None => Err(rusqlite::types::FromSqlError::OutOfRange(n)),
            },
            _ => Ok(MuteDuration::NotMuted),
        }
    }
}

pub fn set_muted(context: &Context, chat_id: ChatId, duration: MuteDuration) -> Result<(), Error> {
    ensure!(!chat_id.is_special(), "Invalid chat ID");
    if real_group_exists(context, chat_id)
        && sql::execute(
            context,
            &context.sql,
            "UPDATE chats SET muted_until=? WHERE id=?;",
            params![duration, chat_id],
        )
        .is_ok()
    {
        context.call_cb(Event::ChatModified(chat_id));
    } else {
        bail!("Failed to set name");
    }
    Ok(())
}

pub fn remove_contact_from_chat(
    context: &Context,
    chat_id: ChatId,
    contact_id: u32,
) -> Result<(), Error> {
    ensure!(
        !chat_id.is_special(),
        "bad chat_id, can not be special chat: {}",
        chat_id
    );
    ensure!(
        contact_id > DC_CONTACT_ID_LAST_SPECIAL || contact_id == DC_CONTACT_ID_SELF,
        "Cannot remove special contact"
    );

    let mut msg = Message::default();
    let mut success = false;

    /* we do not check if "contact_id" exists but just delete all records with the id from chats_contacts */
    /* this allows to delete pending references to deleted contacts.  Of course, this should _not_ happen. */
    if let Ok(chat) = Chat::load_from_db(context, chat_id) {
        if real_group_exists(context, chat_id) {
            if !is_contact_in_chat(context, chat_id, DC_CONTACT_ID_SELF) {
                emit_event!(
                    context,
                    Event::ErrorSelfNotInGroup(
                        "Cannot remove contact from chat; self not in group.".into()
                    )
                );
            } else {
                /* we should respect this - whatever we send to the group, it gets discarded anyway! */
                if let Ok(contact) = Contact::get_by_id(context, contact_id) {
                    if chat.is_promoted() {
                        msg.viewtype = Viewtype::Text;
                        if contact.id == DC_CONTACT_ID_SELF {
                            set_group_explicitly_left(context, chat.grpid)?;
                            msg.text = Some(context.stock_system_msg(
                                StockMessage::MsgGroupLeft,
                                "",
                                "",
                                DC_CONTACT_ID_SELF,
                            ));
                        } else {
                            msg.text = Some(context.stock_system_msg(
                                StockMessage::MsgDelMember,
                                contact.get_addr(),
                                "",
                                DC_CONTACT_ID_SELF,
                            ));
                        }
                        msg.param.set_cmd(SystemMessage::MemberRemovedFromGroup);
                        msg.param.set(Param::Arg, contact.get_addr());
                        msg.id = send_msg(context, chat_id, &mut msg)?;
                        context.call_cb(Event::MsgsChanged {
                            chat_id,
                            msg_id: msg.id,
                        });
                    }
                }
                if remove_from_chat_contacts_table(context, chat_id, contact_id) {
                    context.call_cb(Event::ChatModified(chat_id));
                    success = true;
                }
            }
        }
    }

    if !success {
        bail!("Failed to remove contact");
    }

    Ok(())
}

fn set_group_explicitly_left(context: &Context, grpid: impl AsRef<str>) -> Result<(), Error> {
    if !is_group_explicitly_left(context, grpid.as_ref())? {
        sql::execute(
            context,
            &context.sql,
            "INSERT INTO leftgrps (grpid) VALUES(?);",
            params![grpid.as_ref()],
        )?;
    }

    Ok(())
}

pub(crate) fn is_group_explicitly_left(
    context: &Context,
    grpid: impl AsRef<str>,
) -> Result<bool, Error> {
    context
        .sql
        .exists(
            "SELECT id FROM leftgrps WHERE grpid=?;",
            params![grpid.as_ref()],
        )
        .map_err(Into::into)
}

pub fn set_chat_name(
    context: &Context,
    chat_id: ChatId,
    new_name: impl AsRef<str>,
) -> Result<(), Error> {
    /* the function only sets the names of group chats; normal chats get their names from the contacts */
    let mut success = false;

    ensure!(!new_name.as_ref().is_empty(), "Invalid name");
    ensure!(!chat_id.is_special(), "Invalid chat ID");

    let chat = Chat::load_from_db(context, chat_id)?;
    let mut msg = Message::default();

    if real_group_exists(context, chat_id) {
        if chat.name == new_name.as_ref() {
            success = true;
        } else if !is_contact_in_chat(context, chat_id, DC_CONTACT_ID_SELF) {
            emit_event!(
                context,
                Event::ErrorSelfNotInGroup("Cannot set chat name; self not in group".into())
            );
        } else {
            /* we should respect this - whatever we send to the group, it gets discarded anyway! */
            if sql::execute(
                context,
                &context.sql,
                "UPDATE chats SET name=? WHERE id=?;",
                params![new_name.as_ref(), chat_id],
            )
            .is_ok()
            {
                if chat.is_promoted() {
                    msg.viewtype = Viewtype::Text;
                    msg.text = Some(context.stock_system_msg(
                        StockMessage::MsgGrpName,
                        &chat.name,
                        new_name.as_ref(),
                        DC_CONTACT_ID_SELF,
                    ));
                    msg.param.set_cmd(SystemMessage::GroupNameChanged);
                    if !chat.name.is_empty() {
                        msg.param.set(Param::Arg, &chat.name);
                    }
                    msg.id = send_msg(context, chat_id, &mut msg)?;
                    context.call_cb(Event::MsgsChanged {
                        chat_id,
                        msg_id: msg.id,
                    });
                }
                context.call_cb(Event::ChatModified(chat_id));
                success = true;
            }
        }
    }

    if !success {
        bail!("Failed to set name");
    }

    Ok(())
}

/// Set a new profile image for the chat.
///
/// The profile image can only be set when you are a member of the
/// chat.  To remove the profile image pass an empty string for the
/// `new_image` parameter.
pub fn set_chat_profile_image(
    context: &Context,
    chat_id: ChatId,
    new_image: impl AsRef<str>, // XXX use PathBuf
) -> Result<(), Error> {
    ensure!(!chat_id.is_special(), "Invalid chat ID");
    let mut chat = Chat::load_from_db(context, chat_id)?;
    ensure!(
        real_group_exists(context, chat_id),
        "Failed to set profile image; group does not exist"
    );
    /* we should respect this - whatever we send to the group, it gets discarded anyway! */
    if !is_contact_in_chat(context, chat_id, DC_CONTACT_ID_SELF) {
        emit_event!(
            context,
            Event::ErrorSelfNotInGroup("Cannot set chat profile image; self not in group.".into())
        );
        bail!("Failed to set profile image");
    }
    let mut msg = Message::new(Viewtype::Text);
    msg.param
        .set_int(Param::Cmd, SystemMessage::GroupImageChanged as i32);
    if new_image.as_ref().is_empty() {
        chat.param.remove(Param::ProfileImage);
        msg.param.remove(Param::Arg);
        msg.text = Some(context.stock_system_msg(
            StockMessage::MsgGrpImgDeleted,
            "",
            "",
            DC_CONTACT_ID_SELF,
        ));
    } else {
        let image_blob = BlobObject::from_path(context, Path::new(new_image.as_ref())).or_else(
            |err| match err {
                BlobError::WrongBlobdir { .. } => {
                    BlobObject::create_and_copy(context, Path::new(new_image.as_ref()))
                }
                _ => Err(err),
            },
        )?;
        image_blob.recode_to_avatar_size(context)?;
        chat.param.set(Param::ProfileImage, image_blob.as_name());
        msg.param.set(Param::Arg, image_blob.as_name());
        msg.text = Some(context.stock_system_msg(
            StockMessage::MsgGrpImgChanged,
            "",
            "",
            DC_CONTACT_ID_SELF,
        ));
    }
    chat.update_param(context)?;
    if chat.is_promoted() {
        msg.id = send_msg(context, chat_id, &mut msg)?;
        emit_event!(
            context,
            Event::MsgsChanged {
                chat_id,
                msg_id: msg.id
            }
        );
    }
    emit_event!(context, Event::ChatModified(chat_id));
    Ok(())
}

pub fn forward_msgs(context: &Context, msg_ids: &[MsgId], chat_id: ChatId) -> Result<(), Error> {
    ensure!(!msg_ids.is_empty(), "empty msgs_ids: nothing to forward");
    ensure!(!chat_id.is_special(), "can not forward to special chat");

    let mut created_chats: Vec<ChatId> = Vec::new();
    let mut created_msgs: Vec<MsgId> = Vec::new();
    let mut curr_timestamp: i64;

    chat_id.unarchive(context)?;
    if let Ok(mut chat) = Chat::load_from_db(context, chat_id) {
        ensure!(chat.can_send(), "cannot send to {}", chat_id);
        curr_timestamp = dc_create_smeared_timestamps(context, msg_ids.len());
        let ids = context.sql.query_map(
            format!(
                "SELECT id FROM msgs WHERE id IN({}) ORDER BY timestamp,id",
                msg_ids.iter().map(|_| "?").join(",")
            ),
            msg_ids,
            |row| row.get::<_, MsgId>(0),
            |ids| ids.collect::<Result<Vec<_>, _>>().map_err(Into::into),
        )?;

        for id in ids {
            let src_msg_id: MsgId = id;
            let msg = Message::load_from_db(context, src_msg_id);
            if msg.is_err() {
                break;
            }
            let mut msg = msg.unwrap();
            let original_param = msg.param.clone();

            // we tested a sort of broadcast
            // by not marking own forwarded messages as such,
            // however, this turned out to be to confusing and unclear.
            msg.param.set_int(Param::Forwarded, 1);

            msg.param.remove(Param::GuaranteeE2ee);
            msg.param.remove(Param::ForcePlaintext);
            msg.param.remove(Param::Cmd);

            let new_msg_id: MsgId;
            if msg.state == MessageState::OutPreparing {
                let fresh9 = curr_timestamp;
                curr_timestamp += 1;
                new_msg_id = chat.prepare_msg_raw(context, &mut msg, fresh9)?;
                let save_param = msg.param.clone();
                msg.param = original_param;
                msg.id = src_msg_id;

                if let Some(old_fwd) = msg.param.get(Param::PrepForwards) {
                    let new_fwd = format!("{} {}", old_fwd, new_msg_id.to_u32());
                    msg.param.set(Param::PrepForwards, new_fwd);
                } else {
                    msg.param
                        .set(Param::PrepForwards, new_msg_id.to_u32().to_string());
                }

                msg.save_param_to_disk(context);
                msg.param = save_param;
            } else {
                msg.state = MessageState::OutPending;
                let fresh10 = curr_timestamp;
                curr_timestamp += 1;
                new_msg_id = chat.prepare_msg_raw(context, &mut msg, fresh10)?;
                job_send_msg(context, new_msg_id)?;
            }
            created_chats.push(chat_id);
            created_msgs.push(new_msg_id);
        }
    }
    for (chat_id, msg_id) in created_chats.iter().zip(created_msgs.iter()) {
        context.call_cb(Event::MsgsChanged {
            chat_id: *chat_id,
            msg_id: *msg_id,
        });
    }
    Ok(())
}

pub(crate) fn get_chat_contact_cnt(context: &Context, chat_id: ChatId) -> usize {
    context
        .sql
        .query_get_value::<_, isize>(
            context,
            "SELECT COUNT(*) FROM chats_contacts WHERE chat_id=?;",
            params![chat_id],
        )
        .unwrap_or_default() as usize
}

pub(crate) fn get_chat_cnt(context: &Context) -> usize {
    if context.sql.is_open() {
        /* no database, no chats - this is no error (needed eg. for information) */
        context
            .sql
            .query_get_value::<_, isize>(
                context,
                "SELECT COUNT(*) FROM chats WHERE id>9 AND blocked=0;",
                params![],
            )
            .unwrap_or_default() as usize
    } else {
        0
    }
}

pub(crate) fn get_chat_id_by_grpid(
    context: &Context,
    grpid: impl AsRef<str>,
) -> Result<(ChatId, bool, Blocked), sql::Error> {
    context.sql.query_row(
        "SELECT id, blocked, type FROM chats WHERE grpid=?;",
        params![grpid.as_ref()],
        |row| {
            let chat_id = row.get::<_, ChatId>(0)?;

            let b = row.get::<_, Option<Blocked>>(1)?.unwrap_or_default();
            let v = row.get::<_, Option<Chattype>>(2)?.unwrap_or_default();
            Ok((chat_id, v == Chattype::VerifiedGroup, b))
        },
    )
}

/// Adds a message to device chat.
///
/// Optional `label` can be provided to ensure that message is added only once.
pub fn add_device_msg(
    context: &Context,
    label: Option<&str>,
    msg: Option<&mut Message>,
) -> Result<MsgId, Error> {
    ensure!(
        label.is_some() || msg.is_some(),
        "device-messages need label, msg or both"
    );
    let mut chat_id = ChatId::new(0);
    let mut msg_id = MsgId::new_unset();

    if let Some(label) = label {
        if was_device_msg_ever_added(context, label)? {
            info!(context, "device-message {} already added", label);
            return Ok(msg_id);
        }
    }

    if let Some(msg) = msg {
        chat_id = create_or_lookup_by_contact_id(context, DC_CONTACT_ID_DEVICE, Blocked::Not)?.0;

        let rfc724_mid = dc_create_outgoing_rfc724_mid(
            context,
            None,
            "@device"
        );
        msg.try_calc_and_set_dimensions(context).ok();
        prepare_msg_blob(context, msg)?;
        chat_id.unarchive(context)?;

        context.sql.execute(
            "INSERT INTO msgs (chat_id,from_id,to_id, timestamp,type,state, txt,param,rfc724_mid) \
             VALUES (?,?,?, ?,?,?, ?,?,?);",
            params![
                chat_id,
                DC_CONTACT_ID_DEVICE,
                DC_CONTACT_ID_SELF,
                dc_create_smeared_timestamp(context),
                msg.viewtype,
                MessageState::InFresh,
                msg.text.as_ref().map_or("", String::as_str),
                msg.param.to_string(),
                rfc724_mid,
            ],
        )?;

        let row_id = sql::get_rowid(context, &context.sql, "msgs", "rfc724_mid", &rfc724_mid);
        msg_id = MsgId::new(row_id);
    }

    if let Some(label) = label {
        context.sql.execute(
            "INSERT INTO devmsglabels (label) VALUES (?);",
            params![label],
        )?;
    }

    if !msg_id.is_unset() {
        context.call_cb(Event::IncomingMsg { chat_id, msg_id });
    }

    Ok(msg_id)
}

pub fn was_device_msg_ever_added(context: &Context, label: &str) -> Result<bool, Error> {
    ensure!(!label.is_empty(), "empty label");
    if let Ok(()) = context.sql.query_row(
        "SELECT label FROM devmsglabels WHERE label=?",
        params![label],
        |_| Ok(()),
    ) {
        return Ok(true);
    }

    Ok(false)
}

// needed on device-switches during export/import;
// - deletion in `msgs` with `DC_CONTACT_ID_DEVICE` makes sure,
//   no wrong information are shown in the device chat
// - deletion in `devmsglabels` makes sure,
//   deleted messages are resetted and useful messages can be added again
pub(crate) fn delete_and_reset_all_device_msgs(context: &Context) -> Result<(), Error> {
    context.sql.execute(
        "DELETE FROM msgs WHERE from_id=?;",
        params![DC_CONTACT_ID_DEVICE],
    )?;
    context
        .sql
        .execute("DELETE FROM devmsglabels;", params![])?;
    Ok(())
}

/// Adds an informational message to chat.
///
/// For example, it can be a message showing that a member was added to a group.
<<<<<<< HEAD
pub(crate) fn add_info_msg(context: &Context, chat_id: ChatId, text: impl AsRef<str>) {
    let rfc724_mid = dc_create_outgoing_rfc724_mid(None, "@device");
=======
pub fn add_info_msg(context: &Context, chat_id: ChatId, text: impl AsRef<str>) {
    let rfc724_mid = dc_create_outgoing_rfc724_mid(context, None, "@device");
>>>>>>> 7e3c3db1

    if context.sql.execute(
        "INSERT INTO msgs (chat_id,from_id,to_id, timestamp,type,state, txt,rfc724_mid) VALUES (?,?,?, ?,?,?, ?,?);",
        params![
            chat_id,
            DC_CONTACT_ID_INFO,
            DC_CONTACT_ID_INFO,
            dc_create_smeared_timestamp(context),
            Viewtype::Text,
            MessageState::InNoticed,
            text.as_ref(),
            rfc724_mid.as_str(),
        ]
    ).is_err() {
        return;
    }

    let row_id = sql::get_rowid(context, &context.sql, "msgs", "rfc724_mid", &rfc724_mid);
    context.call_cb(Event::MsgsChanged {
        chat_id,
        msg_id: MsgId::new(row_id),
    });
}

#[cfg(test)]
mod tests {
    use super::*;

    use crate::contact::Contact;
    use crate::test_utils::*;

    #[test]
    fn test_chat_info() {
        let t = dummy_context();
        let bob = Contact::create(&t.ctx, "bob", "bob@example.com").unwrap();
        let chat_id = create_by_contact_id(&t.ctx, bob).unwrap();
        let chat = Chat::load_from_db(&t.ctx, chat_id).unwrap();
        let info = chat.get_info(&t.ctx).unwrap();

        // Ensure we can serialize this.
        println!("{}", serde_json::to_string_pretty(&info).unwrap());

        let expected = r#"
            {
                "id": 10,
                "type": 100,
                "name": "bob",
                "archived": false,
                "param": "",
                "gossiped_timestamp": 0,
                "is_sending_locations": false,
                "color": 15895624,
                "profile_image": "",
                "subtitle": "bob@example.com",
                "draft": "",
                "is_muted": false
            }
        "#;

        // Ensure we can deserialize this.
        let loaded: ChatInfo = serde_json::from_str(expected).unwrap();
        assert_eq!(info, loaded);
    }

    #[test]
    fn test_get_draft_no_draft() {
        let t = dummy_context();
        let chat_id = create_by_contact_id(&t.ctx, DC_CONTACT_ID_SELF).unwrap();
        let draft = chat_id.get_draft(&t.ctx).unwrap();
        assert!(draft.is_none());
    }

    #[test]
    fn test_get_draft_special_chat_id() {
        let t = dummy_context();
        let draft = ChatId::new(DC_CHAT_ID_LAST_SPECIAL)
            .get_draft(&t.ctx)
            .unwrap();
        assert!(draft.is_none());
    }

    #[test]
    fn test_get_draft_no_chat() {
        // This is a weird case, maybe this should be an error but we
        // do not get this info from the database currently.
        let t = dummy_context();
        let draft = ChatId::new(42).get_draft(&t.ctx).unwrap();
        assert!(draft.is_none());
    }

    #[test]
    fn test_get_draft() {
        let t = dummy_context();
        let chat_id = create_by_contact_id(&t.ctx, DC_CONTACT_ID_SELF).unwrap();
        let mut msg = Message::new(Viewtype::Text);
        msg.set_text(Some("hello".to_string()));
        chat_id.set_draft(&t.ctx, Some(&mut msg));
        let draft = chat_id.get_draft(&t.ctx).unwrap().unwrap();
        let msg_text = msg.get_text();
        let draft_text = draft.get_text();
        assert_eq!(msg_text, draft_text);
    }

    #[test]
    fn test_add_contact_to_chat_ex_add_self() {
        // Adding self to a contact should succeed, even though it's pointless.
        let t = test_context(Some(Box::new(logging_cb)));
        let chat_id = create_group_chat(&t.ctx, VerifiedStatus::Unverified, "foo").unwrap();
        let added = add_contact_to_chat_ex(&t.ctx, chat_id, DC_CONTACT_ID_SELF, false).unwrap();
        assert_eq!(added, false);
    }

    #[test]
    fn test_self_talk() {
        let t = dummy_context();
        let chat_id = create_by_contact_id(&t.ctx, DC_CONTACT_ID_SELF).unwrap();
        assert_eq!(DC_CONTACT_ID_SELF, 1);
        assert!(!chat_id.is_special());
        let chat = Chat::load_from_db(&t.ctx, chat_id).unwrap();
        assert_eq!(chat.id, chat_id);
        assert!(chat.is_self_talk());
        assert!(chat.visibility == ChatVisibility::Normal);
        assert!(!chat.is_device_talk());
        assert!(chat.can_send());
        assert_eq!(chat.name, t.ctx.stock_str(StockMessage::SavedMessages));
        assert!(chat.get_profile_image(&t.ctx).is_some());
    }

    #[test]
    fn test_deaddrop_chat() {
        let t = dummy_context();
        let chat = Chat::load_from_db(&t.ctx, ChatId::new(DC_CHAT_ID_DEADDROP)).unwrap();
        assert_eq!(DC_CHAT_ID_DEADDROP, 1);
        assert!(chat.id.is_deaddrop());
        assert!(!chat.is_self_talk());
        assert!(chat.visibility == ChatVisibility::Normal);
        assert!(!chat.is_device_talk());
        assert!(!chat.can_send());
        assert_eq!(chat.name, t.ctx.stock_str(StockMessage::DeadDrop));
    }

    #[test]
    fn test_add_device_msg_unlabelled() {
        let t = test_context(Some(Box::new(logging_cb)));

        // add two device-messages
        let mut msg1 = Message::new(Viewtype::Text);
        msg1.text = Some("first message".to_string());
        let msg1_id = add_device_msg(&t.ctx, None, Some(&mut msg1));
        assert!(msg1_id.is_ok());

        let mut msg2 = Message::new(Viewtype::Text);
        msg2.text = Some("second message".to_string());
        let msg2_id = add_device_msg(&t.ctx, None, Some(&mut msg2));
        assert!(msg2_id.is_ok());
        assert_ne!(msg1_id.as_ref().unwrap(), msg2_id.as_ref().unwrap());

        // check added messages
        let msg1 = message::Message::load_from_db(&t.ctx, msg1_id.unwrap());
        assert!(msg1.is_ok());
        let msg1 = msg1.unwrap();
        assert_eq!(msg1.text.as_ref().unwrap(), "first message");
        assert_eq!(msg1.from_id, DC_CONTACT_ID_DEVICE);
        assert_eq!(msg1.to_id, DC_CONTACT_ID_SELF);
        assert!(!msg1.is_info());
        assert!(!msg1.is_setupmessage());

        let msg2 = message::Message::load_from_db(&t.ctx, msg2_id.unwrap());
        assert!(msg2.is_ok());
        let msg2 = msg2.unwrap();
        assert_eq!(msg2.text.as_ref().unwrap(), "second message");

        // check device chat
        assert_eq!(msg2.chat_id.get_msg_cnt(&t.ctx), 2);
    }

    #[test]
    fn test_add_device_msg_labelled() {
        let t = test_context(Some(Box::new(logging_cb)));

        // add two device-messages with the same label (second attempt is not added)
        let mut msg1 = Message::new(Viewtype::Text);
        msg1.text = Some("first message".to_string());
        let msg1_id = add_device_msg(&t.ctx, Some("any-label"), Some(&mut msg1));
        assert!(msg1_id.is_ok());
        assert!(!msg1_id.as_ref().unwrap().is_unset());

        let mut msg2 = Message::new(Viewtype::Text);
        msg2.text = Some("second message".to_string());
        let msg2_id = add_device_msg(&t.ctx, Some("any-label"), Some(&mut msg2));
        assert!(msg2_id.is_ok());
        assert!(msg2_id.as_ref().unwrap().is_unset());

        // check added message
        let msg1 = message::Message::load_from_db(&t.ctx, *msg1_id.as_ref().unwrap());
        assert!(msg1.is_ok());
        let msg1 = msg1.unwrap();
        assert_eq!(msg1_id.as_ref().unwrap(), &msg1.id);
        assert_eq!(msg1.text.as_ref().unwrap(), "first message");
        assert_eq!(msg1.from_id, DC_CONTACT_ID_DEVICE);
        assert_eq!(msg1.to_id, DC_CONTACT_ID_SELF);
        assert!(!msg1.is_info());
        assert!(!msg1.is_setupmessage());

        // check device chat
        let chat_id = msg1.chat_id;
        assert_eq!(chat_id.get_msg_cnt(&t.ctx), 1);
        assert!(!chat_id.is_special());
        let chat = Chat::load_from_db(&t.ctx, chat_id);
        assert!(chat.is_ok());
        let chat = chat.unwrap();
        assert_eq!(chat.get_type(), Chattype::Single);
        assert!(chat.is_device_talk());
        assert!(!chat.is_self_talk());
        assert!(!chat.can_send());
        assert_eq!(chat.name, t.ctx.stock_str(StockMessage::DeviceMessages));
        assert!(chat.get_profile_image(&t.ctx).is_some());

        // delete device message, make sure it is not added again
        message::delete_msgs(&t.ctx, &[*msg1_id.as_ref().unwrap()]);
        let msg1 = message::Message::load_from_db(&t.ctx, *msg1_id.as_ref().unwrap());
        assert!(msg1.is_err() || msg1.unwrap().chat_id.is_trash());
        let msg3_id = add_device_msg(&t.ctx, Some("any-label"), Some(&mut msg2));
        assert!(msg3_id.is_ok());
        assert!(msg2_id.as_ref().unwrap().is_unset());
    }

    #[test]
    fn test_add_device_msg_label_only() {
        let t = test_context(Some(Box::new(logging_cb)));
        let res = add_device_msg(&t.ctx, Some(""), None);
        assert!(res.is_err());
        let res = add_device_msg(&t.ctx, Some("some-label"), None);
        assert!(res.is_ok());

        let mut msg = Message::new(Viewtype::Text);
        msg.text = Some("message text".to_string());

        let msg_id = add_device_msg(&t.ctx, Some("some-label"), Some(&mut msg));
        assert!(msg_id.is_ok());
        assert!(msg_id.as_ref().unwrap().is_unset());

        let msg_id = add_device_msg(&t.ctx, Some("unused-label"), Some(&mut msg));
        assert!(msg_id.is_ok());
        assert!(!msg_id.as_ref().unwrap().is_unset());
    }

    #[test]
    fn test_was_device_msg_ever_added() {
        let t = test_context(Some(Box::new(logging_cb)));
        add_device_msg(&t.ctx, Some("some-label"), None).ok();
        assert!(was_device_msg_ever_added(&t.ctx, "some-label").unwrap());

        let mut msg = Message::new(Viewtype::Text);
        msg.text = Some("message text".to_string());
        add_device_msg(&t.ctx, Some("another-label"), Some(&mut msg)).ok();
        assert!(was_device_msg_ever_added(&t.ctx, "another-label").unwrap());

        assert!(!was_device_msg_ever_added(&t.ctx, "unused-label").unwrap());

        assert!(was_device_msg_ever_added(&t.ctx, "").is_err());
    }

    #[test]
    fn test_delete_device_chat() {
        let t = test_context(Some(Box::new(logging_cb)));

        let mut msg = Message::new(Viewtype::Text);
        msg.text = Some("message text".to_string());
        add_device_msg(&t.ctx, Some("some-label"), Some(&mut msg)).ok();
        let chats = Chatlist::try_load(&t.ctx, 0, None, None).unwrap();
        assert_eq!(chats.len(), 1);

        // after the device-chat and all messages are deleted, a re-adding should do nothing
        chats.get_chat_id(0).delete(&t.ctx).ok();
        add_device_msg(&t.ctx, Some("some-label"), Some(&mut msg)).ok();
        assert_eq!(chatlist_len(&t.ctx, 0), 0)
    }

    #[test]
    fn test_device_chat_cannot_sent() {
        let t = test_context(Some(Box::new(logging_cb)));
        t.ctx.update_device_chats().unwrap();
        let (device_chat_id, _) =
            create_or_lookup_by_contact_id(&t.ctx, DC_CONTACT_ID_DEVICE, Blocked::Not).unwrap();

        let mut msg = Message::new(Viewtype::Text);
        msg.text = Some("message text".to_string());
        assert!(send_msg(&t.ctx, device_chat_id, &mut msg).is_err());
        assert!(prepare_msg(&t.ctx, device_chat_id, &mut msg).is_err());

        let msg_id = add_device_msg(&t.ctx, None, Some(&mut msg)).unwrap();
        assert!(forward_msgs(&t.ctx, &[msg_id], device_chat_id).is_err());
    }

    #[test]
    fn test_delete_and_reset_all_device_msgs() {
        let t = test_context(Some(Box::new(logging_cb)));
        let mut msg = Message::new(Viewtype::Text);
        msg.text = Some("message text".to_string());
        let msg_id1 = add_device_msg(&t.ctx, Some("some-label"), Some(&mut msg)).unwrap();

        // adding a device message with the same label won't be executed again ...
        assert!(was_device_msg_ever_added(&t.ctx, "some-label").unwrap());
        let msg_id2 = add_device_msg(&t.ctx, Some("some-label"), Some(&mut msg)).unwrap();
        assert!(msg_id2.is_unset());

        // ... unless everything is deleted and resetted - as needed eg. on device switch
        delete_and_reset_all_device_msgs(&t.ctx).unwrap();
        assert!(!was_device_msg_ever_added(&t.ctx, "some-label").unwrap());
        let msg_id3 = add_device_msg(&t.ctx, Some("some-label"), Some(&mut msg)).unwrap();
        assert_ne!(msg_id1, msg_id3);
    }

    fn chatlist_len(ctx: &Context, listflags: usize) -> usize {
        Chatlist::try_load(ctx, listflags, None, None)
            .unwrap()
            .len()
    }

    #[test]
    fn test_archive() {
        // create two chats
        let t = dummy_context();
        let mut msg = Message::new(Viewtype::Text);
        msg.text = Some("foo".to_string());
        let msg_id = add_device_msg(&t.ctx, None, Some(&mut msg)).unwrap();
        let chat_id1 = message::Message::load_from_db(&t.ctx, msg_id)
            .unwrap()
            .chat_id;
        let chat_id2 = create_by_contact_id(&t.ctx, DC_CONTACT_ID_SELF).unwrap();
        assert!(!chat_id1.is_special());
        assert!(!chat_id2.is_special());
        assert_eq!(get_chat_cnt(&t.ctx), 2);
        assert_eq!(chatlist_len(&t.ctx, 0), 2);
        assert_eq!(chatlist_len(&t.ctx, DC_GCL_NO_SPECIALS), 2);
        assert_eq!(chatlist_len(&t.ctx, DC_GCL_ARCHIVED_ONLY), 0);
        assert_eq!(DC_GCL_ARCHIVED_ONLY, 0x01);
        assert_eq!(DC_GCL_NO_SPECIALS, 0x02);

        // archive first chat
        assert!(chat_id1
            .set_visibility(&t.ctx, ChatVisibility::Archived)
            .is_ok());
        assert!(
            Chat::load_from_db(&t.ctx, chat_id1)
                .unwrap()
                .get_visibility()
                == ChatVisibility::Archived
        );
        assert!(
            Chat::load_from_db(&t.ctx, chat_id2)
                .unwrap()
                .get_visibility()
                == ChatVisibility::Normal
        );
        assert_eq!(get_chat_cnt(&t.ctx), 2);
        assert_eq!(chatlist_len(&t.ctx, 0), 2); // including DC_CHAT_ID_ARCHIVED_LINK now
        assert_eq!(chatlist_len(&t.ctx, DC_GCL_NO_SPECIALS), 1);
        assert_eq!(chatlist_len(&t.ctx, DC_GCL_ARCHIVED_ONLY), 1);

        // archive second chat
        assert!(chat_id2
            .set_visibility(&t.ctx, ChatVisibility::Archived)
            .is_ok());
        assert!(
            Chat::load_from_db(&t.ctx, chat_id1)
                .unwrap()
                .get_visibility()
                == ChatVisibility::Archived
        );
        assert!(
            Chat::load_from_db(&t.ctx, chat_id2)
                .unwrap()
                .get_visibility()
                == ChatVisibility::Archived
        );
        assert_eq!(get_chat_cnt(&t.ctx), 2);
        assert_eq!(chatlist_len(&t.ctx, 0), 1); // only DC_CHAT_ID_ARCHIVED_LINK now
        assert_eq!(chatlist_len(&t.ctx, DC_GCL_NO_SPECIALS), 0);
        assert_eq!(chatlist_len(&t.ctx, DC_GCL_ARCHIVED_ONLY), 2);

        // archive already archived first chat, unarchive second chat two times
        assert!(chat_id1
            .set_visibility(&t.ctx, ChatVisibility::Archived)
            .is_ok());
        assert!(chat_id2
            .set_visibility(&t.ctx, ChatVisibility::Normal)
            .is_ok());
        assert!(chat_id2
            .set_visibility(&t.ctx, ChatVisibility::Normal)
            .is_ok());
        assert!(
            Chat::load_from_db(&t.ctx, chat_id1)
                .unwrap()
                .get_visibility()
                == ChatVisibility::Archived
        );
        assert!(
            Chat::load_from_db(&t.ctx, chat_id2)
                .unwrap()
                .get_visibility()
                == ChatVisibility::Normal
        );
        assert_eq!(get_chat_cnt(&t.ctx), 2);
        assert_eq!(chatlist_len(&t.ctx, 0), 2);
        assert_eq!(chatlist_len(&t.ctx, DC_GCL_NO_SPECIALS), 1);
        assert_eq!(chatlist_len(&t.ctx, DC_GCL_ARCHIVED_ONLY), 1);
    }

    fn get_chats_from_chat_list(ctx: &Context, listflags: usize) -> Vec<ChatId> {
        let chatlist = Chatlist::try_load(ctx, listflags, None, None).unwrap();
        let mut result = Vec::new();
        for chatlist_index in 0..chatlist.len() {
            result.push(chatlist.get_chat_id(chatlist_index))
        }
        result
    }

    #[test]
    fn test_pinned() {
        let t = dummy_context();

        // create 3 chats, wait 1 second in between to get a reliable order (we order by time)
        let mut msg = Message::new(Viewtype::Text);
        msg.text = Some("foo".to_string());
        let msg_id = add_device_msg(&t.ctx, None, Some(&mut msg)).unwrap();
        let chat_id1 = message::Message::load_from_db(&t.ctx, msg_id)
            .unwrap()
            .chat_id;
        std::thread::sleep(std::time::Duration::from_millis(1000));
        let chat_id2 = create_by_contact_id(&t.ctx, DC_CONTACT_ID_SELF).unwrap();
        std::thread::sleep(std::time::Duration::from_millis(1000));
        let chat_id3 = create_group_chat(&t.ctx, VerifiedStatus::Unverified, "foo").unwrap();

        let chatlist = get_chats_from_chat_list(&t.ctx, DC_GCL_NO_SPECIALS);
        assert_eq!(chatlist, vec![chat_id3, chat_id2, chat_id1]);

        // pin
        assert!(chat_id1
            .set_visibility(&t.ctx, ChatVisibility::Pinned)
            .is_ok());
        assert_eq!(
            Chat::load_from_db(&t.ctx, chat_id1)
                .unwrap()
                .get_visibility(),
            ChatVisibility::Pinned
        );

        // check if chat order changed
        let chatlist = get_chats_from_chat_list(&t.ctx, DC_GCL_NO_SPECIALS);
        assert_eq!(chatlist, vec![chat_id1, chat_id3, chat_id2]);

        // unpin
        assert!(chat_id1
            .set_visibility(&t.ctx, ChatVisibility::Normal)
            .is_ok());
        assert_eq!(
            Chat::load_from_db(&t.ctx, chat_id1)
                .unwrap()
                .get_visibility(),
            ChatVisibility::Normal
        );

        // check if chat order changed back
        let chatlist = get_chats_from_chat_list(&t.ctx, DC_GCL_NO_SPECIALS);
        assert_eq!(chatlist, vec![chat_id3, chat_id2, chat_id1]);
    }

    #[test]
    fn test_set_chat_name() {
        let t = dummy_context();
        let chat_id = create_group_chat(&t.ctx, VerifiedStatus::Unverified, "foo").unwrap();
        assert_eq!(
            Chat::load_from_db(&t.ctx, chat_id).unwrap().get_name(),
            "foo"
        );

        set_chat_name(&t.ctx, chat_id, "bar").unwrap();
        assert_eq!(
            Chat::load_from_db(&t.ctx, chat_id).unwrap().get_name(),
            "bar"
        );
    }

    #[test]
    fn test_create_same_chat_twice() {
        let context = dummy_context();
        let contact1 = Contact::create(&context.ctx, "bob", "bob@mail.de").unwrap();
        assert_ne!(contact1, 0);

        let chat_id = create_by_contact_id(&context.ctx, contact1).unwrap();
        assert!(!chat_id.is_special(), "chat_id too small {}", chat_id);
        let chat = Chat::load_from_db(&context.ctx, chat_id).unwrap();

        let chat2_id = create_by_contact_id(&context.ctx, contact1).unwrap();
        assert_eq!(chat2_id, chat_id);
        let chat2 = Chat::load_from_db(&context.ctx, chat2_id).unwrap();

        assert_eq!(chat2.name, chat.name);
    }

    #[test]
    fn test_shall_attach_selfavatar() {
        let t = dummy_context();
        let chat_id = create_group_chat(&t.ctx, VerifiedStatus::Unverified, "foo").unwrap();
        assert!(!shall_attach_selfavatar(&t.ctx, chat_id).unwrap());

        let (contact_id, _) =
            Contact::add_or_lookup(&t.ctx, "", "foo@bar.org", Origin::IncomingUnknownTo).unwrap();
        add_contact_to_chat(&t.ctx, chat_id, contact_id);
        assert!(!shall_attach_selfavatar(&t.ctx, chat_id).unwrap());
        t.ctx.set_config(Config::Selfavatar, None).unwrap(); // setting to None also forces re-sending
        assert!(shall_attach_selfavatar(&t.ctx, chat_id).unwrap());

        assert!(chat_id.set_selfavatar_timestamp(&t.ctx, time()).is_ok());
        assert!(!shall_attach_selfavatar(&t.ctx, chat_id).unwrap());
    }

    #[test]
    fn test_set_mute_duration() {
        let t = dummy_context();
        let chat_id = create_group_chat(&t.ctx, VerifiedStatus::Unverified, "foo").unwrap();
        // Initial
        assert_eq!(
            Chat::load_from_db(&t.ctx, chat_id).unwrap().is_muted(),
            false
        );
        // Forever
        set_muted(&t.ctx, chat_id, MuteDuration::Forever).unwrap();
        assert_eq!(
            Chat::load_from_db(&t.ctx, chat_id).unwrap().is_muted(),
            true
        );
        // unMute
        set_muted(&t.ctx, chat_id, MuteDuration::NotMuted).unwrap();
        assert_eq!(
            Chat::load_from_db(&t.ctx, chat_id).unwrap().is_muted(),
            false
        );
        // Timed in the future
        set_muted(
            &t.ctx,
            chat_id,
            MuteDuration::Until(SystemTime::now() + Duration::from_secs(3600)),
        )
        .unwrap();
        assert_eq!(
            Chat::load_from_db(&t.ctx, chat_id).unwrap().is_muted(),
            true
        );
        // Time in the past
        set_muted(
            &t.ctx,
            chat_id,
            MuteDuration::Until(SystemTime::now() - Duration::from_secs(3600)),
        )
        .unwrap();
        assert_eq!(
            Chat::load_from_db(&t.ctx, chat_id).unwrap().is_muted(),
            false
        );
    }
}<|MERGE_RESOLUTION|>--- conflicted
+++ resolved
@@ -2491,13 +2491,8 @@
 /// Adds an informational message to chat.
 ///
 /// For example, it can be a message showing that a member was added to a group.
-<<<<<<< HEAD
 pub(crate) fn add_info_msg(context: &Context, chat_id: ChatId, text: impl AsRef<str>) {
-    let rfc724_mid = dc_create_outgoing_rfc724_mid(None, "@device");
-=======
-pub fn add_info_msg(context: &Context, chat_id: ChatId, text: impl AsRef<str>) {
     let rfc724_mid = dc_create_outgoing_rfc724_mid(context, None, "@device");
->>>>>>> 7e3c3db1
 
     if context.sql.execute(
         "INSERT INTO msgs (chat_id,from_id,to_id, timestamp,type,state, txt,rfc724_mid) VALUES (?,?,?, ?,?,?, ?,?);",
