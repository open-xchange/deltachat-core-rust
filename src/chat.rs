--- conflicted
+++ resolved
@@ -2287,7 +2287,11 @@
     if let Some(msg) = msg {
         chat_id = create_or_lookup_by_contact_id(context, DC_CONTACT_ID_DEVICE, Blocked::Not)?.0;
 
-        let rfc724_mid = dc_create_outgoing_rfc724_mid(None, "@device");
+        let rfc724_mid = dc_create_outgoing_rfc724_mid(
+            context,
+            None,
+            "@device"
+        );
         msg.try_calc_and_set_dimensions(context).ok();
         prepare_msg_blob(context, msg)?;
         chat_id.unarchive(context)?;
@@ -2355,20 +2359,11 @@
     Ok(())
 }
 
-<<<<<<< HEAD
-pub fn add_device_msg(context: &Context, chat_id: u32, text: impl AsRef<str>) {
-    let rfc724_mid = dc_create_outgoing_rfc724_mid(
-            context,
-            None,
-            "@device"
-        );
-=======
 /// Adds an informational message to chat.
 ///
 /// For example, it can be a message showing that a member was added to a group.
 pub fn add_info_msg(context: &Context, chat_id: ChatId, text: impl AsRef<str>) {
-    let rfc724_mid = dc_create_outgoing_rfc724_mid(None, "@device");
->>>>>>> c7eca8de
+    let rfc724_mid = dc_create_outgoing_rfc724_mid(context, None, "@device");
 
     if context.sql.execute(
         "INSERT INTO msgs (chat_id,from_id,to_id, timestamp,type,state, txt,rfc724_mid) VALUES (?,?,?, ?,?,?, ?,?);",
@@ -2386,22 +2381,11 @@
         return;
     }
 
-<<<<<<< HEAD
-    let msg_id = sql::get_rowid(
-        context,
-        &context.sql,
-        "msgs",
-        "rfc724_mid",
-        rfc724_mid.as_str(),
-    );
-    context.call_cb(Event::MsgsChanged { chat_id, msg_id });
-=======
     let row_id = sql::get_rowid(context, &context.sql, "msgs", "rfc724_mid", &rfc724_mid);
     context.call_cb(Event::MsgsChanged {
         chat_id,
         msg_id: MsgId::new(row_id),
     });
->>>>>>> c7eca8de
 }
 
 #[cfg(test)]
