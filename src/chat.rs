--- conflicted
+++ resolved
@@ -261,7 +261,7 @@
                 context,
                 Event::ErrorSelfNotInGroup("Cannot send message; self not in group.".into())
             );
-<<<<<<< HEAD
+            return Ok(0);
         } else {
 
             if let Some(from) = context.sql.get_config(context, "configured_addr")
@@ -275,10 +275,7 @@
                     },
                     from.as_ref(),
                 ).strdup();
-=======
-            return Ok(0);
-        }
->>>>>>> c23e98ff
+        }
 
         if let Some(from) = context.get_config(Config::ConfiguredAddr) {
             let new_rfc724_mid = {
@@ -1425,7 +1422,6 @@
         if chat.typ == Chattype::VerifiedGroup
             && contact.is_verified(context) != VerifiedStatus::BidirectVerified
         {
-<<<<<<< HEAD
             if !(is_contact_in_chat(context, chat_id, 1 as u32) == 1) {
                 log_event!(
                     context,
@@ -1495,13 +1491,6 @@
                     }
                 }
             }
-=======
-            error!(
-                context,
-                "Only bidirectional verified contacts can be added to verified groups."
-            );
-            return Ok(false);
->>>>>>> c23e98ff
         }
         if !add_to_chat_contacts_table(context, chat_id, contact_id) {
             return Ok(false);
@@ -1945,15 +1934,11 @@
 }
 
 pub fn add_device_msg(context: &Context, chat_id: u32, text: impl AsRef<str>) {
-<<<<<<< HEAD
     let rfc724_mid = dc_create_outgoing_rfc724_mid(
             context,
             None,
             "@device"
         );
-=======
-    let rfc724_mid = dc_create_outgoing_rfc724_mid(None, "@device");
->>>>>>> c23e98ff
 
     if context.sql.execute(
         "INSERT INTO msgs (chat_id,from_id,to_id, timestamp,type,state, txt,rfc724_mid) VALUES (?,?,?, ?,?,?, ?,?);",
@@ -1965,17 +1950,12 @@
             Viewtype::Text,
             MessageState::InNoticed,
             text.as_ref(),
-<<<<<<< HEAD
             rfc724_mid.as_str(),
-=======
-            rfc724_mid,
->>>>>>> c23e98ff
         ]
     ).is_err() {
         return;
     }
 
-<<<<<<< HEAD
     let msg_id = sql::get_rowid(
         context,
         &context.sql,
@@ -1988,9 +1968,6 @@
         chat_id as uintptr_t,
         msg_id as uintptr_t,
     );
-=======
-    let msg_id = sql::get_rowid(context, &context.sql, "msgs", "rfc724_mid", &rfc724_mid);
-    context.call_cb(Event::MsgsChanged { chat_id, msg_id });
 }
 
 #[cfg(test)]
@@ -2035,5 +2012,4 @@
         let draft_text = draft.get_text();
         assert_eq!(msg_text, draft_text);
     }
->>>>>>> c23e98ff
 }