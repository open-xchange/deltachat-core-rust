use std::collections::HashMap;
use std::ffi::OsString;
use std::fs;
use std::io::Write;
use std::path::{Path, PathBuf};
use std::sync::{Arc, Condvar, Mutex, RwLock};
<<<<<<< HEAD
=======

use libc::uintptr_t;

>>>>>>> c23e98ff
use crate::chat::*;
use crate::config::Config;
use crate::constants::*;
use crate::contact::*;
use crate::dc_tools::{dc_copy_file, dc_derive_safe_stem_ext};
use crate::error::*;
use crate::events::Event;
use crate::imap::*;
use crate::job::*;
use crate::job_thread::{JobThread, JobThreadKind};
use crate::key::*;
use crate::login_param::LoginParam;
use crate::lot::Lot;
use crate::message::{self, Message};
use crate::param::Params;
use crate::smtp::*;
use crate::sql::Sql;
<<<<<<< HEAD
use crate::types::*;
use crate::webpush::WebPushConfig;
use crate::x::*;
use std::path::PathBuf;
use std::ptr;
use crate::coi::CoiDeltachatMode;

=======
use rand::{thread_rng, Rng};

/// Callback function type for [Context]
///
/// # Parameters
///
/// * `context` - The context object as returned by [Context::new].
/// * `event` - One of the [Event] items.
/// * `data1` - Depends on the event parameter, see [Event].
/// * `data2` - Depends on the event parameter, see [Event].
///
/// # Returns
///
/// This callback must return 0 unless stated otherwise in the event
/// description at [Event].
pub type ContextCallback = dyn Fn(&Context, Event) -> uintptr_t + Send + Sync;

#[derive(DebugStub)]
>>>>>>> c23e98ff
pub struct Context {
    dbfile: PathBuf,
    blobdir: PathBuf,
    pub sql: Sql,
    pub inbox: Arc<RwLock<Imap>>,
    pub perform_inbox_jobs_needed: Arc<RwLock<bool>>,
    pub probe_imap_network: Arc<RwLock<bool>>,
    pub sentbox_thread: Arc<RwLock<JobThread>>,
    pub mvbox_thread: Arc<RwLock<JobThread>>,
    pub smtp: Arc<Mutex<Smtp>>,
    pub smtp_state: Arc<(Mutex<SmtpState>, Condvar)>,
    pub oauth2_critical: Arc<Mutex<()>>,
    #[debug_stub = "Callback"]
    cb: Box<ContextCallback>,
    pub os_name: Option<String>,
    pub cmdline_sel_chat_id: Arc<RwLock<u32>>,
    pub bob: Arc<RwLock<BobStatus>>,
    pub last_smeared_timestamp: Arc<RwLock<i64>>,
    pub running_state: Arc<RwLock<RunningState>>,
    /// Mutex to avoid generating the key for the user more than once.
    pub generating_key_mutex: Mutex<()>,
    pub webpush_config: Option<WebPushConfig>,
    pub coi_deltachat_mode: Arc<Mutex<CoiDeltachatMode>>,
}

#[derive(Debug, PartialEq, Eq)]
pub struct RunningState {
    pub ongoing_running: bool,
    shall_stop_ongoing: bool,
}

/// Return some info about deltachat-core
///
/// This contains information mostly about the library itself, the
/// actual keys and their values which will be present are not
/// guaranteed.  Calling [Context::get_info] also includes information
/// about the context on top of the information here.
pub fn get_info() -> HashMap<&'static str, String> {
    let mut res = HashMap::new();
    res.insert("deltachat_core_version", format!("v{}", &*DC_VERSION_STR));
    res.insert("sqlite_version", rusqlite::version().to_string());
    res.insert(
        "sqlite_thread_safe",
        unsafe { rusqlite::ffi::sqlite3_threadsafe() }.to_string(),
    );
    res.insert(
        "arch",
        (::std::mem::size_of::<*mut libc::c_void>())
            .wrapping_mul(8)
            .to_string(),
    );
    res.insert("level", "awesome".into());
    res
}

impl Context {
    pub fn new(cb: Box<ContextCallback>, os_name: String, dbfile: PathBuf) -> Result<Context> {
        let mut blob_fname = OsString::new();
        blob_fname.push(dbfile.file_name().unwrap_or_default());
        blob_fname.push("-blobs");
        let blobdir = dbfile.with_file_name(blob_fname);
        if !blobdir.exists() {
            std::fs::create_dir_all(&blobdir)?;
        }
        Context::with_blobdir(cb, os_name, dbfile, blobdir)
    }

    pub fn with_blobdir(
        cb: Box<ContextCallback>,
        os_name: String,
        dbfile: PathBuf,
        blobdir: PathBuf,
    ) -> Result<Context> {
        ensure!(
            blobdir.is_dir(),
            "Blobdir does not exist: {}",
            blobdir.display()
        );
        let ctx = Context {
            blobdir,
            dbfile,
            inbox: Arc::new(RwLock::new(Imap::new())),
            cb,
            os_name: Some(os_name),
            running_state: Arc::new(RwLock::new(Default::default())),
            sql: Sql::new(),
            smtp: Arc::new(Mutex::new(Smtp::new())),
            smtp_state: Arc::new((Mutex::new(Default::default()), Condvar::new())),
            oauth2_critical: Arc::new(Mutex::new(())),
            bob: Arc::new(RwLock::new(Default::default())),
            last_smeared_timestamp: Arc::new(RwLock::new(0)),
            cmdline_sel_chat_id: Arc::new(RwLock::new(0)),
            sentbox_thread: Arc::new(RwLock::new(JobThread::new(
                "SENTBOX",
                "configured_sentbox_folder",
                Imap::new(),
            ))),
            mvbox_thread: Arc::new(RwLock::new(JobThread::new(
                "MVBOX",
                "configured_mvbox_folder",
                Imap::new(),
            ))),
            probe_imap_network: Arc::new(RwLock::new(false)),
            perform_inbox_jobs_needed: Arc::new(RwLock::new(false)),
            generating_key_mutex: Mutex::new(()),
        };

        ensure!(
            ctx.sql.open(&ctx, &ctx.dbfile, 0),
            "Failed opening sqlite database"
        );

        Ok(ctx)
    }

    pub fn get_dbfile(&self) -> &Path {
        self.dbfile.as_path()
    }

    pub fn get_blobdir(&self) -> &Path {
        self.blobdir.as_path()
    }

    pub fn copy_to_blobdir(&self, orig_filename: impl AsRef<str>) -> Result<String> {
        // return a $BLOBDIR/<filename> with the content of orig_filename
        // copied into it. The <filename> will be safely derived from
        // orig_filename, and will not clash with existing filenames.
        let dest = self.new_blob_file(&orig_filename, b"")?;
        if dc_copy_file(
            &self,
            PathBuf::from(orig_filename.as_ref()),
            PathBuf::from(&dest),
        ) {
            Ok(dest)
        } else {
            bail!("could not copy {} to {}", orig_filename.as_ref(), dest);
        }
    }

    pub fn new_blob_file(&self, orig_filename: impl AsRef<str>, data: &[u8]) -> Result<String> {
        // return a $BLOBDIR/<FILENAME> string which corresponds to the
        // respective file in the blobdir, and which contains the data.
        // FILENAME is computed by looking and possibly mangling the
        // basename of orig_filename. The resulting filenames are meant
        // to be human-readable.
        let (stem, ext) = dc_derive_safe_stem_ext(orig_filename.as_ref());

        // ext starts with "." or is empty string, so we can always resconstruct

        for i in 0..3 {
            let candidate_basename = match i {
                // first a try to just use the (possibly mangled) original basename
                0 => format!("{}{}", stem, ext),

                // otherwise extend stem with random numbers
                _ => {
                    let mut rng = thread_rng();
                    let random_id: u32 = rng.gen();
                    format!("{}-{}{}", stem, random_id, ext)
                }
            };
            let path = self.get_blobdir().join(&candidate_basename);
            if let Ok(mut file) = fs::OpenOptions::new()
                .create_new(true)
                .write(true)
                .open(&path)
            {
                file.write_all(data)?;
                let db_entry = format!("$BLOBDIR/{}", candidate_basename);
                self.call_cb(Event::NewBlobFile(db_entry.clone()));
                return Ok(db_entry);
            }
        }
        bail!("out of luck to create new blob file");
    }

    pub fn call_cb(&self, event: Event) -> uintptr_t {
        (*self.cb)(self, event)
    }

    /*******************************************************************************
     * Ongoing process allocation/free/check
     ******************************************************************************/

    pub fn alloc_ongoing(&self) -> bool {
        if self.has_ongoing() {
            warn!(self, "There is already another ongoing process running.",);

<<<<<<< HEAD
// create/open/config/information
pub fn dc_context_new(
    cb: Option<dc_callback_t>,
    userdata: *mut libc::c_void,
    os_name: Option<String>,
) -> Context {
    Context {
        blobdir: Arc::new(RwLock::new(std::ptr::null_mut())),
        dbfile: Arc::new(RwLock::new(None)),
        inbox: Arc::new(RwLock::new({
            Imap::new(
                cb_get_config,
                cb_set_config,
                cb_precheck_imf,
                cb_receive_imf,
            )
        })),
        userdata,
        cb,
        os_name,
        running_state: Arc::new(RwLock::new(Default::default())),
        sql: Sql::new(),
        smtp: Arc::new(Mutex::new(Smtp::new())),
        smtp_state: Arc::new((Mutex::new(Default::default()), Condvar::new())),
        oauth2_critical: Arc::new(Mutex::new(())),
        bob: Arc::new(RwLock::new(Default::default())),
        last_smeared_timestamp: Arc::new(RwLock::new(0)),
        cmdline_sel_chat_id: Arc::new(RwLock::new(0)),
        sentbox_thread: Arc::new(RwLock::new(JobThread::new(
            JobThreadKind::SentBox,
            Imap::new(
                cb_get_config,
                cb_set_config,
                cb_precheck_imf,
                cb_receive_imf,
            ),
        ))),
        mvbox_thread: Arc::new(RwLock::new(JobThread::new(
            JobThreadKind::MoveBox,
            Imap::new(
                cb_get_config,
                cb_set_config,
                cb_precheck_imf,
                cb_receive_imf,
            ),
        ))),
        probe_imap_network: Arc::new(RwLock::new(false)),
        perform_inbox_jobs_needed: Arc::new(RwLock::new(false)),
        generating_key_mutex: Mutex::new(()),
        webpush_config: None,
        coi_deltachat_mode: Arc::new(Mutex::new(CoiDeltachatMode::Disabled)),
    }
}
=======
            false
        } else {
            let s_a = self.running_state.clone();
            let mut s = s_a.write().unwrap();
>>>>>>> c23e98ff

            s.ongoing_running = true;
            s.shall_stop_ongoing = false;

            true
        }
    }

    pub fn free_ongoing(&self) {
        let s_a = self.running_state.clone();
        let mut s = s_a.write().unwrap();

        s.ongoing_running = false;
        s.shall_stop_ongoing = true;
    }

    pub fn has_ongoing(&self) -> bool {
        let s_a = self.running_state.clone();
        let s = s_a.read().unwrap();

        s.ongoing_running || !s.shall_stop_ongoing
    }

    /// Signal an ongoing process to stop.
    pub fn stop_ongoing(&self) {
        let s_a = self.running_state.clone();
        let mut s = s_a.write().unwrap();

        if s.ongoing_running && !s.shall_stop_ongoing {
            info!(self, "Signaling the ongoing process to stop ASAP.",);
            s.shall_stop_ongoing = true;
        } else {
            info!(self, "No ongoing process to stop.",);
        };
    }

    pub fn shall_stop_ongoing(&self) -> bool {
        self.running_state
            .clone()
            .read()
            .unwrap()
            .shall_stop_ongoing
    }

    /*******************************************************************************
     * UI chat/message related API
     ******************************************************************************/

    pub fn get_info(&self) -> HashMap<&'static str, String> {
        let unset = "0";
        let l = LoginParam::from_database(self, "");
        let l2 = LoginParam::from_database(self, "configured_");
        let displayname = self.get_config(Config::Displayname);
        let chats = get_chat_cnt(self) as usize;
        let real_msgs = message::get_real_msg_cnt(self) as usize;
        let deaddrop_msgs = message::get_deaddrop_msg_cnt(self) as usize;
        let contacts = Contact::get_real_cnt(self) as usize;
        let is_configured = self.get_config_int(Config::Configured);
        let dbversion = self
            .sql
            .get_raw_config_int(self, "dbversion")
            .unwrap_or_default();

        let e2ee_enabled = self.get_config_int(Config::E2eeEnabled);
        let mdns_enabled = self.get_config_int(Config::MdnsEnabled);
        let bcc_self = self.get_config_int(Config::BccSelf);

        let prv_key_cnt: Option<isize> =
            self.sql
                .query_get_value(self, "SELECT COUNT(*) FROM keypairs;", rusqlite::NO_PARAMS);

        let pub_key_cnt: Option<isize> = self.sql.query_get_value(
            self,
            "SELECT COUNT(*) FROM acpeerstates;",
            rusqlite::NO_PARAMS,
        );

        let fingerprint_str = if let Some(key) = Key::from_self_public(self, &l2.addr, &self.sql) {
            key.fingerprint()
        } else {
            "<Not yet calculated>".into()
        };

        let inbox_watch = self.get_config_int(Config::InboxWatch);
        let sentbox_watch = self.get_config_int(Config::SentboxWatch);
        let mvbox_watch = self.get_config_int(Config::MvboxWatch);
        let mvbox_move = self.get_config_int(Config::MvboxMove);
        let folders_configured = self
            .sql
            .get_raw_config_int(self, "folders_configured")
            .unwrap_or_default();

        let configured_sentbox_folder = self
            .sql
            .get_raw_config(self, "configured_sentbox_folder")
            .unwrap_or_else(|| "<unset>".to_string());
        let configured_mvbox_folder = self
            .sql
            .get_raw_config(self, "configured_mvbox_folder")
            .unwrap_or_else(|| "<unset>".to_string());

        let mut res = get_info();
        res.insert("number_of_chats", chats.to_string());
        res.insert("number_of_chat_messages", real_msgs.to_string());
        res.insert("messages_in_contact_requests", deaddrop_msgs.to_string());
        res.insert("number_of_contacts", contacts.to_string());
        res.insert("database_dir", self.get_dbfile().display().to_string());
        res.insert("database_version", dbversion.to_string());
        res.insert("blobdir", self.get_blobdir().display().to_string());
        res.insert("display_name", displayname.unwrap_or_else(|| unset.into()));
        res.insert("is_configured", is_configured.to_string());
        res.insert("entered_account_settings", l.to_string());
        res.insert("used_account_settings", l2.to_string());
        res.insert("inbox_watch", inbox_watch.to_string());
        res.insert("sentbox_watch", sentbox_watch.to_string());
        res.insert("mvbox_watch", mvbox_watch.to_string());
        res.insert("mvbox_move", mvbox_move.to_string());
        res.insert("folders_configured", folders_configured.to_string());
        res.insert("configured_sentbox_folder", configured_sentbox_folder);
        res.insert("configured_mvbox_folder", configured_mvbox_folder);
        res.insert("mdns_enabled", mdns_enabled.to_string());
        res.insert("e2ee_enabled", e2ee_enabled.to_string());
        res.insert("bcc_self", bcc_self.to_string());
        res.insert(
            "private_key_count",
            prv_key_cnt.unwrap_or_default().to_string(),
        );
        res.insert(
            "public_key_count",
            pub_key_cnt.unwrap_or_default().to_string(),
        );
        res.insert("fingerprint", fingerprint_str);

        res
    }

    pub fn get_fresh_msgs(&self) -> Vec<u32> {
        let show_deaddrop = 0;

        self.sql
            .query_map(
                "SELECT m.id FROM msgs m LEFT JOIN contacts ct \
                 ON m.from_id=ct.id LEFT JOIN chats c ON m.chat_id=c.id WHERE m.state=?   \
                 AND m.hidden=0   \
                 AND m.chat_id>?   \
                 AND ct.blocked=0   \
                 AND (c.blocked=0 OR c.blocked=?) ORDER BY m.timestamp DESC,m.id DESC;",
                &[10, 9, if 0 != show_deaddrop { 2 } else { 0 }],
                |row| row.get(0),
                |rows| {
                    let mut ret = Vec::new();
                    for row in rows {
                        let id: u32 = row?;
                        ret.push(id);
                    }
                    Ok(ret)
                },
            )
            .unwrap_or_default()
    }

    #[allow(non_snake_case)]
    pub fn search_msgs(&self, chat_id: u32, query: impl AsRef<str>) -> Vec<u32> {
        let real_query = query.as_ref().trim();
        if real_query.is_empty() {
            return Vec::new();
        }
        let strLikeInText = format!("%{}%", real_query);
        let strLikeBeg = format!("{}%", real_query);

        let query = if 0 != chat_id {
            "SELECT m.id, m.timestamp FROM msgs m LEFT JOIN contacts ct ON m.from_id=ct.id WHERE m.chat_id=?  \
         AND m.hidden=0  \
         AND ct.blocked=0 AND (txt LIKE ? OR ct.name LIKE ?) ORDER BY m.timestamp,m.id;"
        } else {
            "SELECT m.id, m.timestamp FROM msgs m LEFT JOIN contacts ct ON m.from_id=ct.id \
         LEFT JOIN chats c ON m.chat_id=c.id WHERE m.chat_id>9 AND m.hidden=0  \
         AND (c.blocked=0 OR c.blocked=?) \
         AND ct.blocked=0 AND (m.txt LIKE ? OR ct.name LIKE ?) ORDER BY m.timestamp DESC,m.id DESC;"
        };

        self.sql
            .query_map(
                query,
                params![chat_id as i32, &strLikeInText, &strLikeBeg],
                |row| row.get::<_, i32>(0),
                |rows| {
                    let mut ret = Vec::new();
                    for id in rows {
                        ret.push(id? as u32);
                    }
                    Ok(ret)
                },
            )
            .unwrap_or_default()
    }

    pub fn is_inbox(&self, folder_name: impl AsRef<str>) -> bool {
        folder_name.as_ref() == "INBOX"
    }

<<<<<<< HEAD
    let fingerprint_str = if let Some(key) = Key::from_self_public(context, &l2.addr, &context.sql)
    {
        key.fingerprint()
    } else {
        "<Not yet calculated>".into()
    };

    let l_readable_str = dc_loginparam_get_readable(&l);
    let l2_readable_str = dc_loginparam_get_readable(&l2);
    let inbox_watch = context
        .sql
        .get_config_int(context, "inbox_watch")
        .unwrap_or_else(|| 1);
    let sentbox_watch = context
        .sql
        .get_config_int(context, "sentbox_watch")
        .unwrap_or_else(|| 1);
    let mvbox_watch = context
        .sql
        .get_config_int(context, "mvbox_watch")
        .unwrap_or_else(|| 1);
    let mvbox_move = context
        .sql
        .get_config_int(context, "mvbox_move")
        .unwrap_or(1);
    let folders_configured = context
        .sql
        .get_config_int(context, "folders_configured")
        .unwrap_or_default();
    let configured_sentbox_folder = context
        .sql
        .get_config(context, "configured_sentbox_folder")
        .unwrap_or_else(|| "<unset>".to_string());
    let configured_mvbox_folder = context
        .sql
        .get_config(context, "configured_mvbox_folder")
        .unwrap_or_else(|| "<unset>".to_string());

    let res = format!(
        "deltachat_core_version=v{}\n\
         sqlite_version={}\n\
         sqlite_thread_safe={}\n\
         arch={}\n\
         number_of_chats={}\n\
         number_of_chat_messages={}\n\
         messages_in_contact_requests={}\n\
         number_of_contacts={}\n\
         database_dir={}\n\
         database_version={}\n\
         blobdir={}\n\
         display_name={}\n\
         is_configured={}\n\
         entered_account_settings={}\n\
         used_account_settings={}\n\
         inbox_watch={}\n\
         sentbox_watch={}\n\
         mvbox_watch={}\n\
         mvbox_move={}\n\
         folders_configured={}\n\
         configured_sentbox_folder={}\n\
         configured_mvbox_folder={}\n\
         mdns_enabled={}\n\
         e2ee_enabled={}\n\
         private_key_count={}\n\
         public_key_count={}\n\
         fingerprint={}\n\
         level=awesome\n",
        &*DC_VERSION_STR,
        rusqlite::version(),
        sqlite3_threadsafe(),
        // arch
        (::std::mem::size_of::<*mut libc::c_void>()).wrapping_mul(8),
        chats,
        real_msgs,
        deaddrop_msgs,
        contacts,
        context
            .get_dbfile()
            .as_ref()
            .map_or(unset, |p| p.to_str().unwrap()),
        dbversion,
        if context.has_blobdir() {
            as_str(context.get_blobdir())
=======
    pub fn is_sentbox(&self, folder_name: impl AsRef<str>) -> bool {
        let sentbox_name = self.sql.get_raw_config(self, "configured_sentbox_folder");
        if let Some(name) = sentbox_name {
            name == folder_name.as_ref()
>>>>>>> c23e98ff
        } else {
            false
        }
    }

    pub fn is_mvbox(&self, folder_name: impl AsRef<str>) -> bool {
        let mvbox_name = self.sql.get_raw_config(self, "configured_mvbox_folder");

        if let Some(name) = mvbox_name {
            name == folder_name.as_ref()
        } else {
            false
        }
    }

    pub fn do_heuristics_moves(&self, folder: &str, msg_id: u32) {
        if !self.get_config_bool(Config::MvboxMove) {
            return;
        }

        if !self.is_inbox(folder) && !self.is_sentbox(folder) {
            return;
        }

        if let Ok(msg) = Message::load_from_db(self, msg_id) {
            if msg.is_setupmessage() {
                // do not move setup messages;
                // there may be a non-delta device that wants to handle it
                return;
            }

            if self.is_mvbox(folder) {
                message::update_msg_move_state(self, &msg.rfc724_mid, MoveState::Stay);
            }

            // 1 = dc message, 2 = reply to dc message
            if 0 != msg.is_dc_message {
                job_add(
                    self,
                    Action::MoveMsg,
                    msg.id as libc::c_int,
                    Params::new(),
                    0,
                );
                message::update_msg_move_state(self, &msg.rfc724_mid, MoveState::Moving);
            }
        }
    }
}

impl Drop for Context {
    fn drop(&mut self) {
        info!(self, "disconnecting INBOX-watch",);
        self.inbox.read().unwrap().disconnect(self);
        info!(self, "disconnecting sentbox-thread",);
        self.sentbox_thread.read().unwrap().imap.disconnect(self);
        info!(self, "disconnecting mvbox-thread",);
        self.mvbox_thread.read().unwrap().imap.disconnect(self);
        info!(self, "disconnecting SMTP");
        self.smtp.clone().lock().unwrap().disconnect();
        self.sql.close(self);
    }
}

impl Default for RunningState {
    fn default() -> Self {
        RunningState {
            ongoing_running: false,
            shall_stop_ongoing: true,
        }
    }
}

#[derive(Debug, Default)]
pub struct BobStatus {
    pub expects: i32,
    pub status: i32,
    pub qr_scan: Option<Lot>,
}

#[derive(Default, Debug)]
pub struct SmtpState {
    pub idle: bool,
    pub suspended: bool,
    pub doing_jobs: bool,
    pub perform_jobs_needed: i32,
    pub probe_network: bool,
}

pub fn get_version_str() -> &'static str {
    &DC_VERSION_STR
}

#[cfg(test)]
mod tests {
    use super::*;

    use crate::dc_tools::*;
    use crate::test_utils::*;

    #[test]
    fn test_wrong_db() {
        let tmp = tempfile::tempdir().unwrap();
        let dbfile = tmp.path().join("db.sqlite");
        std::fs::write(&dbfile, b"123").unwrap();
        let res = Context::new(Box::new(|_, _| 0), "FakeOs".into(), dbfile);
        assert!(res.is_err());
    }

<<<<<<< HEAD
pub(crate) fn dc_is_mvbox(context: &Context, folder_name: impl AsRef<str>) -> bool {
    let folder_name_as_ref = folder_name.as_ref();
    if context.with_coi_deltachat_mode(|mode| mode.mvbox_folder_override_equals(folder_name_as_ref)) {
        true
    }
    else {
        // no override
        if let Some(ref mvbox_name) = context.sql.get_config(context, "configured_mvbox_folder") {
            mvbox_name == folder_name_as_ref
        } else {
            false
        }
=======
    #[test]
    fn test_get_fresh_msgs() {
        let t = dummy_context();
        let fresh = t.ctx.get_fresh_msgs();
        assert!(fresh.is_empty())
    }

    #[test]
    fn test_blobdir_exists() {
        let tmp = tempfile::tempdir().unwrap();
        let dbfile = tmp.path().join("db.sqlite");
        Context::new(Box::new(|_, _| 0), "FakeOS".into(), dbfile).unwrap();
        let blobdir = tmp.path().join("db.sqlite-blobs");
        assert!(blobdir.is_dir());
>>>>>>> c23e98ff
    }

<<<<<<< HEAD
pub fn do_heuristics_moves(context: &Context, folder: &str, msg_id: u32) {
    if !context.is_deltachat_move_enabled() {
        return;
    }
    if !dc_is_inbox(context, folder) && !dc_is_sentbox(context, folder) {
        return;
=======
    #[test]
    fn test_wrong_blogdir() {
        let tmp = tempfile::tempdir().unwrap();
        let dbfile = tmp.path().join("db.sqlite");
        let blobdir = tmp.path().join("db.sqlite-blobs");
        std::fs::write(&blobdir, b"123").unwrap();
        let res = Context::new(Box::new(|_, _| 0), "FakeOS".into(), dbfile);
        assert!(res.is_err());
    }

    #[test]
    fn test_new_blob_file() {
        let t = dummy_context();
        let context = t.ctx;
        let x = &context.new_blob_file("hello", b"data").unwrap();
        assert!(dc_file_exist(&context, x));
        assert!(x.starts_with("$BLOBDIR"));
        assert!(dc_read_file(&context, x).unwrap() == b"data");

        let y = &context.new_blob_file("hello", b"data").unwrap();
        assert!(dc_file_exist(&context, y));
        assert!(y.starts_with("$BLOBDIR/hello-"));

        let x = &context.new_blob_file("xyz/hello.png", b"data").unwrap();
        assert!(dc_file_exist(&context, x));
        assert_eq!(x, "$BLOBDIR/hello.png");

        let y = &context.new_blob_file("hello\\world.png", b"data").unwrap();
        assert!(dc_file_exist(&context, y));
        assert_eq!(y, "$BLOBDIR/world.png");
>>>>>>> c23e98ff
    }

    #[test]
    fn test_new_blob_file_long_names() {
        let t = dummy_context();
        let context = t.ctx;
        let s = "12312312039182039182039812039810293810293810293810293801293801293123123";
        let x = &context.new_blob_file(s, b"data").unwrap();
        println!("blobfilename '{}'", x);
        println!("xxxxfilename '{}'", s);
        assert!(x.len() < s.len());
        assert!(dc_file_exist(&context, x));
        assert!(x.starts_with("$BLOBDIR"));
    }

    #[test]
    fn test_new_blob_file_unicode() {
        let t = dummy_context();
        let context = t.ctx;
        let s = "helloäworld.qwe";
        let x = &context.new_blob_file(s, b"data").unwrap();
        assert_eq!(x, "$BLOBDIR/hello-world.qwe");
        assert_eq!(dc_read_file(&context, x).unwrap(), b"data");
    }

    #[test]
    fn test_sqlite_parent_not_exists() {
        let tmp = tempfile::tempdir().unwrap();
        let subdir = tmp.path().join("subdir");
        let dbfile = subdir.join("db.sqlite");
        let dbfile2 = dbfile.clone();
        Context::new(Box::new(|_, _| 0), "FakeOS".into(), dbfile).unwrap();
        assert!(subdir.is_dir());
        assert!(dbfile2.is_file());
    }

    #[test]
    fn test_with_empty_blobdir() {
        let tmp = tempfile::tempdir().unwrap();
        let dbfile = tmp.path().join("db.sqlite");
        let blobdir = PathBuf::new();
        let res = Context::with_blobdir(Box::new(|_, _| 0), "FakeOS".into(), dbfile, blobdir);
        assert!(res.is_err());
    }

    #[test]
    fn test_with_blobdir_not_exists() {
        let tmp = tempfile::tempdir().unwrap();
        let dbfile = tmp.path().join("db.sqlite");
        let blobdir = tmp.path().join("blobs");
        let res = Context::with_blobdir(Box::new(|_, _| 0), "FakeOS".into(), dbfile, blobdir);
        assert!(res.is_err());
    }

    #[test]
    fn no_crashes_on_context_deref() {
        let t = dummy_context();
        std::mem::drop(t.ctx);
    }

    #[test]
    fn test_get_info() {
        let t = dummy_context();

        let info = t.ctx.get_info();
        assert!(info.get("database_dir").is_some());
    }

    #[test]
    fn test_get_info_no_context() {
        let info = get_info();
        assert!(info.get("deltachat_core_version").is_some());
        assert!(info.get("database_dir").is_none());
        assert_eq!(info.get("level").unwrap(), "awesome");
    }
}<|MERGE_RESOLUTION|>--- conflicted
+++ resolved
@@ -4,12 +4,9 @@
 use std::io::Write;
 use std::path::{Path, PathBuf};
 use std::sync::{Arc, Condvar, Mutex, RwLock};
-<<<<<<< HEAD
-=======
 
 use libc::uintptr_t;
 
->>>>>>> c23e98ff
 use crate::chat::*;
 use crate::config::Config;
 use crate::constants::*;
@@ -27,7 +24,6 @@
 use crate::param::Params;
 use crate::smtp::*;
 use crate::sql::Sql;
-<<<<<<< HEAD
 use crate::types::*;
 use crate::webpush::WebPushConfig;
 use crate::x::*;
@@ -35,7 +31,6 @@
 use std::ptr;
 use crate::coi::CoiDeltachatMode;
 
-=======
 use rand::{thread_rng, Rng};
 
 /// Callback function type for [Context]
@@ -54,7 +49,6 @@
 pub type ContextCallback = dyn Fn(&Context, Event) -> uintptr_t + Send + Sync;
 
 #[derive(DebugStub)]
->>>>>>> c23e98ff
 pub struct Context {
     dbfile: PathBuf,
     blobdir: PathBuf,
@@ -243,7 +237,304 @@
         if self.has_ongoing() {
             warn!(self, "There is already another ongoing process running.",);
 
-<<<<<<< HEAD
+            false
+        } else {
+            let s_a = self.running_state.clone();
+            let mut s = s_a.write().unwrap();
+
+            s.ongoing_running = true;
+            s.shall_stop_ongoing = false;
+
+            true
+        }
+    }
+
+    pub fn free_ongoing(&self) {
+        let s_a = self.running_state.clone();
+        let mut s = s_a.write().unwrap();
+
+        s.ongoing_running = false;
+        s.shall_stop_ongoing = true;
+    }
+
+    pub fn has_ongoing(&self) -> bool {
+        let s_a = self.running_state.clone();
+        let s = s_a.read().unwrap();
+
+        s.ongoing_running || !s.shall_stop_ongoing
+    }
+
+    /// Signal an ongoing process to stop.
+    pub fn stop_ongoing(&self) {
+        let s_a = self.running_state.clone();
+        let mut s = s_a.write().unwrap();
+
+        if s.ongoing_running && !s.shall_stop_ongoing {
+            info!(self, "Signaling the ongoing process to stop ASAP.",);
+            s.shall_stop_ongoing = true;
+        } else {
+            info!(self, "No ongoing process to stop.",);
+        };
+    }
+
+    pub fn shall_stop_ongoing(&self) -> bool {
+        self.running_state
+            .clone()
+            .read()
+            .unwrap()
+            .shall_stop_ongoing
+    }
+
+    /*******************************************************************************
+     * UI chat/message related API
+     ******************************************************************************/
+
+    pub fn get_info(&self) -> HashMap<&'static str, String> {
+        let unset = "0";
+        let l = LoginParam::from_database(self, "");
+        let l2 = LoginParam::from_database(self, "configured_");
+        let displayname = self.get_config(Config::Displayname);
+        let chats = get_chat_cnt(self) as usize;
+        let real_msgs = message::get_real_msg_cnt(self) as usize;
+        let deaddrop_msgs = message::get_deaddrop_msg_cnt(self) as usize;
+        let contacts = Contact::get_real_cnt(self) as usize;
+        let is_configured = self.get_config_int(Config::Configured);
+        let dbversion = self
+            .sql
+            .get_raw_config_int(self, "dbversion")
+            .unwrap_or_default();
+
+        let e2ee_enabled = self.get_config_int(Config::E2eeEnabled);
+        let mdns_enabled = self.get_config_int(Config::MdnsEnabled);
+        let bcc_self = self.get_config_int(Config::BccSelf);
+
+        let prv_key_cnt: Option<isize> =
+            self.sql
+                .query_get_value(self, "SELECT COUNT(*) FROM keypairs;", rusqlite::NO_PARAMS);
+
+        let pub_key_cnt: Option<isize> = self.sql.query_get_value(
+            self,
+            "SELECT COUNT(*) FROM acpeerstates;",
+            rusqlite::NO_PARAMS,
+        );
+
+        let fingerprint_str = if let Some(key) = Key::from_self_public(self, &l2.addr, &self.sql) {
+            key.fingerprint()
+        } else {
+            "<Not yet calculated>".into()
+        };
+
+        let inbox_watch = self.get_config_int(Config::InboxWatch);
+        let sentbox_watch = self.get_config_int(Config::SentboxWatch);
+        let mvbox_watch = self.get_config_int(Config::MvboxWatch);
+        let mvbox_move = self.get_config_int(Config::MvboxMove);
+        let folders_configured = self
+            .sql
+            .get_raw_config_int(self, "folders_configured")
+            .unwrap_or_default();
+
+        let configured_sentbox_folder = self
+            .sql
+            .get_raw_config(self, "configured_sentbox_folder")
+            .unwrap_or_else(|| "<unset>".to_string());
+        let configured_mvbox_folder = self
+            .sql
+            .get_raw_config(self, "configured_mvbox_folder")
+            .unwrap_or_else(|| "<unset>".to_string());
+
+        let mut res = get_info();
+        res.insert("number_of_chats", chats.to_string());
+        res.insert("number_of_chat_messages", real_msgs.to_string());
+        res.insert("messages_in_contact_requests", deaddrop_msgs.to_string());
+        res.insert("number_of_contacts", contacts.to_string());
+        res.insert("database_dir", self.get_dbfile().display().to_string());
+        res.insert("database_version", dbversion.to_string());
+        res.insert("blobdir", self.get_blobdir().display().to_string());
+        res.insert("display_name", displayname.unwrap_or_else(|| unset.into()));
+        res.insert("is_configured", is_configured.to_string());
+        res.insert("entered_account_settings", l.to_string());
+        res.insert("used_account_settings", l2.to_string());
+        res.insert("inbox_watch", inbox_watch.to_string());
+        res.insert("sentbox_watch", sentbox_watch.to_string());
+        res.insert("mvbox_watch", mvbox_watch.to_string());
+        res.insert("mvbox_move", mvbox_move.to_string());
+        res.insert("folders_configured", folders_configured.to_string());
+        res.insert("configured_sentbox_folder", configured_sentbox_folder);
+        res.insert("configured_mvbox_folder", configured_mvbox_folder);
+        res.insert("mdns_enabled", mdns_enabled.to_string());
+        res.insert("e2ee_enabled", e2ee_enabled.to_string());
+        res.insert("bcc_self", bcc_self.to_string());
+        res.insert(
+            "private_key_count",
+            prv_key_cnt.unwrap_or_default().to_string(),
+        );
+        res.insert(
+            "public_key_count",
+            pub_key_cnt.unwrap_or_default().to_string(),
+        );
+        res.insert("fingerprint", fingerprint_str);
+
+        res
+    }
+
+    pub fn get_fresh_msgs(&self) -> Vec<u32> {
+        let show_deaddrop = 0;
+
+        self.sql
+            .query_map(
+                "SELECT m.id FROM msgs m LEFT JOIN contacts ct \
+                 ON m.from_id=ct.id LEFT JOIN chats c ON m.chat_id=c.id WHERE m.state=?   \
+                 AND m.hidden=0   \
+                 AND m.chat_id>?   \
+                 AND ct.blocked=0   \
+                 AND (c.blocked=0 OR c.blocked=?) ORDER BY m.timestamp DESC,m.id DESC;",
+                &[10, 9, if 0 != show_deaddrop { 2 } else { 0 }],
+                |row| row.get(0),
+                |rows| {
+                    let mut ret = Vec::new();
+                    for row in rows {
+                        let id: u32 = row?;
+                        ret.push(id);
+                    }
+                    Ok(ret)
+                },
+            )
+            .unwrap_or_default()
+    }
+
+    #[allow(non_snake_case)]
+    pub fn search_msgs(&self, chat_id: u32, query: impl AsRef<str>) -> Vec<u32> {
+        let real_query = query.as_ref().trim();
+        if real_query.is_empty() {
+            return Vec::new();
+        }
+        let strLikeInText = format!("%{}%", real_query);
+        let strLikeBeg = format!("{}%", real_query);
+
+        let query = if 0 != chat_id {
+            "SELECT m.id, m.timestamp FROM msgs m LEFT JOIN contacts ct ON m.from_id=ct.id WHERE m.chat_id=?  \
+         AND m.hidden=0  \
+         AND ct.blocked=0 AND (txt LIKE ? OR ct.name LIKE ?) ORDER BY m.timestamp,m.id;"
+        } else {
+            "SELECT m.id, m.timestamp FROM msgs m LEFT JOIN contacts ct ON m.from_id=ct.id \
+         LEFT JOIN chats c ON m.chat_id=c.id WHERE m.chat_id>9 AND m.hidden=0  \
+         AND (c.blocked=0 OR c.blocked=?) \
+         AND ct.blocked=0 AND (m.txt LIKE ? OR ct.name LIKE ?) ORDER BY m.timestamp DESC,m.id DESC;"
+        };
+
+        self.sql
+            .query_map(
+                query,
+                params![chat_id as i32, &strLikeInText, &strLikeBeg],
+                |row| row.get::<_, i32>(0),
+                |rows| {
+                    let mut ret = Vec::new();
+                    for id in rows {
+                        ret.push(id? as u32);
+                    }
+                    Ok(ret)
+                },
+            )
+            .unwrap_or_default()
+    }
+
+    pub fn is_inbox(&self, folder_name: impl AsRef<str>) -> bool {
+        folder_name.as_ref() == "INBOX"
+    }
+
+    pub fn is_sentbox(&self, folder_name: impl AsRef<str>) -> bool {
+        let sentbox_name = self.sql.get_raw_config(self, "configured_sentbox_folder");
+        if let Some(name) = sentbox_name {
+            name == folder_name.as_ref()
+        } else {
+            false
+        }
+    }
+
+    pub fn is_mvbox(&self, folder_name: impl AsRef<str>) -> bool {
+        let mvbox_name = self.sql.get_raw_config(self, "configured_mvbox_folder");
+
+        if let Some(name) = mvbox_name {
+            name == folder_name.as_ref()
+        } else {
+            false
+        }
+    }
+
+    pub fn do_heuristics_moves(&self, folder: &str, msg_id: u32) {
+        if !self.get_config_bool(Config::MvboxMove) {
+            return;
+        }
+
+        if !self.is_inbox(folder) && !self.is_sentbox(folder) {
+            return;
+        }
+
+        if let Ok(msg) = Message::load_from_db(self, msg_id) {
+            if msg.is_setupmessage() {
+                // do not move setup messages;
+                // there may be a non-delta device that wants to handle it
+                return;
+            }
+
+            if self.is_mvbox(folder) {
+                message::update_msg_move_state(self, &msg.rfc724_mid, MoveState::Stay);
+            }
+
+            // 1 = dc message, 2 = reply to dc message
+            if 0 != msg.is_dc_message {
+                job_add(
+                    self,
+                    Action::MoveMsg,
+                    msg.id as libc::c_int,
+                    Params::new(),
+                    0,
+                );
+                message::update_msg_move_state(self, &msg.rfc724_mid, MoveState::Moving);
+            }
+        }
+    }
+}
+
+impl Drop for Context {
+    fn drop(&mut self) {
+        info!(self, "disconnecting INBOX-watch",);
+        self.inbox.read().unwrap().disconnect(self);
+        info!(self, "disconnecting sentbox-thread",);
+        self.sentbox_thread.read().unwrap().imap.disconnect(self);
+        info!(self, "disconnecting mvbox-thread",);
+        self.mvbox_thread.read().unwrap().imap.disconnect(self);
+        info!(self, "disconnecting SMTP");
+        self.smtp.clone().lock().unwrap().disconnect();
+        self.sql.close(self);
+    }
+}
+
+impl Default for RunningState {
+    fn default() -> Self {
+        RunningState {
+            ongoing_running: false,
+            shall_stop_ongoing: true,
+        }
+    }
+}
+
+#[derive(Debug, Default)]
+pub struct BobStatus {
+    pub expects: i32,
+    pub status: i32,
+    pub qr_scan: Option<Lot>,
+}
+
+#[derive(Default, Debug)]
+pub struct SmtpState {
+    pub idle: bool,
+    pub suspended: bool,
+    pub doing_jobs: bool,
+    pub perform_jobs_needed: i32,
+    pub probe_network: bool,
+}
+
 // create/open/config/information
 pub fn dc_context_new(
     cb: Option<dc_callback_t>,
@@ -297,391 +588,6 @@
         coi_deltachat_mode: Arc::new(Mutex::new(CoiDeltachatMode::Disabled)),
     }
 }
-=======
-            false
-        } else {
-            let s_a = self.running_state.clone();
-            let mut s = s_a.write().unwrap();
->>>>>>> c23e98ff
-
-            s.ongoing_running = true;
-            s.shall_stop_ongoing = false;
-
-            true
-        }
-    }
-
-    pub fn free_ongoing(&self) {
-        let s_a = self.running_state.clone();
-        let mut s = s_a.write().unwrap();
-
-        s.ongoing_running = false;
-        s.shall_stop_ongoing = true;
-    }
-
-    pub fn has_ongoing(&self) -> bool {
-        let s_a = self.running_state.clone();
-        let s = s_a.read().unwrap();
-
-        s.ongoing_running || !s.shall_stop_ongoing
-    }
-
-    /// Signal an ongoing process to stop.
-    pub fn stop_ongoing(&self) {
-        let s_a = self.running_state.clone();
-        let mut s = s_a.write().unwrap();
-
-        if s.ongoing_running && !s.shall_stop_ongoing {
-            info!(self, "Signaling the ongoing process to stop ASAP.",);
-            s.shall_stop_ongoing = true;
-        } else {
-            info!(self, "No ongoing process to stop.",);
-        };
-    }
-
-    pub fn shall_stop_ongoing(&self) -> bool {
-        self.running_state
-            .clone()
-            .read()
-            .unwrap()
-            .shall_stop_ongoing
-    }
-
-    /*******************************************************************************
-     * UI chat/message related API
-     ******************************************************************************/
-
-    pub fn get_info(&self) -> HashMap<&'static str, String> {
-        let unset = "0";
-        let l = LoginParam::from_database(self, "");
-        let l2 = LoginParam::from_database(self, "configured_");
-        let displayname = self.get_config(Config::Displayname);
-        let chats = get_chat_cnt(self) as usize;
-        let real_msgs = message::get_real_msg_cnt(self) as usize;
-        let deaddrop_msgs = message::get_deaddrop_msg_cnt(self) as usize;
-        let contacts = Contact::get_real_cnt(self) as usize;
-        let is_configured = self.get_config_int(Config::Configured);
-        let dbversion = self
-            .sql
-            .get_raw_config_int(self, "dbversion")
-            .unwrap_or_default();
-
-        let e2ee_enabled = self.get_config_int(Config::E2eeEnabled);
-        let mdns_enabled = self.get_config_int(Config::MdnsEnabled);
-        let bcc_self = self.get_config_int(Config::BccSelf);
-
-        let prv_key_cnt: Option<isize> =
-            self.sql
-                .query_get_value(self, "SELECT COUNT(*) FROM keypairs;", rusqlite::NO_PARAMS);
-
-        let pub_key_cnt: Option<isize> = self.sql.query_get_value(
-            self,
-            "SELECT COUNT(*) FROM acpeerstates;",
-            rusqlite::NO_PARAMS,
-        );
-
-        let fingerprint_str = if let Some(key) = Key::from_self_public(self, &l2.addr, &self.sql) {
-            key.fingerprint()
-        } else {
-            "<Not yet calculated>".into()
-        };
-
-        let inbox_watch = self.get_config_int(Config::InboxWatch);
-        let sentbox_watch = self.get_config_int(Config::SentboxWatch);
-        let mvbox_watch = self.get_config_int(Config::MvboxWatch);
-        let mvbox_move = self.get_config_int(Config::MvboxMove);
-        let folders_configured = self
-            .sql
-            .get_raw_config_int(self, "folders_configured")
-            .unwrap_or_default();
-
-        let configured_sentbox_folder = self
-            .sql
-            .get_raw_config(self, "configured_sentbox_folder")
-            .unwrap_or_else(|| "<unset>".to_string());
-        let configured_mvbox_folder = self
-            .sql
-            .get_raw_config(self, "configured_mvbox_folder")
-            .unwrap_or_else(|| "<unset>".to_string());
-
-        let mut res = get_info();
-        res.insert("number_of_chats", chats.to_string());
-        res.insert("number_of_chat_messages", real_msgs.to_string());
-        res.insert("messages_in_contact_requests", deaddrop_msgs.to_string());
-        res.insert("number_of_contacts", contacts.to_string());
-        res.insert("database_dir", self.get_dbfile().display().to_string());
-        res.insert("database_version", dbversion.to_string());
-        res.insert("blobdir", self.get_blobdir().display().to_string());
-        res.insert("display_name", displayname.unwrap_or_else(|| unset.into()));
-        res.insert("is_configured", is_configured.to_string());
-        res.insert("entered_account_settings", l.to_string());
-        res.insert("used_account_settings", l2.to_string());
-        res.insert("inbox_watch", inbox_watch.to_string());
-        res.insert("sentbox_watch", sentbox_watch.to_string());
-        res.insert("mvbox_watch", mvbox_watch.to_string());
-        res.insert("mvbox_move", mvbox_move.to_string());
-        res.insert("folders_configured", folders_configured.to_string());
-        res.insert("configured_sentbox_folder", configured_sentbox_folder);
-        res.insert("configured_mvbox_folder", configured_mvbox_folder);
-        res.insert("mdns_enabled", mdns_enabled.to_string());
-        res.insert("e2ee_enabled", e2ee_enabled.to_string());
-        res.insert("bcc_self", bcc_self.to_string());
-        res.insert(
-            "private_key_count",
-            prv_key_cnt.unwrap_or_default().to_string(),
-        );
-        res.insert(
-            "public_key_count",
-            pub_key_cnt.unwrap_or_default().to_string(),
-        );
-        res.insert("fingerprint", fingerprint_str);
-
-        res
-    }
-
-    pub fn get_fresh_msgs(&self) -> Vec<u32> {
-        let show_deaddrop = 0;
-
-        self.sql
-            .query_map(
-                "SELECT m.id FROM msgs m LEFT JOIN contacts ct \
-                 ON m.from_id=ct.id LEFT JOIN chats c ON m.chat_id=c.id WHERE m.state=?   \
-                 AND m.hidden=0   \
-                 AND m.chat_id>?   \
-                 AND ct.blocked=0   \
-                 AND (c.blocked=0 OR c.blocked=?) ORDER BY m.timestamp DESC,m.id DESC;",
-                &[10, 9, if 0 != show_deaddrop { 2 } else { 0 }],
-                |row| row.get(0),
-                |rows| {
-                    let mut ret = Vec::new();
-                    for row in rows {
-                        let id: u32 = row?;
-                        ret.push(id);
-                    }
-                    Ok(ret)
-                },
-            )
-            .unwrap_or_default()
-    }
-
-    #[allow(non_snake_case)]
-    pub fn search_msgs(&self, chat_id: u32, query: impl AsRef<str>) -> Vec<u32> {
-        let real_query = query.as_ref().trim();
-        if real_query.is_empty() {
-            return Vec::new();
-        }
-        let strLikeInText = format!("%{}%", real_query);
-        let strLikeBeg = format!("{}%", real_query);
-
-        let query = if 0 != chat_id {
-            "SELECT m.id, m.timestamp FROM msgs m LEFT JOIN contacts ct ON m.from_id=ct.id WHERE m.chat_id=?  \
-         AND m.hidden=0  \
-         AND ct.blocked=0 AND (txt LIKE ? OR ct.name LIKE ?) ORDER BY m.timestamp,m.id;"
-        } else {
-            "SELECT m.id, m.timestamp FROM msgs m LEFT JOIN contacts ct ON m.from_id=ct.id \
-         LEFT JOIN chats c ON m.chat_id=c.id WHERE m.chat_id>9 AND m.hidden=0  \
-         AND (c.blocked=0 OR c.blocked=?) \
-         AND ct.blocked=0 AND (m.txt LIKE ? OR ct.name LIKE ?) ORDER BY m.timestamp DESC,m.id DESC;"
-        };
-
-        self.sql
-            .query_map(
-                query,
-                params![chat_id as i32, &strLikeInText, &strLikeBeg],
-                |row| row.get::<_, i32>(0),
-                |rows| {
-                    let mut ret = Vec::new();
-                    for id in rows {
-                        ret.push(id? as u32);
-                    }
-                    Ok(ret)
-                },
-            )
-            .unwrap_or_default()
-    }
-
-    pub fn is_inbox(&self, folder_name: impl AsRef<str>) -> bool {
-        folder_name.as_ref() == "INBOX"
-    }
-
-<<<<<<< HEAD
-    let fingerprint_str = if let Some(key) = Key::from_self_public(context, &l2.addr, &context.sql)
-    {
-        key.fingerprint()
-    } else {
-        "<Not yet calculated>".into()
-    };
-
-    let l_readable_str = dc_loginparam_get_readable(&l);
-    let l2_readable_str = dc_loginparam_get_readable(&l2);
-    let inbox_watch = context
-        .sql
-        .get_config_int(context, "inbox_watch")
-        .unwrap_or_else(|| 1);
-    let sentbox_watch = context
-        .sql
-        .get_config_int(context, "sentbox_watch")
-        .unwrap_or_else(|| 1);
-    let mvbox_watch = context
-        .sql
-        .get_config_int(context, "mvbox_watch")
-        .unwrap_or_else(|| 1);
-    let mvbox_move = context
-        .sql
-        .get_config_int(context, "mvbox_move")
-        .unwrap_or(1);
-    let folders_configured = context
-        .sql
-        .get_config_int(context, "folders_configured")
-        .unwrap_or_default();
-    let configured_sentbox_folder = context
-        .sql
-        .get_config(context, "configured_sentbox_folder")
-        .unwrap_or_else(|| "<unset>".to_string());
-    let configured_mvbox_folder = context
-        .sql
-        .get_config(context, "configured_mvbox_folder")
-        .unwrap_or_else(|| "<unset>".to_string());
-
-    let res = format!(
-        "deltachat_core_version=v{}\n\
-         sqlite_version={}\n\
-         sqlite_thread_safe={}\n\
-         arch={}\n\
-         number_of_chats={}\n\
-         number_of_chat_messages={}\n\
-         messages_in_contact_requests={}\n\
-         number_of_contacts={}\n\
-         database_dir={}\n\
-         database_version={}\n\
-         blobdir={}\n\
-         display_name={}\n\
-         is_configured={}\n\
-         entered_account_settings={}\n\
-         used_account_settings={}\n\
-         inbox_watch={}\n\
-         sentbox_watch={}\n\
-         mvbox_watch={}\n\
-         mvbox_move={}\n\
-         folders_configured={}\n\
-         configured_sentbox_folder={}\n\
-         configured_mvbox_folder={}\n\
-         mdns_enabled={}\n\
-         e2ee_enabled={}\n\
-         private_key_count={}\n\
-         public_key_count={}\n\
-         fingerprint={}\n\
-         level=awesome\n",
-        &*DC_VERSION_STR,
-        rusqlite::version(),
-        sqlite3_threadsafe(),
-        // arch
-        (::std::mem::size_of::<*mut libc::c_void>()).wrapping_mul(8),
-        chats,
-        real_msgs,
-        deaddrop_msgs,
-        contacts,
-        context
-            .get_dbfile()
-            .as_ref()
-            .map_or(unset, |p| p.to_str().unwrap()),
-        dbversion,
-        if context.has_blobdir() {
-            as_str(context.get_blobdir())
-=======
-    pub fn is_sentbox(&self, folder_name: impl AsRef<str>) -> bool {
-        let sentbox_name = self.sql.get_raw_config(self, "configured_sentbox_folder");
-        if let Some(name) = sentbox_name {
-            name == folder_name.as_ref()
->>>>>>> c23e98ff
-        } else {
-            false
-        }
-    }
-
-    pub fn is_mvbox(&self, folder_name: impl AsRef<str>) -> bool {
-        let mvbox_name = self.sql.get_raw_config(self, "configured_mvbox_folder");
-
-        if let Some(name) = mvbox_name {
-            name == folder_name.as_ref()
-        } else {
-            false
-        }
-    }
-
-    pub fn do_heuristics_moves(&self, folder: &str, msg_id: u32) {
-        if !self.get_config_bool(Config::MvboxMove) {
-            return;
-        }
-
-        if !self.is_inbox(folder) && !self.is_sentbox(folder) {
-            return;
-        }
-
-        if let Ok(msg) = Message::load_from_db(self, msg_id) {
-            if msg.is_setupmessage() {
-                // do not move setup messages;
-                // there may be a non-delta device that wants to handle it
-                return;
-            }
-
-            if self.is_mvbox(folder) {
-                message::update_msg_move_state(self, &msg.rfc724_mid, MoveState::Stay);
-            }
-
-            // 1 = dc message, 2 = reply to dc message
-            if 0 != msg.is_dc_message {
-                job_add(
-                    self,
-                    Action::MoveMsg,
-                    msg.id as libc::c_int,
-                    Params::new(),
-                    0,
-                );
-                message::update_msg_move_state(self, &msg.rfc724_mid, MoveState::Moving);
-            }
-        }
-    }
-}
-
-impl Drop for Context {
-    fn drop(&mut self) {
-        info!(self, "disconnecting INBOX-watch",);
-        self.inbox.read().unwrap().disconnect(self);
-        info!(self, "disconnecting sentbox-thread",);
-        self.sentbox_thread.read().unwrap().imap.disconnect(self);
-        info!(self, "disconnecting mvbox-thread",);
-        self.mvbox_thread.read().unwrap().imap.disconnect(self);
-        info!(self, "disconnecting SMTP");
-        self.smtp.clone().lock().unwrap().disconnect();
-        self.sql.close(self);
-    }
-}
-
-impl Default for RunningState {
-    fn default() -> Self {
-        RunningState {
-            ongoing_running: false,
-            shall_stop_ongoing: true,
-        }
-    }
-}
-
-#[derive(Debug, Default)]
-pub struct BobStatus {
-    pub expects: i32,
-    pub status: i32,
-    pub qr_scan: Option<Lot>,
-}
-
-#[derive(Default, Debug)]
-pub struct SmtpState {
-    pub idle: bool,
-    pub suspended: bool,
-    pub doing_jobs: bool,
-    pub perform_jobs_needed: i32,
-    pub probe_network: bool,
-}
 
 pub fn get_version_str() -> &'static str {
     &DC_VERSION_STR
@@ -703,20 +609,6 @@
         assert!(res.is_err());
     }
 
-<<<<<<< HEAD
-pub(crate) fn dc_is_mvbox(context: &Context, folder_name: impl AsRef<str>) -> bool {
-    let folder_name_as_ref = folder_name.as_ref();
-    if context.with_coi_deltachat_mode(|mode| mode.mvbox_folder_override_equals(folder_name_as_ref)) {
-        true
-    }
-    else {
-        // no override
-        if let Some(ref mvbox_name) = context.sql.get_config(context, "configured_mvbox_folder") {
-            mvbox_name == folder_name_as_ref
-        } else {
-            false
-        }
-=======
     #[test]
     fn test_get_fresh_msgs() {
         let t = dummy_context();
@@ -731,17 +623,8 @@
         Context::new(Box::new(|_, _| 0), "FakeOS".into(), dbfile).unwrap();
         let blobdir = tmp.path().join("db.sqlite-blobs");
         assert!(blobdir.is_dir());
->>>>>>> c23e98ff
-    }
-
-<<<<<<< HEAD
-pub fn do_heuristics_moves(context: &Context, folder: &str, msg_id: u32) {
-    if !context.is_deltachat_move_enabled() {
-        return;
-    }
-    if !dc_is_inbox(context, folder) && !dc_is_sentbox(context, folder) {
-        return;
-=======
+    }
+
     #[test]
     fn test_wrong_blogdir() {
         let tmp = tempfile::tempdir().unwrap();
@@ -772,7 +655,6 @@
         let y = &context.new_blob_file("hello\\world.png", b"data").unwrap();
         assert!(dc_file_exist(&context, y));
         assert_eq!(y, "$BLOBDIR/world.png");
->>>>>>> c23e98ff
     }
 
     #[test]
