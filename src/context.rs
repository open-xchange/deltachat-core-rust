//! Context module

use std::collections::HashMap;
use std::ffi::OsString;
use std::path::{Path, PathBuf};
use std::sync::{Arc, Condvar, Mutex, RwLock};

use crate::chat::*;
use crate::config::Config;
use crate::constants::*;
use crate::contact::*;
use crate::error::*;
use crate::events::Event;
use crate::imap::*;
use crate::job::*;
use crate::job_thread::{JobThread, JobThreadKind};
use crate::key::*;
use crate::login_param::LoginParam;
use crate::lot::Lot;
use crate::message::{self, Message, MessengerMessage, MsgId};
use crate::param::Params;
use crate::smtp::Smtp;
use crate::sql::Sql;
<<<<<<< HEAD
use crate::webpush::WebPushConfig;
use crate::coi::CoiDeltachatMode;

use rand::{thread_rng, Rng};
=======
>>>>>>> c7eca8de

/// Callback function type for [Context]
///
/// # Parameters
///
/// * `context` - The context object as returned by [Context::new].
/// * `event` - One of the [Event] items.
/// * `data1` - Depends on the event parameter, see [Event].
/// * `data2` - Depends on the event parameter, see [Event].
pub type ContextCallback = dyn Fn(&Context, Event) -> () + Send + Sync;

#[derive(DebugStub)]
pub struct Context {
    /// Database file path
    dbfile: PathBuf,
    /// Blob directory path
    blobdir: PathBuf,
    pub sql: Sql,
    pub perform_inbox_jobs_needed: Arc<RwLock<bool>>,
    pub probe_imap_network: Arc<RwLock<bool>>,
    pub inbox_thread: Arc<RwLock<JobThread>>,
    pub sentbox_thread: Arc<RwLock<JobThread>>,
    pub mvbox_thread: Arc<RwLock<JobThread>>,
    pub smtp: Arc<Mutex<Smtp>>,
    pub smtp_state: Arc<(Mutex<SmtpState>, Condvar)>,
    pub oauth2_critical: Arc<Mutex<()>>,
    #[debug_stub = "Callback"]
    cb: Box<ContextCallback>,
    pub os_name: Option<String>,
    pub cmdline_sel_chat_id: Arc<RwLock<ChatId>>,
    pub bob: Arc<RwLock<BobStatus>>,
    pub last_smeared_timestamp: RwLock<i64>,
    pub running_state: Arc<RwLock<RunningState>>,
    /// Mutex to avoid generating the key for the user more than once.
    pub generating_key_mutex: Mutex<()>,
<<<<<<< HEAD
    pub webpush_config: Option<WebPushConfig>,
    pub coi_deltachat_mode: Arc<Mutex<CoiDeltachatMode>>,
=======
    pub translated_stockstrings: RwLock<HashMap<usize, String>>,
>>>>>>> c7eca8de
}

#[derive(Debug, PartialEq, Eq)]
pub struct RunningState {
    pub ongoing_running: bool,
    shall_stop_ongoing: bool,
}

/// Return some info about deltachat-core
///
/// This contains information mostly about the library itself, the
/// actual keys and their values which will be present are not
/// guaranteed.  Calling [Context::get_info] also includes information
/// about the context on top of the information here.
pub fn get_info() -> HashMap<&'static str, String> {
    let mut res = HashMap::new();
    res.insert("deltachat_core_version", format!("v{}", &*DC_VERSION_STR));
    res.insert("sqlite_version", rusqlite::version().to_string());
    res.insert("arch", (std::mem::size_of::<usize>() * 8).to_string());
    res.insert("level", "awesome".into());
    res
}

impl Context {
    /// Creates new context.
    pub fn new(cb: Box<ContextCallback>, os_name: String, dbfile: PathBuf) -> Result<Context> {
        pretty_env_logger::try_init_timed().ok();

        let mut blob_fname = OsString::new();
        blob_fname.push(dbfile.file_name().unwrap_or_default());
        blob_fname.push("-blobs");
        let blobdir = dbfile.with_file_name(blob_fname);
        if !blobdir.exists() {
            std::fs::create_dir_all(&blobdir)?;
        }
        Context::with_blobdir(cb, os_name, dbfile, blobdir)
    }

    pub fn with_blobdir(
        cb: Box<ContextCallback>,
        os_name: String,
        dbfile: PathBuf,
        blobdir: PathBuf,
    ) -> Result<Context> {
        ensure!(
            blobdir.is_dir(),
            "Blobdir does not exist: {}",
            blobdir.display()
        );
        let ctx = Context {
            blobdir,
            dbfile,
            cb,
            os_name: Some(os_name),
            running_state: Arc::new(RwLock::new(Default::default())),
            sql: Sql::new(),
            smtp: Arc::new(Mutex::new(Smtp::new())),
            smtp_state: Arc::new((Mutex::new(Default::default()), Condvar::new())),
            oauth2_critical: Arc::new(Mutex::new(())),
            bob: Arc::new(RwLock::new(Default::default())),
            last_smeared_timestamp: RwLock::new(0),
            cmdline_sel_chat_id: Arc::new(RwLock::new(ChatId::new(0))),
            inbox_thread: Arc::new(RwLock::new(JobThread::new(
                "INBOX",
                "configured_inbox_folder",
                Imap::new(),
            ))),
            sentbox_thread: Arc::new(RwLock::new(JobThread::new(
                JobThreadKind::SentBox,
                Imap::new(),
            ))),
            mvbox_thread: Arc::new(RwLock::new(JobThread::new(
                JobThreadKind::MoveBox,
                Imap::new(),
            ))),
            probe_imap_network: Arc::new(RwLock::new(false)),
            perform_inbox_jobs_needed: Arc::new(RwLock::new(false)),
            generating_key_mutex: Mutex::new(()),
<<<<<<< HEAD
            webpush_config: None,
            coi_deltachat_mode: Arc::new(Mutex::new(CoiDeltachatMode::Disabled)),
=======
            translated_stockstrings: RwLock::new(HashMap::new()),
>>>>>>> c7eca8de
        };

        ensure!(
            ctx.sql.open(&ctx, &ctx.dbfile, false),
            "Failed opening sqlite database"
        );

        Ok(ctx)
    }

    /// Returns database file path.
    pub fn get_dbfile(&self) -> &Path {
        self.dbfile.as_path()
    }

    /// Returns blob directory path.
    pub fn get_blobdir(&self) -> &Path {
        self.blobdir.as_path()
    }

    pub fn call_cb(&self, event: Event) {
        (*self.cb)(self, event);
    }

    /*******************************************************************************
     * Ongoing process allocation/free/check
     ******************************************************************************/

    pub fn alloc_ongoing(&self) -> bool {
        if self.has_ongoing() {
            warn!(self, "There is already another ongoing process running.",);

            false
        } else {
            let s_a = self.running_state.clone();
            let mut s = s_a.write().unwrap();

            s.ongoing_running = true;
            s.shall_stop_ongoing = false;

            true
        }
    }

    pub fn free_ongoing(&self) {
        let s_a = self.running_state.clone();
        let mut s = s_a.write().unwrap();

        s.ongoing_running = false;
        s.shall_stop_ongoing = true;
    }

    pub fn has_ongoing(&self) -> bool {
        let s_a = self.running_state.clone();
        let s = s_a.read().unwrap();

        s.ongoing_running || !s.shall_stop_ongoing
    }

    /// Signal an ongoing process to stop.
    pub fn stop_ongoing(&self) {
        let s_a = self.running_state.clone();
        let mut s = s_a.write().unwrap();

        if s.ongoing_running && !s.shall_stop_ongoing {
            info!(self, "Signaling the ongoing process to stop ASAP.",);
            s.shall_stop_ongoing = true;
        } else {
            info!(self, "No ongoing process to stop.",);
        };
    }

    pub fn shall_stop_ongoing(&self) -> bool {
        self.running_state
            .clone()
            .read()
            .unwrap()
            .shall_stop_ongoing
    }

    /*******************************************************************************
     * UI chat/message related API
     ******************************************************************************/

    pub fn get_info(&self) -> HashMap<&'static str, String> {
        let unset = "0";
        let l = LoginParam::from_database(self, "");
        let l2 = LoginParam::from_database(self, "configured_");
        let displayname = self.get_config(Config::Displayname);
        let chats = get_chat_cnt(self) as usize;
        let real_msgs = message::get_real_msg_cnt(self) as usize;
        let deaddrop_msgs = message::get_deaddrop_msg_cnt(self) as usize;
        let contacts = Contact::get_real_cnt(self) as usize;
        let is_configured = self.get_config_int(Config::Configured);
        let dbversion = self
            .sql
            .get_raw_config_int(self, "dbversion")
            .unwrap_or_default();

        let e2ee_enabled = self.get_config_int(Config::E2eeEnabled);
        let mdns_enabled = self.get_config_int(Config::MdnsEnabled);
        let bcc_self = self.get_config_int(Config::BccSelf);

        let prv_key_cnt: Option<isize> =
            self.sql
                .query_get_value(self, "SELECT COUNT(*) FROM keypairs;", rusqlite::NO_PARAMS);

        let pub_key_cnt: Option<isize> = self.sql.query_get_value(
            self,
            "SELECT COUNT(*) FROM acpeerstates;",
            rusqlite::NO_PARAMS,
        );

        let fingerprint_str = if let Some(key) = Key::from_self_public(self, &l2.addr, &self.sql) {
            key.fingerprint()
        } else {
            "<Not yet calculated>".into()
        };

        let inbox_watch = self.get_config_int(Config::InboxWatch);
        let sentbox_watch = self.get_config_int(Config::SentboxWatch);
        let mvbox_watch = self.get_config_int(Config::MvboxWatch);
        let mvbox_move = self.get_config_int(Config::MvboxMove);
        let folders_configured = self
            .sql
            .get_raw_config_int(self, "folders_configured")
            .unwrap_or_default();

        let configured_sentbox_folder = self
            .sql
            .get_raw_config(self, "configured_sentbox_folder")
            .unwrap_or_else(|| "<unset>".to_string());
        let configured_mvbox_folder = self
            .sql
            .get_raw_config(self, "configured_mvbox_folder")
            .unwrap_or_else(|| "<unset>".to_string());

        let mut res = get_info();
        res.insert("number_of_chats", chats.to_string());
        res.insert("number_of_chat_messages", real_msgs.to_string());
        res.insert("messages_in_contact_requests", deaddrop_msgs.to_string());
        res.insert("number_of_contacts", contacts.to_string());
        res.insert("database_dir", self.get_dbfile().display().to_string());
        res.insert("database_version", dbversion.to_string());
        res.insert("blobdir", self.get_blobdir().display().to_string());
        res.insert("display_name", displayname.unwrap_or_else(|| unset.into()));
        res.insert(
            "selfavatar",
            self.get_config(Config::Selfavatar)
                .unwrap_or_else(|| "<unset>".to_string()),
        );
        res.insert("is_configured", is_configured.to_string());
        res.insert("entered_account_settings", l.to_string());
        res.insert("used_account_settings", l2.to_string());
        res.insert("inbox_watch", inbox_watch.to_string());
        res.insert("sentbox_watch", sentbox_watch.to_string());
        res.insert("mvbox_watch", mvbox_watch.to_string());
        res.insert("mvbox_move", mvbox_move.to_string());
        res.insert("folders_configured", folders_configured.to_string());
        res.insert("configured_sentbox_folder", configured_sentbox_folder);
        res.insert("configured_mvbox_folder", configured_mvbox_folder);
        res.insert("mdns_enabled", mdns_enabled.to_string());
        res.insert("e2ee_enabled", e2ee_enabled.to_string());
        res.insert("bcc_self", bcc_self.to_string());
        res.insert(
            "private_key_count",
            prv_key_cnt.unwrap_or_default().to_string(),
        );
        res.insert(
            "public_key_count",
            pub_key_cnt.unwrap_or_default().to_string(),
        );
        res.insert("fingerprint", fingerprint_str);

        res
    }

    pub fn get_fresh_msgs(&self) -> Vec<MsgId> {
        let show_deaddrop = 0;
        self.sql
            .query_map(
                concat!(
                    "SELECT m.id",
                    " FROM msgs m",
                    " LEFT JOIN contacts ct",
                    "        ON m.from_id=ct.id",
                    " LEFT JOIN chats c",
                    "        ON m.chat_id=c.id",
                    " WHERE m.state=?",
                    "   AND m.hidden=0",
                    "   AND m.chat_id>?",
                    "   AND ct.blocked=0",
                    "   AND (c.blocked=0 OR c.blocked=?)",
                    " ORDER BY m.timestamp DESC,m.id DESC;"
                ),
                &[10, 9, if 0 != show_deaddrop { 2 } else { 0 }],
                |row| row.get::<_, MsgId>(0),
                |rows| {
                    let mut ret = Vec::new();
                    for row in rows {
                        ret.push(row?);
                    }
                    Ok(ret)
                },
            )
            .unwrap_or_default()
    }

    #[allow(non_snake_case)]
    pub fn search_msgs(&self, chat_id: ChatId, query: impl AsRef<str>) -> Vec<MsgId> {
        let real_query = query.as_ref().trim();
        if real_query.is_empty() {
            return Vec::new();
        }
        let strLikeInText = format!("%{}%", real_query);
        let strLikeBeg = format!("{}%", real_query);

        let query = if !chat_id.is_unset() {
            concat!(
                "SELECT m.id AS id, m.timestamp AS timestamp",
                " FROM msgs m",
                " LEFT JOIN contacts ct",
                "        ON m.from_id=ct.id",
                " WHERE m.chat_id=?",
                "   AND m.hidden=0",
                "   AND ct.blocked=0",
                "   AND (txt LIKE ? OR ct.name LIKE ?)",
                " ORDER BY m.timestamp,m.id;"
            )
        } else {
            concat!(
                "SELECT m.id AS id, m.timestamp AS timestamp",
                " FROM msgs m",
                " LEFT JOIN contacts ct",
                "        ON m.from_id=ct.id",
                " LEFT JOIN chats c",
                "        ON m.chat_id=c.id",
                " WHERE m.chat_id>9",
                "   AND m.hidden=0",
                "   AND (c.blocked=0 OR c.blocked=?)",
                "   AND ct.blocked=0",
                "   AND (m.txt LIKE ? OR ct.name LIKE ?)",
                " ORDER BY m.timestamp DESC,m.id DESC;"
            )
        };

        self.sql
            .query_map(
                query,
                params![chat_id, &strLikeInText, &strLikeBeg],
                |row| row.get::<_, MsgId>("id"),
                |rows| {
                    let mut ret = Vec::new();
                    for id in rows {
                        ret.push(id?);
                    }
                    Ok(ret)
                },
            )
            .unwrap_or_default()
    }

    pub fn is_inbox(&self, folder_name: impl AsRef<str>) -> bool {
        folder_name.as_ref() == "INBOX"
    }

    pub fn is_sentbox(&self, folder_name: impl AsRef<str>) -> bool {
        let sentbox_name = self.sql.get_raw_config(self, "configured_sentbox_folder");
        if let Some(name) = sentbox_name {
            name == folder_name.as_ref()
        } else {
            false
        }
    }

    pub fn is_mvbox(&self, folder_name: impl AsRef<str>) -> bool {
        let mvbox_name = self.sql.get_raw_config(self, "configured_mvbox_folder");

        if let Some(name) = mvbox_name {
            name == folder_name.as_ref()
        } else {
            false
        }
    }

    pub fn do_heuristics_moves(&self, folder: &str, msg_id: MsgId) {
        if !self.get_config_bool(Config::MvboxMove) {
            return;
        }

        if self.is_mvbox(folder) {
            return;
        }
        if let Ok(msg) = Message::load_from_db(self, msg_id) {
            if msg.is_setupmessage() {
                // do not move setup messages;
                // there may be a non-delta device that wants to handle it
                return;
            }

            match msg.is_dc_message {
                MessengerMessage::No => {}
                MessengerMessage::Yes | MessengerMessage::Reply => {
                    job_add(
                        self,
                        Action::MoveMsg,
                        msg.id.to_u32() as i32,
                        Params::new(),
                        0,
                    );
                }
            }
        }
    }
}

impl Drop for Context {
    fn drop(&mut self) {
        info!(self, "disconnecting inbox-thread",);
        self.inbox_thread.read().unwrap().imap.disconnect(self);
        info!(self, "disconnecting sentbox-thread",);
        self.sentbox_thread.read().unwrap().imap.disconnect(self);
        info!(self, "disconnecting mvbox-thread",);
        self.mvbox_thread.read().unwrap().imap.disconnect(self);
        info!(self, "disconnecting SMTP");
        self.smtp.clone().lock().unwrap().disconnect();
        self.sql.close(self);
    }
}

impl Default for RunningState {
    fn default() -> Self {
        RunningState {
            ongoing_running: false,
            shall_stop_ongoing: true,
        }
    }
}

#[derive(Debug, Default)]
pub struct BobStatus {
    pub expects: i32,
    pub status: i32,
    pub qr_scan: Option<Lot>,
}

#[derive(Debug, PartialEq)]
pub enum PerformJobsNeeded {
    Not,
    AtOnce,
    AvoidDos,
}

impl Default for PerformJobsNeeded {
    fn default() -> Self {
        Self::Not
    }
}

#[derive(Default, Debug)]
pub struct SmtpState {
    pub idle: bool,
    pub suspended: bool,
    pub doing_jobs: bool,
    pub perform_jobs_needed: PerformJobsNeeded,
    pub probe_network: bool,
}

pub fn get_version_str() -> &'static str {
    &DC_VERSION_STR
}

#[cfg(test)]
mod tests {
    use super::*;

    use crate::test_utils::*;

    #[test]
    fn test_wrong_db() {
        let tmp = tempfile::tempdir().unwrap();
        let dbfile = tmp.path().join("db.sqlite");
        std::fs::write(&dbfile, b"123").unwrap();
        let res = Context::new(Box::new(|_, _| ()), "FakeOs".into(), dbfile);
        assert!(res.is_err());
    }

    #[test]
    fn test_get_fresh_msgs() {
        let t = dummy_context();
        let fresh = t.ctx.get_fresh_msgs();
        assert!(fresh.is_empty())
    }

    #[test]
    fn test_blobdir_exists() {
        let tmp = tempfile::tempdir().unwrap();
        let dbfile = tmp.path().join("db.sqlite");
        Context::new(Box::new(|_, _| ()), "FakeOS".into(), dbfile).unwrap();
        let blobdir = tmp.path().join("db.sqlite-blobs");
        assert!(blobdir.is_dir());
    }

    #[test]
    fn test_wrong_blogdir() {
        let tmp = tempfile::tempdir().unwrap();
        let dbfile = tmp.path().join("db.sqlite");
        let blobdir = tmp.path().join("db.sqlite-blobs");
        std::fs::write(&blobdir, b"123").unwrap();
        let res = Context::new(Box::new(|_, _| ()), "FakeOS".into(), dbfile);
        assert!(res.is_err());
    }

    #[test]
    fn test_sqlite_parent_not_exists() {
        let tmp = tempfile::tempdir().unwrap();
        let subdir = tmp.path().join("subdir");
        let dbfile = subdir.join("db.sqlite");
        let dbfile2 = dbfile.clone();
        Context::new(Box::new(|_, _| ()), "FakeOS".into(), dbfile).unwrap();
        assert!(subdir.is_dir());
        assert!(dbfile2.is_file());
    }

    #[test]
    fn test_with_empty_blobdir() {
        let tmp = tempfile::tempdir().unwrap();
        let dbfile = tmp.path().join("db.sqlite");
        let blobdir = PathBuf::new();
        let res = Context::with_blobdir(Box::new(|_, _| ()), "FakeOS".into(), dbfile, blobdir);
        assert!(res.is_err());
    }

    #[test]
    fn test_with_blobdir_not_exists() {
        let tmp = tempfile::tempdir().unwrap();
        let dbfile = tmp.path().join("db.sqlite");
        let blobdir = tmp.path().join("blobs");
        let res = Context::with_blobdir(Box::new(|_, _| ()), "FakeOS".into(), dbfile, blobdir);
        assert!(res.is_err());
    }

    #[test]
    fn no_crashes_on_context_deref() {
        let t = dummy_context();
        std::mem::drop(t.ctx);
    }

    #[test]
    fn test_get_info() {
        let t = dummy_context();

        let info = t.ctx.get_info();
        assert!(info.get("database_dir").is_some());
    }

    #[test]
    fn test_get_info_no_context() {
        let info = get_info();
        assert!(info.get("deltachat_core_version").is_some());
        assert!(info.get("database_dir").is_none());
        assert_eq!(info.get("level").unwrap(), "awesome");
    }
}<|MERGE_RESOLUTION|>--- conflicted
+++ resolved
@@ -13,7 +13,7 @@
 use crate::events::Event;
 use crate::imap::*;
 use crate::job::*;
-use crate::job_thread::{JobThread, JobThreadKind};
+use crate::job_thread::JobThread;
 use crate::key::*;
 use crate::login_param::LoginParam;
 use crate::lot::Lot;
@@ -21,13 +21,8 @@
 use crate::param::Params;
 use crate::smtp::Smtp;
 use crate::sql::Sql;
-<<<<<<< HEAD
 use crate::webpush::WebPushConfig;
 use crate::coi::CoiDeltachatMode;
-
-use rand::{thread_rng, Rng};
-=======
->>>>>>> c7eca8de
 
 /// Callback function type for [Context]
 ///
@@ -63,12 +58,9 @@
     pub running_state: Arc<RwLock<RunningState>>,
     /// Mutex to avoid generating the key for the user more than once.
     pub generating_key_mutex: Mutex<()>,
-<<<<<<< HEAD
     pub webpush_config: Option<WebPushConfig>,
     pub coi_deltachat_mode: Arc<Mutex<CoiDeltachatMode>>,
-=======
     pub translated_stockstrings: RwLock<HashMap<usize, String>>,
->>>>>>> c7eca8de
 }
 
 #[derive(Debug, PartialEq, Eq)]
@@ -137,22 +129,21 @@
                 Imap::new(),
             ))),
             sentbox_thread: Arc::new(RwLock::new(JobThread::new(
-                JobThreadKind::SentBox,
+                "SENTBOX",
+                "configured_inbox_folder",
                 Imap::new(),
             ))),
             mvbox_thread: Arc::new(RwLock::new(JobThread::new(
-                JobThreadKind::MoveBox,
+                "MVBOX",
+                "configured_inbox_folder",
                 Imap::new(),
             ))),
             probe_imap_network: Arc::new(RwLock::new(false)),
             perform_inbox_jobs_needed: Arc::new(RwLock::new(false)),
             generating_key_mutex: Mutex::new(()),
-<<<<<<< HEAD
             webpush_config: None,
             coi_deltachat_mode: Arc::new(Mutex::new(CoiDeltachatMode::Disabled)),
-=======
             translated_stockstrings: RwLock::new(HashMap::new()),
->>>>>>> c7eca8de
         };
 
         ensure!(
