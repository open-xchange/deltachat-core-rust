--- conflicted
+++ resolved
@@ -15,10 +15,7 @@
     transport_connected: bool,
     /// Email address we are sending from.
     from: Option<EmailAddress>,
-<<<<<<< HEAD
     pub error: Option<String>,
-=======
->>>>>>> c23e98ff
 }
 
 impl Smtp {
@@ -28,10 +25,7 @@
             transport: None,
             transport_connected: false,
             from: None,
-<<<<<<< HEAD
             error: None,
-=======
->>>>>>> c23e98ff
         }
     }
 
