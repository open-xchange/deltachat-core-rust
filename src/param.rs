--- conflicted
+++ resolved
@@ -119,15 +119,13 @@
 
     /// For QR
     GroupName = b'g',
-<<<<<<< HEAD
+
     // For Jobs: space-separated list of keys or key=value pairs
     // CR, LF, ' ', '=' and '\' are escaped as '\r', '\n', '\s', '\e' and '\\', respectively
-    Metadata = b'D',
-=======
+    Metadata = b'q',
 
     /// For MDN-sending job
     MsgId = b'I',
->>>>>>> c7eca8de
 }
 
 /// Possible values for `Param::ForcePlaintext`.
@@ -282,7 +280,6 @@
         self.get(key).and_then(|s| s.parse().ok())
     }
 
-<<<<<<< HEAD
     /// Get the given parameter and parse as a space-separated list
     /// of escaped strings.
     pub fn get_list(&self, key: Param) -> Option<Vec<String>> {
@@ -296,7 +293,8 @@
             let mut pair = s.splitn(2, '=').map(unescape_param);
             Some((pair.next()?, pair.next()?))
         }).collect())
-=======
+    }
+
     /// Gets the given parameter and parse as [ParamsFile].
     ///
     /// See also [Params::get_blob] and [Params::get_path] which may
@@ -367,7 +365,6 @@
         self.get(Param::MsgId)
             .and_then(|x| x.parse::<u32>().ok())
             .map(MsgId::new)
->>>>>>> c7eca8de
     }
 
     /// Set the given paramter to the passed in `i32`.
@@ -475,7 +472,6 @@
     }
 
     #[test]
-<<<<<<< HEAD
     fn test_escape_param() {
         assert_eq!(escape_param("test key=value\\s"), "test\\skey\\evalue\\\\s");
     }
@@ -487,7 +483,8 @@
         assert_eq!(unescape_param("\\a\\"), "\\a\\");
         assert_eq!(unescape_param("test\\skey\\evalue\\\\s"), "test key=value\\s");
         assert_eq!(unescape_param("test key=value\\x"), "test key=value\\x");
-=======
+    }
+        
     fn test_params_file_fs_path() {
         let t = dummy_context();
         if let ParamsFile::FsPath(p) = ParamsFile::from_param(&t.ctx, "/foo/bar/baz").unwrap() {
@@ -548,6 +545,5 @@
         assert!(p.get_file(Param::File, &t.ctx).unwrap().is_none());
         assert!(p.get_path(Param::File, &t.ctx).unwrap().is_none());
         assert!(p.get_blob(Param::File, &t.ctx, false).unwrap().is_none());
->>>>>>> c7eca8de
     }
 }