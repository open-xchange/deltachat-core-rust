//! # Job module
//!
//! This module implements a job queue maintained in the SQLite database
//! and job types.

use std::{fmt, time};

use deltachat_derive::{FromSql, ToSql};
use itertools::Itertools;
use rand::{thread_rng, Rng};

use async_std::task;

use crate::blob::BlobObject;
use crate::chat::{self, ChatId};
use crate::config::Config;
use crate::configure::*;
use crate::constants::*;
use crate::contact::Contact;
use crate::context::{Context, PerformJobsNeeded};
use crate::dc_tools::*;
use crate::error::{Error, Result};
use crate::events::Event;
use crate::imap::*;
use crate::imex::*;
use crate::location;
use crate::login_param::LoginParam;
use crate::message::MsgId;
use crate::message::{self, Message, MessageState};
use crate::mimefactory::{MimeFactory, RenderedEmail};
use crate::param::*;
use crate::sql;
use crate::coi::deltachat_mode::CoiDeltachatMode;

// results in ~3 weeks for the last backoff timespan
const JOB_RETRIES: u32 = 17;

/// Thread IDs
#[derive(Debug, Display, Copy, Clone, PartialEq, Eq, FromPrimitive, ToPrimitive, FromSql, ToSql)]
#[repr(i32)]
enum Thread {
    Unknown = 0,
    Imap = 100,
    Smtp = 5000,
}

/// Job try result.
#[derive(Debug, Display)]
pub enum Status {
    Finished(std::result::Result<(), Error>),
    RetryNow,
    RetryLater,
}

#[macro_export]
macro_rules! job_try {
    ($expr:expr) => {
        match $expr {
            ::std::result::Result::Ok(val) => val,
            ::std::result::Result::Err(err) => {
                return $crate::job::Status::Finished(Err(err.into()));
            }
        }
    };
    ($expr:expr,) => {
        $crate::job_try!($expr)
    };
}

impl Default for Thread {
    fn default() -> Self {
        Thread::Unknown
    }
}

#[derive(Debug, Display, Copy, Clone, PartialEq, Eq, FromPrimitive, ToPrimitive, FromSql, ToSql)]
#[repr(i32)]
pub enum Action {
    Unknown = 0,

    // Jobs in the INBOX-thread, range from DC_IMAP_THREAD..DC_IMAP_THREAD+999
    Housekeeping = 105, // low priority ...
    EmptyServer = 107,
    DeleteMsgOnImap = 110,
    MarkseenMdnOnImap = 120,
    MarkseenMsgOnImap = 130,
    MoveMsg = 200,
    SetMetadata = 300,
    GetMetadata = 310,
    ConfigureImap = 900,
    ImexImap = 910, // ... high priority

    // Jobs in the SMTP-thread, range from DC_SMTP_THREAD..DC_SMTP_THREAD+999
    MaybeSendLocations = 5005, // low priority ...
    MaybeSendLocationsEnded = 5007,
    SendMdn = 5010,
    SendMsgToSmtp = 5901, // ... high priority
}

impl Default for Action {
    fn default() -> Self {
        Action::Unknown
    }
}

impl From<Action> for Thread {
    fn from(action: Action) -> Thread {
        use Action::*;

        match action {
            Unknown => Thread::Unknown,

            Housekeeping => Thread::Imap,
            DeleteMsgOnImap => Thread::Imap,
            EmptyServer => Thread::Imap,
            MarkseenMdnOnImap => Thread::Imap,
            MarkseenMsgOnImap => Thread::Imap,
            MoveMsg => Thread::Imap,
            SetMetadata => Thread::Imap,
            GetMetadata => Thread::Imap,
            ConfigureImap => Thread::Imap,
            ImexImap => Thread::Imap,

            MaybeSendLocations => Thread::Smtp,
            MaybeSendLocationsEnded => Thread::Smtp,
            SendMdn => Thread::Smtp,
            SendMsgToSmtp => Thread::Smtp,
        }
    }
}

#[derive(Debug, Clone)]
pub struct Job {
    pub job_id: u32,
    pub action: Action,
    pub foreign_id: u32,
    pub desired_timestamp: i64,
    pub added_timestamp: i64,
    pub tries: u32,
    pub param: Params,
    pub pending_error: Option<String>,
}

impl fmt::Display for Job {
    fn fmt(&self, f: &mut fmt::Formatter) -> fmt::Result {
        write!(f, "#{}, action {}", self.job_id, self.action)
    }
}

impl Job {
    /// Deletes the job from the database.
    fn delete(&self, context: &Context) -> bool {
        context
            .sql
            .execute("DELETE FROM jobs WHERE id=?;", params![self.job_id as i32])
            .is_ok()
    }

    /// Updates the job already stored in the database.
    ///
    /// To add a new job, use [job_add].
    fn update(&self, context: &Context) -> bool {
        sql::execute(
            context,
            &context.sql,
            "UPDATE jobs SET desired_timestamp=?, tries=?, param=? WHERE id=?;",
            params![
                self.desired_timestamp,
                self.tries as i64,
                self.param.to_string(),
                self.job_id as i32,
            ],
        )
        .is_ok()
    }

    fn smtp_send<F>(
        &mut self,
        context: &Context,
        recipients: Vec<async_smtp::EmailAddress>,
        message: Vec<u8>,
        job_id: u32,
        success_cb: F,
    ) -> Status
    where
        F: FnOnce() -> Result<()>,
    {
        // hold the smtp lock during sending of a job and
        // its ok/error response processing. Note that if a message
        // was sent we need to mark it in the database ASAP as we
        // otherwise might send it twice.
        let mut smtp = context.smtp.lock().unwrap();
        if std::env::var(crate::DCC_MIME_DEBUG).is_ok() {
            info!(context, "smtp-sending out mime message:");
            println!("{}", String::from_utf8_lossy(&message));
        }
        match task::block_on(smtp.send(context, recipients, message, job_id)) {
            Err(crate::smtp::send::Error::SendError(err)) => {
                // Remote error, retry later.
                warn!(context, "SMTP failed to send: {}", err);
                smtp.disconnect();
                self.pending_error = Some(err.to_string());
                Status::RetryLater
            }
            Err(crate::smtp::send::Error::EnvelopeError(err)) => {
                // Local error, job is invalid, do not retry.
                smtp.disconnect();
                warn!(context, "SMTP job is invalid: {}", err);
                Status::Finished(Err(Error::SmtpError(err)))
            }
            Err(crate::smtp::send::Error::NoTransport) => {
                // Should never happen.
                // It does not even make sense to disconnect here.
                error!(context, "SMTP job failed because SMTP has no transport");
                Status::Finished(Err(format_err!("SMTP has not transport")))
            }
            Ok(()) => {
                job_try!(success_cb());
                Status::Finished(Ok(()))
            }
        }
    }

    #[allow(non_snake_case)]
    fn SendMsgToSmtp(&mut self, context: &Context) -> Status {
        /* connect to SMTP server, if not yet done */
        if !context.smtp.lock().unwrap().is_connected() {
            let loginparam = LoginParam::from_database(context, "configured_");
            if let Err(err) = context.smtp.lock().unwrap().connect(context, &loginparam) {
                warn!(context, "SMTP connection failure: {:?}", err);
                return Status::RetryLater;
            }
        }

<<<<<<< HEAD
        if let Some(filename) = self.param.get(Param::File) {
            if let Ok(body) = dc_read_file(context, filename) {
                if let Some(recipients) = self.param.get(Param::Recipients) {
                    let recipients_list = recipients
                        .split('\x1e')
                        .filter_map(|addr| match lettre::EmailAddress::new(addr.to_string()) {
                            Ok(addr) => Some(addr),
                            Err(err) => {
                                warn!(context, "invalid recipient: {} {:?}", addr, err);
                                None
                            }
                        })
                        .collect::<Vec<_>>();

                    /* if there is a msg-id and it does not exist in the db, cancel sending.
                    this happends if dc_delete_msgs() was called
                    before the generated mime was sent out */
                    if 0 != self.foreign_id && !message::exists(context, self.foreign_id) {
                        warn!(
                            context,
                            "Not sending Message {} as it was deleted", self.foreign_id
                        );
                        return;
                    };

                    // hold the smtp lock during sending of a job and
                    // its ok/error response processing. Note that if a message
                    // was sent we need to mark it in the database ASAP as we
                    // otherwise might send it twice.
                    let mut sock = context.smtp.lock().unwrap();
                    match sock.send(context, recipients_list, body) {
                        Err(err) => {
                            sock.disconnect();
                            warn!(context, "smtp failed: {}", err);
                            self.try_again_later(-1i32, Some(err.to_string()));
                        }
                        Ok(()) => {
                            dc_delete_file(context, filename);
                            // smtp success, update db ASAP, then delete smtp file
                            if 0 != self.foreign_id {
                                message::update_msg_state(
                                    context,
                                    self.foreign_id,
                                    MessageState::OutDelivered,
                                );
                                let chat_id: i32 = context
                                    .sql
                                    .query_get_value(
                                        context,
                                        "SELECT chat_id FROM msgs WHERE id=?",
                                        params![self.foreign_id as i32],
                                    )
                                    .unwrap_or_default();
                                context.call_cb(Event::MsgDelivered {
                                    chat_id: chat_id as u32,
                                    msg_id: self.foreign_id,
                                });
                            }
                            // now also delete the generated file
                            dc_delete_file(context, filename);
                        }
=======
        let filename = job_try!(job_try!(self
            .param
            .get_path(Param::File, context)
            .map_err(|_| format_err!("Can't get filename")))
        .ok_or_else(|| format_err!("Can't get filename")));
        let body = job_try!(dc_read_file(context, &filename));
        let recipients = job_try!(self.param.get(Param::Recipients).ok_or_else(|| {
            warn!(context, "Missing recipients for job {}", self.job_id);
            format_err!("Missing recipients")
        }));

        let recipients_list = recipients
            .split('\x1e')
            .filter_map(
                |addr| match async_smtp::EmailAddress::new(addr.to_string()) {
                    Ok(addr) => Some(addr),
                    Err(err) => {
                        warn!(context, "invalid recipient: {} {:?}", addr, err);
                        None
>>>>>>> c7eca8de
                    }
                },
            )
            .collect::<Vec<_>>();

        /* if there is a msg-id and it does not exist in the db, cancel sending.
        this happends if dc_delete_msgs() was called
        before the generated mime was sent out */
        if 0 != self.foreign_id && !message::exists(context, MsgId::new(self.foreign_id)) {
            return Status::Finished(Err(format_err!(
                "Not sending Message {} as it was deleted",
                self.foreign_id
            )));
        };

        let foreign_id = self.foreign_id;
        self.smtp_send(context, recipients_list, body, self.job_id, || {
            // smtp success, update db ASAP, then delete smtp file
            if 0 != foreign_id {
                set_delivered(context, MsgId::new(foreign_id));
            }
            // now also delete the generated file
            dc_delete_file(context, filename);
            Ok(())
        })
    }

    /// Get `SendMdn` jobs with foreign_id equal to `contact_id` excluding the `job_id` job.
    fn get_additional_mdn_jobs(
        &self,
        context: &Context,
        contact_id: u32,
    ) -> sql::Result<(Vec<u32>, Vec<String>)> {
        // Extract message IDs from job parameters
        let res: Vec<(u32, MsgId)> = context.sql.query_map(
            "SELECT id, param FROM jobs WHERE foreign_id=? AND id!=?",
            params![contact_id, self.job_id],
            |row| {
                let job_id: u32 = row.get(0)?;
                let params_str: String = row.get(1)?;
                let params: Params = params_str.parse().unwrap_or_default();
                Ok((job_id, params))
            },
            |jobs| {
                let res = jobs
                    .filter_map(|row| {
                        let (job_id, params) = row.ok()?;
                        let msg_id = params.get_msg_id()?;
                        Some((job_id, msg_id))
                    })
                    .collect();
                Ok(res)
            },
        )?;

        // Load corresponding RFC724 message IDs
        let mut job_ids = Vec::new();
        let mut rfc724_mids = Vec::new();
        for (job_id, msg_id) in res {
            if let Ok(Message { rfc724_mid, .. }) = Message::load_from_db(context, msg_id) {
                job_ids.push(job_id);
                rfc724_mids.push(rfc724_mid);
            }
        }
        Ok((job_ids, rfc724_mids))
    }

    #[allow(non_snake_case)]
    fn SendMdn(&mut self, context: &Context) -> Status {
        if !context.get_config_bool(Config::MdnsEnabled) {
            // User has disabled MDNs after job scheduling but before
            // execution.
            return Status::Finished(Err(format_err!("MDNs are disabled")));
        }

        let contact_id = self.foreign_id;
        let contact = job_try!(Contact::load_from_db(context, contact_id));
        if contact.is_blocked() {
            return Status::Finished(Err(format_err!("Contact is blocked")));
        }

        let msg_id = if let Some(msg_id) = self.param.get_msg_id() {
            msg_id
        } else {
            return Status::Finished(Err(format_err!(
                "SendMdn job has invalid parameters: {}",
                self.param
            )));
        };

        // Try to aggregate other SendMdn jobs and send a combined MDN.
        let (additional_job_ids, additional_rfc724_mids) = self
            .get_additional_mdn_jobs(context, contact_id)
            .unwrap_or_default();

        if !additional_rfc724_mids.is_empty() {
            info!(
                context,
                "SendMdn job: aggregating {} additional MDNs",
                additional_rfc724_mids.len()
            )
        }

        let msg = job_try!(Message::load_from_db(context, msg_id));
        let mimefactory = job_try!(MimeFactory::from_mdn(context, &msg, additional_rfc724_mids));
        let rendered_msg = job_try!(mimefactory.render());
        let body = rendered_msg.message;

        let addr = contact.get_addr();
        let recipient = job_try!(async_smtp::EmailAddress::new(addr.to_string())
            .map_err(|err| format_err!("invalid recipient: {} {:?}", addr, err)));
        let recipients = vec![recipient];

        /* connect to SMTP server, if not yet done */
        if !context.smtp.lock().unwrap().is_connected() {
            let loginparam = LoginParam::from_database(context, "configured_");
            if let Err(err) = context.smtp.lock().unwrap().connect(context, &loginparam) {
                warn!(context, "SMTP connection failure: {:?}", err);
                return Status::RetryLater;
            }
        }

        self.smtp_send(context, recipients, body, self.job_id, || {
            // Remove additional SendMdn jobs we have aggretated into this one.
            job_kill_ids(context, &additional_job_ids)?;
            Ok(())
        })
    }

    #[allow(non_snake_case)]
    fn MoveMsg(&mut self, context: &Context) -> Status {
        let imap_inbox = &context.inbox_thread.read().unwrap().imap;

        let msg = job_try!(Message::load_from_db(context, MsgId::new(self.foreign_id)));

        if let Err(err) = imap_inbox.ensure_configured_folders(context, true) {
            warn!(context, "could not configure folders: {:?}", err);
            return Status::RetryLater;
        }
        let dest_folder = context
            .sql
            .get_raw_config(context, "configured_mvbox_folder");

        if let Some(dest_folder) = dest_folder {
            let server_folder = msg.server_folder.as_ref().unwrap();
            let mut dest_uid = 0;

            match imap_inbox.mv(
                context,
                server_folder,
                msg.server_uid,
                &dest_folder,
                &mut dest_uid,
            ) {
                ImapActionResult::RetryLater => Status::RetryLater,
                ImapActionResult::Success => {
                    message::update_server_uid(context, &msg.rfc724_mid, &dest_folder, dest_uid);
                    Status::Finished(Ok(()))
                }
                ImapActionResult::Failed => {
                    Status::Finished(Err(format_err!("IMAP action failed")))
                }
                ImapActionResult::AlreadyDone => Status::Finished(Ok(())),
            }
        } else {
            Status::Finished(Err(format_err!("No mvbox folder configured")))
        }
    }

    #[allow(non_snake_case)]
<<<<<<< HEAD
    fn do_DC_JOB_SET_METADATA(&self, context: &Context) {
        if let Some(meta) = self.param.get_map(Param::Metadata) {
            let meta: Vec<Metadata> = meta.iter().map(|(k, v)| Metadata {
                entry: k.to_string(),
                value: if v.is_empty() { None } else { Some(v.to_string()) },
            }).collect();
            let inbox = context.inbox.read().unwrap();
            match inbox.set_metadata(context, "", &meta) {
                Ok(_) => {
                    context.call_cb(Event::SetMetadataDone { foreign_id: self.foreign_id });
                    inbox.update_metadata(context, None, None);
                },
                Err(e) => {
                    error!(context, "Cannot set metadata: {} ({})", e, self.foreign_id);
                },
            };
        }
    }

    #[allow(non_snake_case)]
    fn do_DC_JOB_GET_METADATA(&self, context: &Context) {
        let result: Result<Option<String>, String> = if let Some(path) = self.param.get(Param::Metadata) {
            let inbox = context.inbox.read().unwrap();
            let res = inbox.get_metadata(context, "", &[path], MetadataDepth::Zero, None);
            match res {
                Ok(meta) => {
                    if let Some(meta) = meta.first() {
                        if meta.entry == path {
                            Ok(meta.value.clone())
                        } else {
                            Err(format!("Invalid path in GETMETADATA response. Expected: {}, got: {}",
                                                 path, meta.entry))
                        }
                    } else {
                        Ok(None)
                    }
                },
                Err(e) => Err(e.to_string()),
            }
        } else {
            Err("Missing metadata path".into())
        };

        match result {
            Ok(json) => {
                context.call_cb(Event::Metadata { foreign_id: self.foreign_id, json });
            }
            Err(err) => {
                context.call_cb(Event::Error(err));
            }
        }
    }

    #[allow(non_snake_case)]
    fn do_DC_JOB_DELETE_MSG_ON_IMAP(&mut self, context: &Context) {
        let inbox = context.inbox.read().unwrap();
=======
    fn DeleteMsgOnImap(&mut self, context: &Context) -> Status {
        let imap_inbox = &context.inbox_thread.read().unwrap().imap;
>>>>>>> c7eca8de

        let mut msg = job_try!(Message::load_from_db(context, MsgId::new(self.foreign_id)));

        if !msg.rfc724_mid.is_empty() {
            if message::rfc724_mid_cnt(context, &msg.rfc724_mid) > 1 {
                info!(
                    context,
                    "The message is deleted from the server when all parts are deleted.",
                );
            } else {
                /* if this is the last existing part of the message,
                we delete the message from the server */
                let mid = msg.rfc724_mid;
                let server_folder = msg.server_folder.as_ref().unwrap();
                let res = imap_inbox.delete_msg(context, &mid, server_folder, &mut msg.server_uid);
                if res == ImapActionResult::RetryLater {
                    // XXX RetryLater is converted to RetryNow here
                    return Status::RetryNow;
                }
            }
            Message::delete_from_db(context, msg.id);
            Status::Finished(Ok(()))
        } else {
            /* eg. device messages have no Message-ID */
            Status::Finished(Ok(()))
        }
    }

    #[allow(non_snake_case)]
    fn EmptyServer(&mut self, context: &Context) -> Status {
        let imap_inbox = &context.inbox_thread.read().unwrap().imap;
        if self.foreign_id & DC_EMPTY_MVBOX > 0 {
            if let Some(mvbox_folder) = context
                .sql
                .get_raw_config(context, "configured_mvbox_folder")
            {
                imap_inbox.empty_folder(context, &mvbox_folder);
            }
        }
        if self.foreign_id & DC_EMPTY_INBOX > 0 {
            imap_inbox.empty_folder(context, "INBOX");
        }
        Status::Finished(Ok(()))
    }

    #[allow(non_snake_case)]
    fn MarkseenMsgOnImap(&mut self, context: &Context) -> Status {
        let imap_inbox = &context.inbox_thread.read().unwrap().imap;

        let msg = job_try!(Message::load_from_db(context, MsgId::new(self.foreign_id)));

        let folder = msg.server_folder.as_ref().unwrap();
        match imap_inbox.set_seen(context, folder, msg.server_uid) {
            ImapActionResult::RetryLater => Status::RetryLater,
            ImapActionResult::AlreadyDone => Status::Finished(Ok(())),
            ImapActionResult::Success | ImapActionResult::Failed => {
                // XXX the message might just have been moved
                // we want to send out an MDN anyway
                // The job will not be retried so locally
                // there is no risk of double-sending MDNs.
                if msg.param.get_bool(Param::WantsMdn).unwrap_or_default()
                    && context.get_config_bool(Config::MdnsEnabled)
                {
                    if let Err(err) = send_mdn(context, &msg) {
                        warn!(context, "could not send out mdn for {}: {}", msg.id, err);
                        return Status::Finished(Err(err));
                    }
                }
                Status::Finished(Ok(()))
            }
            self.maybe_move(context, msg.server_uid, folder, inbox);
        }
    }

<<<<<<< HEAD
    fn maybe_move(
        &mut self,
        context: &Context,
        uid: u32,
        folder: &str,
        inbox: std::sync::RwLockReadGuard<'_, Imap>
    ) {
        if 0 != self.param.get_int(Param::AlsoMove).unwrap_or_default() {
            if context
                .sql
                .get_raw_config_int(context, "folders_configured")
                .unwrap_or_default()
                < 3
            {
                inbox.configure_folders(context, 0x1i32);
=======
    #[allow(non_snake_case)]
    fn MarkseenMdnOnImap(&mut self, context: &Context) -> Status {
        let folder = self
            .param
            .get(Param::ServerFolder)
            .unwrap_or_default()
            .to_string();
        let uid = self.param.get_int(Param::ServerUid).unwrap_or_default() as u32;
        let imap_inbox = &context.inbox_thread.read().unwrap().imap;
        if imap_inbox.set_seen(context, &folder, uid) == ImapActionResult::RetryLater {
            return Status::RetryLater;
        }
        if self.param.get_bool(Param::AlsoMove).unwrap_or_default() {
            if let Err(err) = imap_inbox.ensure_configured_folders(context, true) {
                warn!(context, "configuring folders failed: {:?}", err);
                return Status::RetryLater;
>>>>>>> c7eca8de
            }
            let dest_folder = context
                .sql
                .get_raw_config(context, "configured_mvbox_folder");
            if let Some(dest_folder) = dest_folder {
                let mut dest_uid = 0;
                if ImapActionResult::RetryLater
                    == imap_inbox.mv(context, &folder, uid, &dest_folder, &mut dest_uid)
                {
                    Status::RetryLater
                } else {
                    Status::Finished(Ok(()))
                }
            } else {
                Status::Finished(Err(format_err!("MVBOX is not configured")))
            }
        } else {
            Status::Finished(Ok(()))
        }
    }

    #[allow(non_snake_case)]
    fn do_DC_JOB_MARKSEEN_MDN_ON_IMAP(&mut self, context: &Context) {
        let folder = self
            .param
            .get(Param::ServerFolder)
            .unwrap_or_default()
            .to_string();
        let uid = self.param.get_int(Param::ServerUid).unwrap_or_default() as u32;
        let inbox = context.inbox.read().unwrap();
        if inbox.set_seen(context, &folder, uid) == ImapResult::RetryLater {
            self.try_again_later(3i32, None);
            return;
        }
        self.maybe_move(context, uid, &folder, inbox);
    }
}

/* delete all pending jobs with the given action */
pub fn job_kill_action(context: &Context, action: Action) -> bool {
    sql::execute(
        context,
        &context.sql,
        "DELETE FROM jobs WHERE action=?;",
        params![action],
    )
    .is_ok()
}

/// Remove jobs with specified IDs.
pub fn job_kill_ids(context: &Context, job_ids: &[u32]) -> sql::Result<()> {
    sql::execute(
        context,
        &context.sql,
        format!(
            "DELETE FROM jobs WHERE id IN({})",
            job_ids.iter().map(|_| "?").join(",")
        ),
        job_ids,
    )
}

pub fn perform_inbox_fetch(context: &Context) {
    let use_network = context.get_config_bool(Config::InboxWatch);

    task::block_on(
        context
            .inbox_thread
            .write()
            .unwrap()
            .fetch(context, use_network),
    );
}

pub fn perform_mvbox_fetch(context: &Context) {
    let use_network = context.get_config_bool(Config::MvboxWatch);

    task::block_on(
        context
            .mvbox_thread
            .write()
            .unwrap()
            .fetch(context, use_network),
    );
}

pub fn perform_sentbox_fetch(context: &Context) {
    let use_network = context.get_config_bool(Config::SentboxWatch);

    task::block_on(
        context
            .sentbox_thread
            .write()
            .unwrap()
            .fetch(context, use_network),
    );
}

pub fn perform_inbox_idle(context: &Context) {
    if *context.perform_inbox_jobs_needed.clone().read().unwrap() {
        info!(
            context,
            "INBOX-IDLE will not be started because of waiting jobs."
        );
        return;
    }
<<<<<<< HEAD
    info!(context, "INBOX-IDLE started...");
    inbox.idle(context);
    info!(context, "INBOX-IDLE ended.");
}

pub fn perform_mvbox_fetch(context: &Context) {
    let use_network = context.get_config_bool(Config::MvboxWatch);
=======
    let use_network = context.get_config_bool(Config::InboxWatch);

>>>>>>> c7eca8de
    context
        .inbox_thread
        .read()
        .unwrap()
        .idle(context, use_network);
}

pub fn perform_mvbox_idle(context: &Context) {
    let use_network = context.get_config_bool(Config::MvboxWatch);

    context
        .mvbox_thread
        .read()
        .unwrap()
        .idle(context, use_network);
}

pub fn perform_sentbox_idle(context: &Context) {
    let use_network = context.get_config_bool(Config::SentboxWatch);

    context
        .sentbox_thread
        .read()
        .unwrap()
        .idle(context, use_network);
}

pub fn interrupt_inbox_idle(context: &Context) {
    info!(context, "interrupt_inbox_idle called");
    // we do not block on trying to obtain the thread lock
    // because we don't know in which state the thread is.
    // If it's currently fetching then we can not get the lock
    // but we flag it for checking jobs so that idle will be skipped.
    match context.inbox_thread.try_read() {
        Ok(inbox_thread) => {
            inbox_thread.interrupt_idle(context);
        }
        Err(err) => {
            *context.perform_inbox_jobs_needed.write().unwrap() = true;
            warn!(context, "could not interrupt idle: {}", err);
        }
    }
}

pub fn interrupt_mvbox_idle(context: &Context) {
    context.mvbox_thread.read().unwrap().interrupt_idle(context);
}

pub fn interrupt_sentbox_idle(context: &Context) {
    context
        .sentbox_thread
        .read()
        .unwrap()
        .interrupt_idle(context);
}

pub fn perform_smtp_jobs(context: &Context) {
    let probe_smtp_network = {
        let &(ref lock, _) = &*context.smtp_state.clone();
        let mut state = lock.lock().unwrap();

        let probe_smtp_network = state.probe_network;
        state.probe_network = false;
        state.perform_jobs_needed = PerformJobsNeeded::Not;

        if state.suspended {
            info!(context, "SMTP-jobs suspended.",);
            return;
        }
        state.doing_jobs = true;
        probe_smtp_network
    };

    info!(context, "SMTP-jobs started...",);
    job_perform(context, Thread::Smtp, probe_smtp_network);
    info!(context, "SMTP-jobs ended.");

    {
        let &(ref lock, _) = &*context.smtp_state.clone();
        let mut state = lock.lock().unwrap();

        state.doing_jobs = false;
    }
}

pub fn perform_smtp_idle(context: &Context) {
    info!(context, "SMTP-idle started...",);
    {
        let &(ref lock, ref cvar) = &*context.smtp_state.clone();
        let mut state = lock.lock().unwrap();

        match state.perform_jobs_needed {
            PerformJobsNeeded::AtOnce => {
                info!(
                    context,
                    "SMTP-idle will not be started because of waiting jobs.",
                );
            }
            PerformJobsNeeded::Not | PerformJobsNeeded::AvoidDos => {
                let dur = get_next_wakeup_time(context, Thread::Smtp);

                loop {
                    let res = cvar.wait_timeout(state, dur).unwrap();
                    state = res.0;

                    if state.idle || res.1.timed_out() {
                        // We received the notification and the value has been updated, we can leave.
                        break;
                    }
                }
                state.idle = false;
            }
        }
    }

    info!(context, "SMTP-idle ended.",);
}

fn get_next_wakeup_time(context: &Context, thread: Thread) -> time::Duration {
    let t: i64 = context
        .sql
        .query_get_value(
            context,
            "SELECT MIN(desired_timestamp) FROM jobs WHERE thread=?;",
            params![thread],
        )
        .unwrap_or_default();

    let mut wakeup_time = time::Duration::new(10 * 60, 0);
    let now = time();
    if t > 0 {
        if t > now {
            wakeup_time = time::Duration::new((t - now) as u64, 0);
        } else {
            wakeup_time = time::Duration::new(0, 0);
        }
    }

    wakeup_time
}

pub fn maybe_network(context: &Context) {
    {
        let &(ref lock, _) = &*context.smtp_state.clone();
        let mut state = lock.lock().unwrap();
        state.probe_network = true;

        *context.probe_imap_network.write().unwrap() = true;
    }

    interrupt_smtp_idle(context);
    interrupt_inbox_idle(context);
    interrupt_mvbox_idle(context);
    interrupt_sentbox_idle(context);
}

pub fn job_action_exists(context: &Context, action: Action) -> bool {
    context
        .sql
        .exists("SELECT id FROM jobs WHERE action=?;", params![action])
        .unwrap_or_default()
}

fn set_delivered(context: &Context, msg_id: MsgId) {
    message::update_msg_state(context, msg_id, MessageState::OutDelivered);
    let chat_id: ChatId = context
        .sql
        .query_get_value(
            context,
            "SELECT chat_id FROM msgs WHERE id=?",
            params![msg_id],
        )
        .unwrap_or_default();
    context.call_cb(Event::MsgDelivered { chat_id, msg_id });
}

/* special case for DC_JOB_SEND_MSG_TO_SMTP */
pub fn job_send_msg(context: &Context, msg_id: MsgId) -> Result<()> {
    let mut msg = Message::load_from_db(context, msg_id)?;
    msg.try_calc_and_set_dimensions(context).ok();

    /* create message */
    let needs_encryption = msg.param.get_bool(Param::GuaranteeE2ee).unwrap_or_default();

    let attach_selfavatar = match chat::shall_attach_selfavatar(context, msg.chat_id) {
        Ok(attach_selfavatar) => attach_selfavatar,
        Err(err) => {
            warn!(context, "job: cannot get selfavatar-state: {}", err);
            false
        }
    };

    let mimefactory = MimeFactory::from_msg(context, &msg, attach_selfavatar)?;
    let mut rendered_msg = mimefactory.render().map_err(|err| {
        message::set_msg_failed(context, msg_id, Some(err.to_string()));
        err
    })?;

    if needs_encryption && !rendered_msg.is_encrypted {
        /* unrecoverable */
        message::set_msg_failed(
            context,
            msg_id,
            Some("End-to-end-encryption unavailable unexpectedly."),
        );
        bail!(
            "e2e encryption unavailable {} - {:?}",
            msg_id,
            needs_encryption
        );
    }

    let lowercase_from = rendered_msg.from.to_lowercase();
    if context.get_config_bool(Config::BccSelf)
        && !rendered_msg
            .recipients
            .iter()
            .any(|x| x.to_lowercase() == lowercase_from)
    {
        rendered_msg.recipients.push(rendered_msg.from.clone());
    }

    if rendered_msg.recipients.is_empty() {
        // may happen eg. for groups with only SELF and bcc_self disabled
        info!(
            context,
            "message {} has no recipient, skipping smtp-send", msg_id
        );
        set_delivered(context, msg_id);
        return Ok(());
    }

    if rendered_msg.is_gossiped {
        chat::set_gossiped_timestamp(context, msg.chat_id, time())?;
    }

    if 0 != rendered_msg.last_added_location_id {
        if let Err(err) = location::set_kml_sent_timestamp(context, msg.chat_id, time()) {
            error!(context, "Failed to set kml sent_timestamp: {:?}", err);
        }
        if !msg.hidden {
            if let Err(err) =
                location::set_msg_location_id(context, msg.id, rendered_msg.last_added_location_id)
            {
                error!(context, "Failed to set msg_location_id: {:?}", err);
            }
        }
    }

    if attach_selfavatar {
        if let Err(err) = msg.chat_id.set_selfavatar_timestamp(context, time()) {
            error!(context, "Failed to set selfavatar timestamp: {:?}", err);
        }
    }

    if rendered_msg.is_encrypted && !needs_encryption {
        msg.param.set_int(Param::GuaranteeE2ee, 1);
        msg.save_param_to_disk(context);
    }

    add_smtp_job(context, Action::SendMsgToSmtp, msg.id, &rendered_msg)?;

    Ok(())
}

pub fn perform_inbox_jobs(context: &Context) {
    info!(context, "dc_perform_inbox_jobs starting.",);

    let probe_imap_network = *context.probe_imap_network.clone().read().unwrap();
    *context.probe_imap_network.write().unwrap() = false;
    *context.perform_inbox_jobs_needed.write().unwrap() = false;

    job_perform(context, Thread::Imap, probe_imap_network);
    info!(context, "dc_perform_inbox_jobs ended.",);
}

pub fn perform_mvbox_jobs(context: &Context) {
    info!(context, "dc_perform_mbox_jobs EMPTY (for now).",);
}

pub fn perform_sentbox_jobs(context: &Context) {
    info!(context, "dc_perform_sentbox_jobs EMPTY (for now).",);
}

fn job_perform(context: &Context, thread: Thread, probe_network: bool) {
    while let Some(mut job) = load_next_job(context, thread, probe_network) {
        info!(context, "{}-job {} started...", thread, job);

        // some configuration jobs are "exclusive":
        // - they are always executed in the imap-thread and the smtp-thread is suspended during execution
        // - they may change the database handle change the database handle; we do not keep old pointers therefore
        // - they can be re-executed one time AT_ONCE, but they are not save in the database for later execution
        if Action::ConfigureImap == job.action || Action::ImexImap == job.action {
            job_kill_action(context, job.action);
            context
                .sentbox_thread
                .clone()
                .read()
                .unwrap()
                .suspend(context);
            context
                .mvbox_thread
                .clone()
                .read()
                .unwrap()
                .suspend(context);
            suspend_smtp_thread(context, true);
        }

        let try_res = (0..2)
            .map(|tries| {
                info!(
                    context,
                    "{} performs immediate try {} of job {}", thread, tries, job
                );

<<<<<<< HEAD
            match job.action {
                Action::Unknown => {
                    warn!(context, "Unknown job id found");
                }
                Action::SendMsgToSmtp => job.do_DC_JOB_SEND(context),
                Action::DeleteMsgOnImap => job.do_DC_JOB_DELETE_MSG_ON_IMAP(context),
                Action::MarkseenMsgOnImap => job.do_DC_JOB_MARKSEEN_MSG_ON_IMAP(context),
                Action::MarkseenMdnOnImap => job.do_DC_JOB_MARKSEEN_MDN_ON_IMAP(context),
                Action::MoveMsg => job.do_DC_JOB_MOVE_MSG(context),
                Action::SetMetadata => job.do_DC_JOB_SET_METADATA(context),
                Action::GetMetadata => job.do_DC_JOB_GET_METADATA(context),
                Action::SendMdn => job.do_DC_JOB_SEND(context),
                Action::ConfigureImap => dc_job_do_DC_JOB_CONFIGURE_IMAP(context),
                Action::ImexImap => match job_do_DC_JOB_IMEX_IMAP(context, &job) {
                    Ok(()) => {}
                    Err(err) => {
                        error!(context, "{}", err);
=======
                let try_res = match job.action {
                    Action::Unknown => Status::Finished(Err(format_err!("Unknown job id found"))),
                    Action::SendMsgToSmtp => job.SendMsgToSmtp(context),
                    Action::EmptyServer => job.EmptyServer(context),
                    Action::DeleteMsgOnImap => job.DeleteMsgOnImap(context),
                    Action::MarkseenMsgOnImap => job.MarkseenMsgOnImap(context),
                    Action::MarkseenMdnOnImap => job.MarkseenMdnOnImap(context),
                    Action::MoveMsg => job.MoveMsg(context),
                    Action::SendMdn => job.SendMdn(context),
                    Action::ConfigureImap => JobConfigureImap(context),
                    Action::ImexImap => match JobImexImap(context, &job) {
                        Ok(()) => Status::Finished(Ok(())),
                        Err(err) => {
                            error!(context, "{}", err);
                            Status::Finished(Err(err))
                        }
                    },
                    Action::MaybeSendLocations => location::JobMaybeSendLocations(context, &job),
                    Action::MaybeSendLocationsEnded => {
                        location::JobMaybeSendLocationsEnded(context, &mut job)
>>>>>>> c7eca8de
                    }
                    Action::Housekeeping => {
                        sql::housekeeping(context);
                        Status::Finished(Ok(()))
                    }
                };

                info!(
                    context,
                    "{} finished immediate try {} of job {}", thread, tries, job
                );

                try_res
            })
            .find(|try_res| match try_res {
                Status::RetryNow => false,
                _ => true,
            })
            .unwrap_or(Status::RetryNow);

        if Action::ConfigureImap == job.action || Action::ImexImap == job.action {
            context
                .sentbox_thread
                .clone()
                .read()
                .unwrap()
                .unsuspend(context);
            context
                .mvbox_thread
                .clone()
                .read()
                .unwrap()
                .unsuspend(context);
            suspend_smtp_thread(context, false);
            break;
        }

        match try_res {
            Status::RetryNow | Status::RetryLater => {
                let tries = job.tries + 1;

                if tries < JOB_RETRIES {
                    info!(
                        context,
                        "{} thread increases job {} tries to {}", thread, job, tries
                    );
                    job.tries = tries;
                    let time_offset = get_backoff_time_offset(tries);
                    job.desired_timestamp = time() + time_offset;
                    job.update(context);
                    info!(
                        context,
                        "{}-job #{} not succeeded on try #{}, retry in {} seconds.",
                        thread,
                        job.job_id as u32,
                        tries,
                        time_offset
                    );
                    if thread == Thread::Smtp && tries < JOB_RETRIES - 1 {
                        context
                            .smtp_state
                            .clone()
                            .0
                            .lock()
                            .unwrap()
                            .perform_jobs_needed = PerformJobsNeeded::AvoidDos;
                    }
                } else {
                    info!(
                        context,
                        "{} thread removes job {} as it exhausted {} retries",
                        thread,
                        job,
                        JOB_RETRIES
                    );
                    if job.action == Action::SendMsgToSmtp {
                        message::set_msg_failed(
                            context,
                            MsgId::new(job.foreign_id),
                            job.pending_error.as_ref(),
                        );
                    }
                    job.delete(context);
                }
                if !probe_network {
                    continue;
                }
                // on dc_maybe_network() we stop trying here;
                // these jobs are already tried once.
                // otherwise, we just continue with the next job
                // to give other jobs a chance being tried at least once.
                break;
            }
            Status::Finished(res) => {
                if let Err(err) = res {
                    warn!(
                        context,
                        "{} removes job {} as it failed with error {:?}", thread, job, err
                    );
                } else {
                    info!(context, "{} removes job {} as it succeeded", thread, job);
                }

                job.delete(context);
            }
        }
    }
}

fn get_backoff_time_offset(tries: u32) -> i64 {
    let n = 2_i32.pow(tries - 1) * 60;
    let mut rng = thread_rng();
    let r: i32 = rng.gen();
    let mut seconds = r % (n + 1);
    if seconds < 1 {
        seconds = 1;
    }
    seconds as i64
}

fn suspend_smtp_thread(context: &Context, suspend: bool) {
    context.smtp_state.0.lock().unwrap().suspended = suspend;
    if suspend {
        loop {
            if !context.smtp_state.0.lock().unwrap().doing_jobs {
                return;
            }
            std::thread::sleep(time::Duration::from_micros(300 * 1000));
        }
    }
}

<<<<<<< HEAD
pub fn connect_to_inbox(context: &Context, inbox: &Imap) -> libc::c_int {
    let ret_connected = dc_connect_to_configured_imap(context, inbox);
    if 0 != ret_connected {

        let coi_deltachat_mode =
            context
                .get_coi_config()
                .map(|config| config.get_coi_deltachat_mode())
                .unwrap_or(CoiDeltachatMode::Disabled);

        inbox.set_watch_folder(coi_deltachat_mode.get_inbox_folder_override().unwrap_or("INBOX").into());
        context.set_coi_deltachat_mode(coi_deltachat_mode);
    }
    ret_connected
}
=======
fn send_mdn(context: &Context, msg: &Message) -> Result<()> {
    let mut param = Params::new();
    param.set(Param::MsgId, msg.id.to_u32().to_string());
>>>>>>> c7eca8de

    job_add(context, Action::SendMdn, msg.from_id as i32, param, 0);

    Ok(())
}

fn add_smtp_job(
    context: &Context,
    action: Action,
    msg_id: MsgId,
    rendered_msg: &RenderedEmail,
) -> Result<()> {
    ensure!(
        !rendered_msg.recipients.is_empty(),
        "no recipients for smtp job set"
    );
    let mut param = Params::new();
    let bytes = &rendered_msg.message;
    let blob = BlobObject::create(context, &rendered_msg.rfc724_mid, bytes)?;

    let recipients = rendered_msg.recipients.join("\x1e");
    param.set(Param::File, blob.as_name());
    param.set(Param::Recipients, &recipients);

    job_add(context, action, msg_id.to_u32() as i32, param, 0);

    Ok(())
}

/// Adds a job to the database, scheduling it `delay_seconds`
/// after the current time.
pub fn job_add(
    context: &Context,
    action: Action,
    foreign_id: i32,
    param: Params,
    delay_seconds: i64,
) {
    if action == Action::Unknown {
        error!(context, "Invalid action passed to job_add");
        return;
    }

    let timestamp = time();
    let thread: Thread = action.into();

    sql::execute(
        context,
        &context.sql,
        "INSERT INTO jobs (added_timestamp, thread, action, foreign_id, param, desired_timestamp) VALUES (?,?,?,?,?,?);",
        params![
            timestamp,
            thread,
            action,
            foreign_id,
            param.to_string(),
            (timestamp + delay_seconds as i64)
        ]
    ).ok();

    match thread {
        Thread::Imap => interrupt_inbox_idle(context),
        Thread::Smtp => interrupt_smtp_idle(context),
        Thread::Unknown => {}
    }
}

pub fn interrupt_smtp_idle(context: &Context) {
    info!(context, "Interrupting SMTP-idle...",);

    let &(ref lock, ref cvar) = &*context.smtp_state.clone();
    let mut state = lock.lock().unwrap();

    state.perform_jobs_needed = PerformJobsNeeded::AtOnce;
    state.idle = true;
    cvar.notify_one();
    info!(context, "Interrupting SMTP-idle... ended",);
}

/// Load jobs from the database.
///
/// Load jobs for this "[Thread]", i.e. either load SMTP jobs or load
/// IMAP jobs.  The `probe_network` parameter decides how to query
/// jobs, this is tricky and probably wrong currently.  Look at the
/// SQL queries for details.
fn load_next_job(context: &Context, thread: Thread, probe_network: bool) -> Option<Job> {
    let query = if !probe_network {
        // processing for first-try and after backoff-timeouts:
        // process jobs in the order they were added.
        "SELECT id, action, foreign_id, param, added_timestamp, desired_timestamp, tries \
         FROM jobs WHERE thread=? AND desired_timestamp<=? ORDER BY action DESC, added_timestamp;"
    } else {
        // processing after call to dc_maybe_network():
        // process _all_ pending jobs that failed before
        // in the order of their backoff-times.
        "SELECT id, action, foreign_id, param, added_timestamp, desired_timestamp, tries \
         FROM jobs WHERE thread=? AND tries>0 ORDER BY desired_timestamp, action DESC;"
    };

    let params_no_probe = params![thread as i64, time()];
    let params_probe = params![thread as i64];
    let params: &[&dyn rusqlite::ToSql] = if !probe_network {
        params_no_probe
    } else {
        params_probe
    };

    context
        .sql
        .query_map(
            query,
            params,
            |row| {
                let job = Job {
                    job_id: row.get(0)?,
                    action: row.get(1)?,
                    foreign_id: row.get(2)?,
                    desired_timestamp: row.get(5)?,
                    added_timestamp: row.get(4)?,
                    tries: row.get(6)?,
                    param: row.get::<_, String>(3)?.parse().unwrap_or_default(),
                    pending_error: None,
                };

                Ok(job)
            },
            |jobs| {
                for job in jobs {
                    match job {
                        Ok(j) => return Ok(Some(j)),
                        Err(e) => warn!(context, "Bad job from the database: {}", e),
                    }
                }
                Ok(None)
            },
        )
        .unwrap_or_default()
}

#[cfg(test)]
mod tests {
    use super::*;

    use crate::test_utils::*;

    fn insert_job(context: &Context, foreign_id: i64) {
        let now = time();
        context
            .sql
            .execute(
                "INSERT INTO jobs
                   (added_timestamp, thread, action, foreign_id, param, desired_timestamp)
                 VALUES (?, ?, ?, ?, ?, ?);",
                params![
                    now,
                    Thread::from(Action::MoveMsg),
                    Action::MoveMsg,
                    foreign_id,
                    Params::new().to_string(),
                    now
                ],
            )
            .unwrap();
    }

    #[test]
    fn test_load_next_job() {
        // We want to ensure that loading jobs skips over jobs which
        // fails to load from the database instead of failing to load
        // all jobs.
        let t = dummy_context();
        insert_job(&t.ctx, -1); // This can not be loaded into Job struct.
        let jobs = load_next_job(&t.ctx, Thread::from(Action::MoveMsg), false);
        assert!(jobs.is_none());

        insert_job(&t.ctx, 1);
        let jobs = load_next_job(&t.ctx, Thread::from(Action::MoveMsg), false);
        assert!(jobs.is_some());
    }
}<|MERGE_RESOLUTION|>--- conflicted
+++ resolved
@@ -8,8 +8,9 @@
 use deltachat_derive::{FromSql, ToSql};
 use itertools::Itertools;
 use rand::{thread_rng, Rng};
-
+use imap_proto::Metadata;
 use async_std::task;
+pub use async_imap::extensions::metadata::MetadataDepth;
 
 use crate::blob::BlobObject;
 use crate::chat::{self, ChatId};
@@ -30,7 +31,7 @@
 use crate::mimefactory::{MimeFactory, RenderedEmail};
 use crate::param::*;
 use crate::sql;
-use crate::coi::deltachat_mode::CoiDeltachatMode;
+// use crate::coi::deltachat_mode::CoiDeltachatMode;
 
 // results in ~3 weeks for the last backoff timespan
 const JOB_RETRIES: u32 = 17;
@@ -232,69 +233,6 @@
             }
         }
 
-<<<<<<< HEAD
-        if let Some(filename) = self.param.get(Param::File) {
-            if let Ok(body) = dc_read_file(context, filename) {
-                if let Some(recipients) = self.param.get(Param::Recipients) {
-                    let recipients_list = recipients
-                        .split('\x1e')
-                        .filter_map(|addr| match lettre::EmailAddress::new(addr.to_string()) {
-                            Ok(addr) => Some(addr),
-                            Err(err) => {
-                                warn!(context, "invalid recipient: {} {:?}", addr, err);
-                                None
-                            }
-                        })
-                        .collect::<Vec<_>>();
-
-                    /* if there is a msg-id and it does not exist in the db, cancel sending.
-                    this happends if dc_delete_msgs() was called
-                    before the generated mime was sent out */
-                    if 0 != self.foreign_id && !message::exists(context, self.foreign_id) {
-                        warn!(
-                            context,
-                            "Not sending Message {} as it was deleted", self.foreign_id
-                        );
-                        return;
-                    };
-
-                    // hold the smtp lock during sending of a job and
-                    // its ok/error response processing. Note that if a message
-                    // was sent we need to mark it in the database ASAP as we
-                    // otherwise might send it twice.
-                    let mut sock = context.smtp.lock().unwrap();
-                    match sock.send(context, recipients_list, body) {
-                        Err(err) => {
-                            sock.disconnect();
-                            warn!(context, "smtp failed: {}", err);
-                            self.try_again_later(-1i32, Some(err.to_string()));
-                        }
-                        Ok(()) => {
-                            dc_delete_file(context, filename);
-                            // smtp success, update db ASAP, then delete smtp file
-                            if 0 != self.foreign_id {
-                                message::update_msg_state(
-                                    context,
-                                    self.foreign_id,
-                                    MessageState::OutDelivered,
-                                );
-                                let chat_id: i32 = context
-                                    .sql
-                                    .query_get_value(
-                                        context,
-                                        "SELECT chat_id FROM msgs WHERE id=?",
-                                        params![self.foreign_id as i32],
-                                    )
-                                    .unwrap_or_default();
-                                context.call_cb(Event::MsgDelivered {
-                                    chat_id: chat_id as u32,
-                                    msg_id: self.foreign_id,
-                                });
-                            }
-                            // now also delete the generated file
-                            dc_delete_file(context, filename);
-                        }
-=======
         let filename = job_try!(job_try!(self
             .param
             .get_path(Param::File, context)
@@ -314,7 +252,6 @@
                     Err(err) => {
                         warn!(context, "invalid recipient: {} {:?}", addr, err);
                         None
->>>>>>> c7eca8de
                     }
                 },
             )
@@ -485,30 +422,34 @@
     }
 
     #[allow(non_snake_case)]
-<<<<<<< HEAD
-    fn do_DC_JOB_SET_METADATA(&self, context: &Context) {
+    fn SetMetadata(&self, context: &Context) -> Status {
         if let Some(meta) = self.param.get_map(Param::Metadata) {
             let meta: Vec<Metadata> = meta.iter().map(|(k, v)| Metadata {
                 entry: k.to_string(),
                 value: if v.is_empty() { None } else { Some(v.to_string()) },
             }).collect();
-            let inbox = context.inbox.read().unwrap();
+            let inbox = &context.inbox_thread.read().unwrap().imap;
             match inbox.set_metadata(context, "", &meta) {
                 Ok(_) => {
                     context.call_cb(Event::SetMetadataDone { foreign_id: self.foreign_id });
-                    inbox.update_metadata(context, None, None);
+                    task::block_on(async{inbox.update_metadata(context, None, None).await});
+                    Status::Finished(Ok(()))
                 },
                 Err(e) => {
                     error!(context, "Cannot set metadata: {} ({})", e, self.foreign_id);
+                    Status::Finished(Err(format_err!("Cannot set metadata: {} ({})", e, self.foreign_id)))
                 },
-            };
+            }
+        } else {
+            Status::Finished(Err(format_err!("Missing metadata")))
         }
     }
 
     #[allow(non_snake_case)]
-    fn do_DC_JOB_GET_METADATA(&self, context: &Context) {
-        let result: Result<Option<String>, String> = if let Some(path) = self.param.get(Param::Metadata) {
-            let inbox = context.inbox.read().unwrap();
+    fn GetMetadata(&self, context: &Context) -> Status {
+        // let result: Result<Option<String>, String> = if let Some(path) = self.param.get(Param::Metadata) {
+        let result = if let Some(path) = self.param.get(Param::Metadata) {
+            let inbox = &context.inbox_thread.read().unwrap().imap;
             let res = inbox.get_metadata(context, "", &[path], MetadataDepth::Zero, None);
             match res {
                 Ok(meta) => {
@@ -532,20 +473,18 @@
         match result {
             Ok(json) => {
                 context.call_cb(Event::Metadata { foreign_id: self.foreign_id, json });
+                Status::Finished(Ok(()))
             }
             Err(err) => {
                 context.call_cb(Event::Error(err));
+                Status::Finished(Err(format_err!("Couldn't get metadata")))
             }
         }
     }
 
     #[allow(non_snake_case)]
-    fn do_DC_JOB_DELETE_MSG_ON_IMAP(&mut self, context: &Context) {
-        let inbox = context.inbox.read().unwrap();
-=======
     fn DeleteMsgOnImap(&mut self, context: &Context) -> Status {
         let imap_inbox = &context.inbox_thread.read().unwrap().imap;
->>>>>>> c7eca8de
 
         let mut msg = job_try!(Message::load_from_db(context, MsgId::new(self.foreign_id)));
 
@@ -614,46 +553,23 @@
                         return Status::Finished(Err(err));
                     }
                 }
-                Status::Finished(Ok(()))
-            }
-            self.maybe_move(context, msg.server_uid, folder, inbox);
-        }
-    }
-
-<<<<<<< HEAD
+                self.maybe_move(context, msg.server_uid, folder, imap_inbox)
+                // Status::Finished(Ok(()))
+            }
+        }
+    }
+
     fn maybe_move(
         &mut self,
         context: &Context,
         uid: u32,
         folder: &str,
-        inbox: std::sync::RwLockReadGuard<'_, Imap>
-    ) {
-        if 0 != self.param.get_int(Param::AlsoMove).unwrap_or_default() {
-            if context
-                .sql
-                .get_raw_config_int(context, "folders_configured")
-                .unwrap_or_default()
-                < 3
-            {
-                inbox.configure_folders(context, 0x1i32);
-=======
-    #[allow(non_snake_case)]
-    fn MarkseenMdnOnImap(&mut self, context: &Context) -> Status {
-        let folder = self
-            .param
-            .get(Param::ServerFolder)
-            .unwrap_or_default()
-            .to_string();
-        let uid = self.param.get_int(Param::ServerUid).unwrap_or_default() as u32;
-        let imap_inbox = &context.inbox_thread.read().unwrap().imap;
-        if imap_inbox.set_seen(context, &folder, uid) == ImapActionResult::RetryLater {
-            return Status::RetryLater;
-        }
+        imap_inbox: &Imap,
+    ) -> Status {
         if self.param.get_bool(Param::AlsoMove).unwrap_or_default() {
             if let Err(err) = imap_inbox.ensure_configured_folders(context, true) {
                 warn!(context, "configuring folders failed: {:?}", err);
                 return Status::RetryLater;
->>>>>>> c7eca8de
             }
             let dest_folder = context
                 .sql
@@ -676,22 +592,21 @@
     }
 
     #[allow(non_snake_case)]
-    fn do_DC_JOB_MARKSEEN_MDN_ON_IMAP(&mut self, context: &Context) {
+    fn MarkseenMdnOnImap(&mut self, context: &Context) -> Status {
         let folder = self
             .param
             .get(Param::ServerFolder)
             .unwrap_or_default()
             .to_string();
         let uid = self.param.get_int(Param::ServerUid).unwrap_or_default() as u32;
-        let inbox = context.inbox.read().unwrap();
-        if inbox.set_seen(context, &folder, uid) == ImapResult::RetryLater {
-            self.try_again_later(3i32, None);
-            return;
-        }
-        self.maybe_move(context, uid, &folder, inbox);
-    }
-}
-
+        let imap_inbox = &context.inbox_thread.read().unwrap().imap;
+        if imap_inbox.set_seen(context, &folder, uid) == ImapActionResult::RetryLater {
+            return Status::RetryLater;
+        }
+        self.maybe_move(context, uid, &folder, imap_inbox)
+    }
+}
+    
 /* delete all pending jobs with the given action */
 pub fn job_kill_action(context: &Context, action: Action) -> bool {
     sql::execute(
@@ -760,18 +675,8 @@
         );
         return;
     }
-<<<<<<< HEAD
-    info!(context, "INBOX-IDLE started...");
-    inbox.idle(context);
-    info!(context, "INBOX-IDLE ended.");
-}
-
-pub fn perform_mvbox_fetch(context: &Context) {
-    let use_network = context.get_config_bool(Config::MvboxWatch);
-=======
     let use_network = context.get_config_bool(Config::InboxWatch);
 
->>>>>>> c7eca8de
     context
         .inbox_thread
         .read()
@@ -1088,25 +993,6 @@
                     "{} performs immediate try {} of job {}", thread, tries, job
                 );
 
-<<<<<<< HEAD
-            match job.action {
-                Action::Unknown => {
-                    warn!(context, "Unknown job id found");
-                }
-                Action::SendMsgToSmtp => job.do_DC_JOB_SEND(context),
-                Action::DeleteMsgOnImap => job.do_DC_JOB_DELETE_MSG_ON_IMAP(context),
-                Action::MarkseenMsgOnImap => job.do_DC_JOB_MARKSEEN_MSG_ON_IMAP(context),
-                Action::MarkseenMdnOnImap => job.do_DC_JOB_MARKSEEN_MDN_ON_IMAP(context),
-                Action::MoveMsg => job.do_DC_JOB_MOVE_MSG(context),
-                Action::SetMetadata => job.do_DC_JOB_SET_METADATA(context),
-                Action::GetMetadata => job.do_DC_JOB_GET_METADATA(context),
-                Action::SendMdn => job.do_DC_JOB_SEND(context),
-                Action::ConfigureImap => dc_job_do_DC_JOB_CONFIGURE_IMAP(context),
-                Action::ImexImap => match job_do_DC_JOB_IMEX_IMAP(context, &job) {
-                    Ok(()) => {}
-                    Err(err) => {
-                        error!(context, "{}", err);
-=======
                 let try_res = match job.action {
                     Action::Unknown => Status::Finished(Err(format_err!("Unknown job id found"))),
                     Action::SendMsgToSmtp => job.SendMsgToSmtp(context),
@@ -1116,6 +1002,8 @@
                     Action::MarkseenMdnOnImap => job.MarkseenMdnOnImap(context),
                     Action::MoveMsg => job.MoveMsg(context),
                     Action::SendMdn => job.SendMdn(context),
+                    Action::SetMetadata => job.SetMetadata(context),
+                    Action::GetMetadata => job.GetMetadata(context),
                     Action::ConfigureImap => JobConfigureImap(context),
                     Action::ImexImap => match JobImexImap(context, &job) {
                         Ok(()) => Status::Finished(Ok(())),
@@ -1127,7 +1015,6 @@
                     Action::MaybeSendLocations => location::JobMaybeSendLocations(context, &job),
                     Action::MaybeSendLocationsEnded => {
                         location::JobMaybeSendLocationsEnded(context, &mut job)
->>>>>>> c7eca8de
                     }
                     Action::Housekeeping => {
                         sql::housekeeping(context);
@@ -1260,27 +1147,9 @@
     }
 }
 
-<<<<<<< HEAD
-pub fn connect_to_inbox(context: &Context, inbox: &Imap) -> libc::c_int {
-    let ret_connected = dc_connect_to_configured_imap(context, inbox);
-    if 0 != ret_connected {
-
-        let coi_deltachat_mode =
-            context
-                .get_coi_config()
-                .map(|config| config.get_coi_deltachat_mode())
-                .unwrap_or(CoiDeltachatMode::Disabled);
-
-        inbox.set_watch_folder(coi_deltachat_mode.get_inbox_folder_override().unwrap_or("INBOX").into());
-        context.set_coi_deltachat_mode(coi_deltachat_mode);
-    }
-    ret_connected
-}
-=======
 fn send_mdn(context: &Context, msg: &Message) -> Result<()> {
     let mut param = Params::new();
     param.set(Param::MsgId, msg.id.to_u32().to_string());
->>>>>>> c7eca8de
 
     job_add(context, Action::SendMdn, msg.from_id as i32, param, 0);
 
