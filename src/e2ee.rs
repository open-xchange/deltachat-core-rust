--- conflicted
+++ resolved
@@ -309,47 +309,10 @@
             &private_keyring,
             &public_keyring_for_validate,
             Some(ret_valid_signatures),
-<<<<<<< HEAD
-        ) {
-            Ok(plain) => {
-                // XXX: test_decrypt_message_in_memory succeeds if I uncomment the next line 
-                ensure!(!ret_valid_signatures.is_empty(), "no valid signatures");
-                plain
-            }
-            Err(Error::Pgp(pgp::errors::Error::MissingKey)) => { return Err(Error::Pgp(pgp::errors::Error::MissingKey)); }
-            Err(err) => bail!("could not decrypt: {}", err),
-        };
-        let plain_bytes = plain.len();
-        let plain_buf = plain.as_ptr() as *const libc::c_char;
-
-        let mut index = 0;
-        let mut decrypted_mime = ptr::null_mut();
-        if unsafe {
-            mailmime_parse(
-                plain_buf as *const _,
-                plain_bytes,
-                &mut index,
-                &mut decrypted_mime,
-            )
-        } != MAIL_NO_ERROR as libc::c_int
-            || decrypted_mime.is_null()
-        {
-            if !decrypted_mime.is_null() {
-                unsafe { mailmime_free(decrypted_mime) };
-            }
-        } else {
-            // decrypted_mime points into `plain`.
-            // FIXME(@dignifiedquire): this still leaks memory I believe, as mailmime_free
-            // does not free the underlying buffer. But for now we have to live with it
-            std::mem::forget(plain);
-            ret_decrypted_mime = decrypted_mime;
-        }
-=======
         )?;
 
         ensure!(!ret_valid_signatures.is_empty(), "no valid signatures");
         return Ok(Some(plain));
->>>>>>> c7eca8de
     }
 
     Ok(None)
@@ -406,7 +369,7 @@
     content: &str,
     sender_addr: &str,
 ) -> Result<Vec<Option<String>>> {
-    use crate::dc_mimeparser::MimeParser;
+    use crate::mimeparser::MimeMessage;
     use crate::constants::Viewtype;
 
     let self_addr = context
@@ -418,12 +381,9 @@
         self_addr, sender_addr, content_type, content
     );
 
-   let mut mime_parser = MimeParser::new(context);
-   let () = unsafe { mime_parser.parse(full_mime_msg.as_bytes())? };
-
-    if mime_parser.header.is_empty() {
-        bail!("No headers");
-    }
+   let mime_parser = MimeMessage::from_bytes(context, full_mime_msg.as_bytes())?;
+
+    ensure!(mime_parser.has_headers(), "No Headers Found");
 
     Ok(mime_parser
         .parts
