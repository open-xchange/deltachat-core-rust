use std::ptr;

use itertools::join;
use libc::{free, strcmp};
use mmime::clist::*;
use mmime::mailimf::types::*;
use mmime::mailmime::content::*;
use mmime::mailmime::types::*;
use mmime::mailmime::*;
use mmime::other::*;
use sha2::{Digest, Sha256};

use crate::chat::{self, Chat};
use crate::config::Config;
use crate::constants::*;
use crate::contact::*;
use crate::context::Context;
use crate::dc_mimeparser::*;
use crate::dc_strencode::*;
use crate::dc_tools::*;
use crate::error::Result;
use crate::events::Event;
use crate::job::*;
use crate::location;
use crate::message::{self, MessageState};
use crate::param::*;
use crate::peerstate::*;
use crate::securejoin::handle_securejoin_handshake;
use crate::sql;
use crate::stock::StockMessage;
use crate::wrapmime;

#[derive(Debug, PartialEq, Eq)]
enum CreateEvent {
    MsgsChanged,
    IncomingMsg,
}

/// Receive a message and add it to the database.
pub unsafe fn dc_receive_imf(
    context: &Context,
    imf_raw: &[u8],
    server_folder: impl AsRef<str>,
    server_uid: u32,
    flags: u32,
) {
    info!(
        context,
        "Receiving message {}/{}...",
        if !server_folder.as_ref().is_empty() {
            server_folder.as_ref()
        } else {
            "?"
        },
        server_uid,
    );

    // Parse the imf to mailimf_message. normally, this is done by mailimf_message_parse(),
    // however, as we also need the MIME data,
    // we use mailmime_parse() through dc_mimeparser (both call mailimf_struct_multiple_parse()
    // somewhen, I did not found out anything that speaks against this approach yet)

    let mut mime_parser = MimeParser::new(context);
    if let Err(err) = mime_parser.parse(imf_raw) {
        error!(context, "dc_receive_imf parse error: {}", err);
    };

    if mime_parser.header.is_empty() {
        // Error - even adding an empty record won't help as we do not know the message ID
        info!(context, "No header.");
        return;
    }

    // the function returns the number of created messages in the database
    let mut incoming = 1;
    let mut incoming_origin = Origin::Unknown;
    let mut to_self = 0;
    let mut from_id = 0u32;
    let mut from_id_blocked = 0;
    let mut to_id = 0u32;
    let mut chat_id = 0;
    let mut hidden = 0;

    let mut needs_delete_job = false;
    let mut insert_msg_id = 0;

    let mut sent_timestamp = 0;
    let mut created_db_entries = Vec::new();
    let mut create_event_to_send = Some(CreateEvent::MsgsChanged);
    let mut rr_event_to_send = Vec::new();

    let mut to_ids = Vec::with_capacity(16);

    // helper method to handle early exit and memory cleanup
    let cleanup = |context: &Context,
                   create_event_to_send: &Option<CreateEvent>,
                   created_db_entries: &Vec<(usize, usize)>,
                   rr_event_to_send: &Vec<(u32, u32)>| {
        if let Some(create_event_to_send) = create_event_to_send {
            for (chat_id, msg_id) in created_db_entries {
                let event = match create_event_to_send {
                    CreateEvent::MsgsChanged => Event::MsgsChanged {
                        msg_id: *msg_id as u32,
                        chat_id: *chat_id as u32,
                    },
                    CreateEvent::IncomingMsg => Event::IncomingMsg {
                        msg_id: *msg_id as u32,
                        chat_id: *chat_id as u32,
                    },
                };
                context.call_cb(event);
            }
        }
        for (chat_id, msg_id) in rr_event_to_send {
            context.call_cb(Event::MsgRead {
                chat_id: *chat_id,
                msg_id: *msg_id,
            });
        }
    };

    if let Some(field) = mime_parser.lookup_field_typ("Date", MAILIMF_FIELD_ORIG_DATE) {
        let orig_date = (*field).fld_data.fld_orig_date;
        if !orig_date.is_null() {
            // is not yet checked against bad times! we do this later if we have the database information.
            sent_timestamp = dc_timestamp_from_date((*orig_date).dt_date_time)
        }
    }

    // get From: and check if it is known (for known From:'s we add the other To:/Cc: in the 3rd pass)
    // or if From: is equal to SELF (in this case, it is any outgoing messages,
    // we do not check Return-Path any more as this is unreliable, see issue #150
    if let Some(field) = mime_parser.lookup_field_typ("From", MAILIMF_FIELD_FROM) {
        let fld_from = (*field).fld_data.fld_from;
        if !fld_from.is_null() {
            let mut check_self = 0;
            let mut from_list = Vec::with_capacity(16);
            dc_add_or_lookup_contacts_by_mailbox_list(
                context,
                (*fld_from).frm_mb_list,
                Origin::IncomingUnknownFrom,
                &mut from_list,
                &mut check_self,
            );
            if 0 != check_self {
                incoming = 0;
                if mime_parser.sender_equals_recipient() {
                    from_id = DC_CONTACT_ID_SELF;
                }
            } else if !from_list.is_empty() {
                // if there is no from given, from_id stays 0 which is just fine. These messages
                // are very rare, however, we have to add them to the database (they go to the
                // "deaddrop" chat) to avoid a re-download from the server. See also [**]
                from_id = from_list[0];
                incoming_origin = Contact::get_origin_by_id(context, from_id, &mut from_id_blocked)
            }
        }
    }

    // Make sure, to_ids starts with the first To:-address (Cc: is added in the loop below pass)
    if let Some(field) = mime_parser.lookup_field_typ("To", MAILIMF_FIELD_TO) {
        let fld_to = (*field).fld_data.fld_to;
        if !fld_to.is_null() {
            dc_add_or_lookup_contacts_by_address_list(
                context,
                (*fld_to).to_addr_list,
                if 0 == incoming {
                    Origin::OutgoingTo
                } else if incoming_origin.is_verified() {
                    Origin::IncomingTo
                } else {
                    Origin::IncomingUnknownTo
                },
                &mut to_ids,
                &mut to_self,
            );
        }
    }

    // Add parts

    let rfc724_mid = match mime_parser.get_rfc724_mid() {
        Some(x) => x,
        None => {
            // missing Message-IDs may come if the mail was set from this account with another
            // client that relies in the SMTP server to generate one.
            // true eg. for the Webmailer used in all-inkl-KAS
            match dc_create_incoming_rfc724_mid(sent_timestamp, from_id, &to_ids) {
                Some(x) => x.to_string(),
                None => {
                    error!(context, "can not create incoming rfc724_mid");
                    cleanup(
                        context,
                        &create_event_to_send,
                        &created_db_entries,
                        &rr_event_to_send,
                    );
                    return;
                }
            }
        }
    };
    if mime_parser.get_last_nonmeta().is_some() {
        if let Err(err) = add_parts(
            context,
            &mut mime_parser,
            imf_raw,
            incoming,
            &mut incoming_origin,
            server_folder.as_ref(),
            server_uid,
            &mut to_ids,
            &rfc724_mid,
            &mut sent_timestamp,
            &mut from_id,
            from_id_blocked,
            &mut hidden,
            &mut chat_id,
            &mut to_id,
            flags,
            &mut needs_delete_job,
            to_self,
            &mut insert_msg_id,
            &mut created_db_entries,
            &mut create_event_to_send,
        ) {
            info!(context, "{}", err);

            cleanup(
                context,
                &create_event_to_send,
                &created_db_entries,
                &rr_event_to_send,
            );
            return;
        }
    } else {
        // there are no non-meta data in message, do some basic calculations so that the varaiables
        // are correct in the further processing
        if sent_timestamp > time() {
            sent_timestamp = time()
        }
    }

    if !mime_parser.reports.is_empty() {
        handle_reports(
            context,
            &mime_parser,
            from_id,
            sent_timestamp,
            &mut rr_event_to_send,
            &server_folder,
            server_uid,
        );
    }

    if !mime_parser.message_kml.is_none() && chat_id > DC_CHAT_ID_LAST_SPECIAL {
        save_locations(
            context,
            &mime_parser,
            chat_id,
            from_id,
            insert_msg_id,
            hidden,
        );
    }

    // if we delete we don't need to try moving messages
    if needs_delete_job && !created_db_entries.is_empty() {
        job_add(
            context,
            Action::DeleteMsgOnImap,
            created_db_entries[0].1 as i32,
            Params::new(),
            0,
        );
    } else {
        context.do_heuristics_moves(server_folder.as_ref(), insert_msg_id);
    }

    info!(
        context,
        "received message {} has Message-Id: {}", server_uid, rfc724_mid
    );

    cleanup(
        context,
        &create_event_to_send,
        &created_db_entries,
        &rr_event_to_send,
    );
}

unsafe fn add_parts(
    context: &Context,
    mut mime_parser: &mut MimeParser,
    imf_raw: &[u8],
    incoming: i32,
    incoming_origin: &mut Origin,
    server_folder: impl AsRef<str>,
    server_uid: u32,
    to_ids: &mut Vec<u32>,
    rfc724_mid: &str,
    sent_timestamp: &mut i64,
    from_id: &mut u32,
    from_id_blocked: i32,
    hidden: &mut libc::c_int,
    chat_id: &mut u32,
    to_id: &mut u32,
    flags: u32,
    needs_delete_job: &mut bool,
    to_self: i32,
    insert_msg_id: &mut u32,
    created_db_entries: &mut Vec<(usize, usize)>,
    create_event_to_send: &mut Option<CreateEvent>,
) -> Result<()> {
    let mut state: MessageState;
    let mut msgrmsg: libc::c_int;
    let mut chat_id_blocked = Blocked::Not;
    let mut sort_timestamp = 0;
    let mut rcvd_timestamp = 0;
    let mut mime_in_reply_to = std::ptr::null_mut();
    let mut mime_references = std::ptr::null_mut();

    let cleanup = |mime_in_reply_to: *mut libc::c_char, mime_references: *mut libc::c_char| {
        free(mime_in_reply_to.cast());
        free(mime_references.cast());
    };

    // collect the rest information, CC: is added to the to-list, BCC: is ignored
    // (we should not add BCC to groups as this would split groups. We could add them as "known contacts",
    // however, the benefit is very small and this may leak data that is expected to be hidden)
    if let Some(field) = mime_parser.lookup_field_typ("Cc", MAILIMF_FIELD_CC) {
        let fld_cc = (*field).fld_data.fld_cc;
        if !fld_cc.is_null() {
            dc_add_or_lookup_contacts_by_address_list(
                context,
                (*fld_cc).cc_addr_list,
                if 0 == incoming {
                    Origin::OutgoingCc
                } else if incoming_origin.is_verified() {
                    Origin::IncomingCc
                } else {
                    Origin::IncomingUnknownCc
                },
                to_ids,
                std::ptr::null_mut(),
            );
        }
    }

    // check, if the mail is already in our database - if so, just update the folder/uid
    // (if the mail was moved around) and finish. (we may get a mail twice eg. if it is
    // moved between folders. make sure, this check is done eg. before securejoin-processing) */
    if let Ok((old_server_folder, old_server_uid, _)) =
        message::rfc724_mid_exists(context, &rfc724_mid)
    {
        if old_server_folder != server_folder.as_ref() || old_server_uid != server_uid {
            message::update_server_uid(context, &rfc724_mid, server_folder.as_ref(), server_uid);
        }

        cleanup(mime_in_reply_to, mime_references);
        bail!("Message already in DB");
    }

    // 1 or 0 for yes/no
    msgrmsg = mime_parser.is_send_by_messenger as _;
    if msgrmsg == 0 && 0 != dc_is_reply_to_messenger_message(context, mime_parser) {
        // 2=no, but is reply to messenger message
        msgrmsg = 2;
    }
    // incoming non-chat messages may be discarded;
    // maybe this can be optimized later, by checking the state before the message body is downloaded
    let mut allow_creation = 1;
    if mime_parser.is_system_message != SystemMessage::AutocryptSetupMessage && msgrmsg == 0 {
        let show_emails = context.get_config_int(Config::ShowEmails);
        if show_emails == 0 {
            *chat_id = 3;
            allow_creation = 0
        } else if show_emails == 1 {
            allow_creation = 0
        }
    }

    // check if the message introduces a new chat:
    // - outgoing messages introduce a chat with the first to: address if they are sent by a messenger
    // - incoming messages introduce a chat only for known contacts if they are sent by a messenger
    // (of course, the user can add other chats manually later)
    if 0 != incoming {
        state = if 0 != flags & DC_IMAP_SEEN {
            MessageState::InSeen
        } else {
            MessageState::InFresh
        };
        *to_id = 1;
        // handshake messages must be processed _before_ chats are created
        // (eg. contacs may be marked as verified)
        if mime_parser.lookup_field("Secure-Join").is_some() {
            // avoid discarding by show_emails setting
            msgrmsg = 1;
            *chat_id = 0;
            allow_creation = 1;
            let handshake = handle_securejoin_handshake(context, mime_parser, *from_id);
            if 0 != handshake & DC_HANDSHAKE_STOP_NORMAL_PROCESSING {
                *hidden = 1;
                *needs_delete_job = 0 != handshake & DC_HANDSHAKE_ADD_DELETE_JOB;
                state = MessageState::InSeen;
            }
        }

        let (test_normal_chat_id, test_normal_chat_id_blocked) =
            chat::lookup_by_contact_id(context, *from_id).unwrap_or_default();

        // get the chat_id - a chat_id here is no indicator that the chat is displayed in the normal list,
        // it might also be blocked and displayed in the deaddrop as a result
        if *chat_id == 0 {
            // try to create a group
            // (groups appear automatically only if the _sender_ is known, see core issue #54)

            let create_blocked = if 0 != test_normal_chat_id
                && test_normal_chat_id_blocked == Blocked::Not
                || incoming_origin.is_start_new_chat()
            {
                Blocked::Not
            } else {
                Blocked::Deaddrop
            };

            create_or_lookup_group(
                context,
                &mut mime_parser,
                allow_creation,
                create_blocked,
                *from_id,
                to_ids,
                chat_id,
                &mut chat_id_blocked,
            )?;
            if 0 != *chat_id && Blocked::Not != chat_id_blocked && create_blocked == Blocked::Not {
                chat::unblock(context, *chat_id);
                chat_id_blocked = Blocked::Not;
            }
        }

        if *chat_id == 0 {
            // check if the message belongs to a mailing list
            if mime_parser.is_mailinglist_message() {
                *chat_id = 3;
                info!(context, "Message belongs to a mailing list and is ignored.",);
            }
        }

        if *chat_id == 0 {
            // try to create a normal chat
            let create_blocked = if incoming_origin.is_start_new_chat() || *from_id == *to_id {
                Blocked::Not
            } else {
                Blocked::Deaddrop
            };

            if 0 != test_normal_chat_id {
                *chat_id = test_normal_chat_id;
                chat_id_blocked = test_normal_chat_id_blocked;
            } else if 0 != allow_creation {
                let (id, bl) =
                    chat::create_or_lookup_by_contact_id(context, *from_id, create_blocked)
                        .unwrap_or_default();
                *chat_id = id;
                chat_id_blocked = bl;
            }
            if 0 != *chat_id && Blocked::Not != chat_id_blocked {
                if Blocked::Not == create_blocked {
                    chat::unblock(context, *chat_id);
                    chat_id_blocked = Blocked::Not;
                } else if 0 != dc_is_reply_to_known_message(context, mime_parser) {
                    //  we do not want any chat to be created implicitly.  Because of the origin-scale-up,
                    // the contact requests will pop up and this should be just fine.
                    Contact::scaleup_origin_by_id(context, *from_id, Origin::IncomingReplyTo);
                    info!(
                        context,
                        "Message is a reply to a known message, mark sender as known.",
                    );
                    if !incoming_origin.is_verified() {
                        *incoming_origin = Origin::IncomingReplyTo;
                    }
                }
            }
        }
        if *chat_id == 0 {
            // maybe from_id is null or sth. else is suspicious, move message to trash
            *chat_id = DC_CHAT_ID_TRASH;
        }

        // if the chat_id is blocked,
        // for unknown senders and non-delta messages set the state to NOTICED
        // to not result in a contact request (this would require the state FRESH)
        if Blocked::Not != chat_id_blocked
            && state == MessageState::InFresh
            && !incoming_origin.is_verified()
            && msgrmsg == 0
        {
            state = MessageState::InNoticed;
        }
    } else {
        // Outgoing

        // the mail is on the IMAP server, probably it is also delivered.
        // We cannot recreate other states (read, error).
        state = MessageState::OutDelivered;
        *from_id = DC_CONTACT_ID_SELF;
        if !to_ids.is_empty() {
            *to_id = to_ids[0];
            if *chat_id == 0 {
                create_or_lookup_group(
                    context,
                    &mut mime_parser,
                    allow_creation,
                    Blocked::Not,
                    *from_id,
                    to_ids,
                    chat_id,
                    &mut chat_id_blocked,
                )?;
                if 0 != *chat_id && Blocked::Not != chat_id_blocked {
                    chat::unblock(context, *chat_id);
                    chat_id_blocked = Blocked::Not;
                }
            }
            if *chat_id == 0 && 0 != allow_creation {
                let create_blocked = if 0 != msgrmsg && !Contact::is_blocked_load(context, *to_id) {
                    Blocked::Not
                } else {
                    Blocked::Deaddrop
                };
                let (id, bl) =
                    chat::create_or_lookup_by_contact_id(context, *to_id, create_blocked)
                        .unwrap_or_default();
                *chat_id = id;
                chat_id_blocked = bl;

                if 0 != *chat_id
                    && Blocked::Not != chat_id_blocked
                    && Blocked::Not == create_blocked
                {
                    chat::unblock(context, *chat_id);
                    chat_id_blocked = Blocked::Not;
                }
            }
        }
        if *chat_id == 0 {
            if to_ids.is_empty() && 0 != to_self {
                // from_id==to_id==DC_CONTACT_ID_SELF - this is a self-sent messages,
                // maybe an Autocrypt Setup Messag
                let (id, bl) = chat::create_or_lookup_by_contact_id(context, 1, Blocked::Not)
                    .unwrap_or_default();
                *chat_id = id;
                chat_id_blocked = bl;

                if 0 != *chat_id && Blocked::Not != chat_id_blocked {
                    chat::unblock(context, *chat_id);
                    chat_id_blocked = Blocked::Not;
                }
            }
        }
        if *chat_id == 0 {
            *chat_id = DC_CHAT_ID_TRASH;
        }
    }
    // correct message_timestamp, it should not be used before,
    // however, we cannot do this earlier as we need from_id to be set
    calc_timestamps(
        context,
        *chat_id,
        *from_id,
        *sent_timestamp,
        if 0 != flags & DC_IMAP_SEEN { 0 } else { 1 },
        &mut sort_timestamp,
        sent_timestamp,
        &mut rcvd_timestamp,
    );

    // unarchive chat
    chat::unarchive(context, *chat_id)?;

    // if the mime-headers should be saved, find out its size
    // (the mime-header ends with an empty line)
    let save_mime_headers = context.get_config_bool(Config::SaveMimeHeaders);
    if let Some(field) = mime_parser.lookup_field_typ("In-Reply-To", MAILIMF_FIELD_IN_REPLY_TO) {
        let fld_in_reply_to = (*field).fld_data.fld_in_reply_to;
        if !fld_in_reply_to.is_null() {
            mime_in_reply_to = dc_str_from_clist(
                (*(*field).fld_data.fld_in_reply_to).mid_list,
                b" \x00" as *const u8 as *const libc::c_char,
            )
        }
    }

    if let Some(field) = mime_parser.lookup_field_typ("References", MAILIMF_FIELD_REFERENCES) {
        let fld_references = (*field).fld_data.fld_references;
        if !fld_references.is_null() {
            mime_references = dc_str_from_clist(
                (*(*field).fld_data.fld_references).mid_list,
                b" \x00" as *const u8 as *const libc::c_char,
            )
        }
    }

    // fine, so far.  now, split the message into simple parts usable as "short messages"
    // and add them to the database (mails sent by other messenger clients should result
    // into only one message; mails sent by other clients may result in several messages
    // (eg. one per attachment))
    let icnt = mime_parser.parts.len();
    let mut txt_raw = None;

    context
        .sql
        .prepare(
            "INSERT INTO msgs \
             (rfc724_mid, server_folder, server_uid, chat_id, from_id, to_id, timestamp, \
             timestamp_sent, timestamp_rcvd, type, state, msgrmsg,  txt, txt_raw, param, \
             bytes, hidden, mime_headers,  mime_in_reply_to, mime_references) \
             VALUES (?,?,?,?,?,?, ?,?,?,?,?,?, ?,?,?,?,?,?, ?,?);",
            |mut stmt, conn| {
                for i in 0..icnt {
                    let part = &mut mime_parser.parts[i];
                    if part.is_meta {
                        continue;
                    }

                    if let Some(ref msg) = part.msg {
                        if mime_parser.location_kml.is_some()
                            && icnt == 1
                            && (msg == "-location-" || msg.is_empty())
                        {
                            *hidden = 1;
                            if state == MessageState::InFresh {
                                state = MessageState::InNoticed;
                            }
                        }
                    }
                    if part.typ == Viewtype::Text {
                        let msg_raw = part.msg_raw.as_ref().cloned().unwrap_or_default();
                        let subject = mime_parser
                            .subject
                            .as_ref()
                            .map(|s| s.to_string())
                            .unwrap_or("".into());
                        txt_raw = Some(format!("{}\n\n{}", subject, msg_raw));
                    }
                    if mime_parser.is_system_message != SystemMessage::Unknown {
                        part.param
                            .set_int(Param::Cmd, mime_parser.is_system_message as i32);
                    }

                    /*
                    info!(
                        context,
                        "received mime message {:?}",
                        String::from_utf8_lossy(std::slice::from_raw_parts(
                            imf_raw_not_terminated as *const u8,
                            imf_raw_bytes,
                        ))
                    );
                    */

                    stmt.execute(params![
                        rfc724_mid,
                        server_folder.as_ref(),
                        server_uid as libc::c_int,
                        *chat_id as libc::c_int,
                        *from_id as libc::c_int,
                        *to_id as libc::c_int,
                        sort_timestamp,
                        *sent_timestamp,
                        rcvd_timestamp,
                        part.typ,
                        state,
                        msgrmsg,
                        part.msg.as_ref().map_or("", String::as_str),
                        // txt_raw might contain invalid utf8
                        txt_raw.unwrap_or_default(),
                        part.param.to_string(),
                        part.bytes,
                        *hidden,
                        if save_mime_headers {
                            Some(String::from_utf8_lossy(imf_raw))
                        } else {
                            None
                        },
                        to_string_lossy(mime_in_reply_to),
                        to_string_lossy(mime_references),
                    ])?;

                    txt_raw = None;
                    *insert_msg_id =
                        sql::get_rowid_with_conn(context, conn, "msgs", "rfc724_mid", &rfc724_mid);
                    created_db_entries.push((*chat_id as usize, *insert_msg_id as usize));
                }
                Ok(())
            },
        )
        .map_err(|err| {
            cleanup(mime_in_reply_to, mime_references);
            err
        })?;

    info!(
        context,
        "Message has {} parts and is assigned to chat #{}.", icnt, *chat_id,
    );

    // check event to send
    if *chat_id == DC_CHAT_ID_TRASH {
        *create_event_to_send = None;
    } else if 0 != incoming && state == MessageState::InFresh {
        if 0 != from_id_blocked {
            *create_event_to_send = None;
        } else if Blocked::Not != chat_id_blocked {
            *create_event_to_send = Some(CreateEvent::MsgsChanged);
        } else {
            *create_event_to_send = Some(CreateEvent::IncomingMsg);
        }
    }

    cleanup(mime_in_reply_to, mime_references);

    Ok(())
}

// Handle reports (mainly MDNs)
unsafe fn handle_reports(
    context: &Context,
    mime_parser: &MimeParser,
    from_id: u32,
    sent_timestamp: i64,
    rr_event_to_send: &mut Vec<(u32, u32)>,
    server_folder: impl AsRef<str>,
    server_uid: u32,
) {
    let mdns_enabled = context.get_config_bool(Config::MdnsEnabled);

    for report_root in &mime_parser.reports {
        let report_root = *report_root;
        let mut mdn_consumed = 0;
        let report_type = mailmime_find_ct_parameter(report_root, "report-type");

        if report_root.is_null() || report_type.is_null() || (*report_type).pa_value.is_null() {
            continue;
        }

        // the first part is for humans, the second for machines
        if strcmp(
            (*report_type).pa_value,
            b"disposition-notification\x00" as *const u8 as *const libc::c_char,
        ) == 0
            && (*(*report_root).mm_data.mm_multipart.mm_mp_list).count >= 2
        {
            // to get a clear functionality, do not show incoming MDNs if the options is disabled
            if mdns_enabled {
                let report_data = (if !if !(*(*report_root).mm_data.mm_multipart.mm_mp_list)
                    .first
                    .is_null()
                {
                    (*(*(*report_root).mm_data.mm_multipart.mm_mp_list).first).next
                } else {
                    ptr::null_mut()
                }
                .is_null()
                {
                    (*if !(*(*report_root).mm_data.mm_multipart.mm_mp_list)
                        .first
                        .is_null()
                    {
                        (*(*(*report_root).mm_data.mm_multipart.mm_mp_list).first).next
                    } else {
                        ptr::null_mut()
                    })
                    .data
                } else {
                    ptr::null_mut()
                }) as *mut Mailmime;

                if !report_data.is_null()
                    && (*(*(*report_data).mm_content_type).ct_type).tp_type
                        == MAILMIME_TYPE_COMPOSITE_TYPE as libc::c_int
                    && (*(*(*(*report_data).mm_content_type).ct_type)
                        .tp_data
                        .tp_composite_type)
                        .ct_type
                        == MAILMIME_COMPOSITE_TYPE_MESSAGE as libc::c_int
                    && strcmp(
                        (*(*report_data).mm_content_type).ct_subtype,
                        b"disposition-notification\x00" as *const u8 as *const libc::c_char,
                    ) == 0
                {
                    if let Ok(report_body) = wrapmime::mailmime_transfer_decode(report_data) {
                        let mut report_parsed = std::ptr::null_mut();
                        let mut dummy = 0;

                        if mailmime_parse(
                            report_body.as_ptr() as *const _,
                            report_body.len(),
                            &mut dummy,
                            &mut report_parsed,
                        ) == MAIL_NO_ERROR as libc::c_int
                            && !report_parsed.is_null()
                        {
                            let report_fields =
                                wrapmime::mailmime_find_mailimf_fields(report_parsed);
                            if !report_fields.is_null() {
                                let of_disposition = wrapmime::mailimf_find_optional_field(
                                    report_fields,
                                    b"Disposition\x00" as *const u8 as *const libc::c_char,
                                );
                                let of_org_msgid = wrapmime::mailimf_find_optional_field(
                                    report_fields,
                                    b"Original-Message-ID\x00" as *const u8 as *const libc::c_char,
                                );
                                if !of_disposition.is_null()
                                    && !(*of_disposition).fld_value.is_null()
                                    && !of_org_msgid.is_null()
                                    && !(*of_org_msgid).fld_value.is_null()
                                {
                                    if let Ok(rfc724_mid) = wrapmime::parse_message_id(as_str(
                                        (*of_org_msgid).fld_value,
                                    )) {
                                        let mut chat_id_0 = 0;
                                        let mut msg_id = 0;

                                        if message::mdn_from_ext(
                                            context,
                                            from_id,
                                            &rfc724_mid,
                                            sent_timestamp,
                                            &mut chat_id_0,
                                            &mut msg_id,
                                        ) {
                                            rr_event_to_send.push((chat_id_0, msg_id));
                                        }
                                        mdn_consumed = (msg_id != 0) as libc::c_int;
                                    }
                                }
                            }
                            mailmime_free(report_parsed);
                        }
                    }
                }
            }

            /* Move the MDN away to the chats folder.  We do this for:
            - Consumed or not consumed MDNs from other messengers
            - Consumed MDNs from normal MUAs
            Unconsumed MDNs from normal MUAs are _not_ moved.
            NB: we do not delete the MDN as it may be used by other clients */
            if mime_parser.is_send_by_messenger || mdn_consumed != 0 {
                let mut param = Params::new();
                param.set(Param::ServerFolder, server_folder.as_ref());
                param.set_int(Param::ServerUid, server_uid as i32);
<<<<<<< HEAD
                if mime_parser.is_send_by_messenger && context.is_deltachat_move_enabled() {
=======
                if mime_parser.is_send_by_messenger && context.get_config_bool(Config::MvboxMove) {
>>>>>>> c23e98ff
                    param.set_int(Param::AlsoMove, 1);
                }
                job_add(context, Action::MarkseenMdnOnImap, 0, param, 0);
            }
        }
    }
}

fn save_locations(
    context: &Context,
    mime_parser: &MimeParser,
    chat_id: u32,
    from_id: u32,
    insert_msg_id: u32,
    hidden: i32,
) {
    let mut location_id_written = false;
    let mut send_event = false;

    if !mime_parser.message_kml.is_none() && chat_id > DC_CHAT_ID_LAST_SPECIAL as libc::c_uint {
        let locations = &mime_parser.message_kml.as_ref().unwrap().locations;
        let newest_location_id =
            location::save(context, chat_id, from_id, locations, 1).unwrap_or_default();
        if 0 != newest_location_id && 0 == hidden {
            if location::set_msg_location_id(context, insert_msg_id, newest_location_id).is_ok() {
                location_id_written = true;
                send_event = true;
            }
        }
    }

    if !mime_parser.location_kml.is_none() && chat_id > DC_CHAT_ID_LAST_SPECIAL as libc::c_uint {
        if let Some(ref addr) = mime_parser.location_kml.as_ref().unwrap().addr {
            if let Ok(contact) = Contact::get_by_id(context, from_id) {
                if !contact.get_addr().is_empty()
                    && contact.get_addr().to_lowercase() == addr.to_lowercase()
                {
                    let locations = &mime_parser.location_kml.as_ref().unwrap().locations;
                    let newest_location_id =
                        location::save(context, chat_id, from_id, locations, 0).unwrap_or_default();
                    if newest_location_id != 0 && hidden == 0 && !location_id_written {
                        if let Err(err) = location::set_msg_location_id(
                            context,
                            insert_msg_id,
                            newest_location_id,
                        ) {
                            error!(context, "Failed to set msg_location_id: {:?}", err);
                        }
                    }
                    send_event = true;
                }
            }
        }
    }
    if send_event {
        context.call_cb(Event::LocationChanged(Some(from_id)));
    }
}

unsafe fn calc_timestamps(
    context: &Context,
    chat_id: u32,
    from_id: u32,
    message_timestamp: i64,
    is_fresh_msg: libc::c_int,
    sort_timestamp: *mut i64,
    sent_timestamp: *mut i64,
    rcvd_timestamp: *mut i64,
) {
    *rcvd_timestamp = time();
    *sent_timestamp = message_timestamp;
    if *sent_timestamp > *rcvd_timestamp {
        *sent_timestamp = *rcvd_timestamp
    }
    *sort_timestamp = message_timestamp;
    if 0 != is_fresh_msg {
        let last_msg_time: Option<i64> = context.sql.query_get_value(
            context,
            "SELECT MAX(timestamp) FROM msgs WHERE chat_id=? and from_id!=? AND timestamp>=?",
            params![chat_id as i32, from_id as i32, *sort_timestamp],
        );
        if let Some(last_msg_time) = last_msg_time {
            if last_msg_time > 0 {
                if *sort_timestamp <= last_msg_time {
                    *sort_timestamp = last_msg_time + 1;
                }
            }
        }
    }
    if *sort_timestamp >= dc_smeared_time(context) {
        *sort_timestamp = dc_create_smeared_timestamp(context);
    }
}

/// This function tries extracts the group-id from the message and returns the
/// corresponding chat_id. If the chat_id is not existent, it is created.
/// If the message contains groups commands (name, profile image, changed members),
/// they are executed as well.
///
/// if no group-id could be extracted from the message, create_or_lookup_adhoc_group() is called
/// which tries to create or find out the chat_id by:
/// - is there a group with the same recipients? if so, use this (if there are multiple, use the most recent one)
/// - create an ad-hoc group based on the recipient list
///
/// So when the function returns, the caller has the group id matching the current state of the group.
#[allow(non_snake_case)]
unsafe fn create_or_lookup_group(
    context: &Context,
    mime_parser: &mut MimeParser,
    allow_creation: libc::c_int,
    create_blocked: Blocked,
    from_id: u32,
    to_ids: &mut Vec<u32>,
    ret_chat_id: *mut u32,
    ret_chat_id_blocked: &mut Blocked,
) -> Result<()> {
    let group_explicitly_left: bool;
    let mut chat_id = 0;
    let mut chat_id_blocked = Blocked::Not;
    let mut grpid = "".to_string();
    let mut grpname = None;
    let to_ids_cnt = to_ids.len();
    let mut recreate_member_list = 0;
    let mut send_EVENT_CHAT_MODIFIED = 0;
    let mut X_MrRemoveFromGrp = None;
    let mut X_MrAddToGrp = None;
    let mut X_MrGrpNameChanged = 0;
    let mut X_MrGrpImageChanged = "".to_string();
    let mut better_msg: String = From::from("");

    let cleanup = |ret_chat_id: *mut u32,
                   ret_chat_id_blocked: &mut Blocked,
                   chat_id: u32,
                   chat_id_blocked: Blocked| {
        if !ret_chat_id.is_null() {
            *ret_chat_id = chat_id;
        }
        *ret_chat_id_blocked = if 0 != chat_id {
            chat_id_blocked
        } else {
            Blocked::Not
        };
    };

    if mime_parser.is_system_message == SystemMessage::LocationStreamingEnabled {
        better_msg =
            context.stock_system_msg(StockMessage::MsgLocationEnabled, "", "", from_id as u32)
    }
    set_better_msg(mime_parser, &better_msg);

    if let Some(optional_field) = mime_parser.lookup_optional_field("Chat-Group-ID") {
        grpid = optional_field;
    }

    if grpid.is_empty() {
        if let Some(field) = mime_parser.lookup_field_typ("Message-ID", MAILIMF_FIELD_MESSAGE_ID) {
            let fld_message_id = (*field).fld_data.fld_message_id;
            if !fld_message_id.is_null() {
                if let Some(extracted_grpid) =
                    dc_extract_grpid_from_rfc724_mid(as_str((*fld_message_id).mid_value))
                {
                    grpid = extracted_grpid.to_string();
                } else {
                    grpid = "".to_string();
                }
            }
        }
        if grpid.is_empty() {
            if let Some(field) =
                mime_parser.lookup_field_typ("In-Reply-To", MAILIMF_FIELD_IN_REPLY_TO)
            {
                let fld_in_reply_to = (*field).fld_data.fld_in_reply_to;
                if !fld_in_reply_to.is_null() {
                    grpid = to_string_lossy(dc_extract_grpid_from_rfc724_mid_list(
                        (*fld_in_reply_to).mid_list,
                    ));
                }
            }
            if grpid.is_empty() {
                if let Some(field) =
                    mime_parser.lookup_field_typ("References", MAILIMF_FIELD_REFERENCES)
                {
                    let fld_references = (*field).fld_data.fld_references;
                    if !fld_references.is_null() {
                        grpid = to_string_lossy(dc_extract_grpid_from_rfc724_mid_list(
                            (*fld_references).mid_list,
                        ));
                    }
                }

                if grpid.is_empty() {
                    create_or_lookup_adhoc_group(
                        context,
                        mime_parser,
                        allow_creation,
                        create_blocked,
                        from_id,
                        to_ids,
                        &mut chat_id,
                        &mut chat_id_blocked,
                    )?;
                    cleanup(ret_chat_id, ret_chat_id_blocked, chat_id, chat_id_blocked);
                    return Ok(());
                }
            }
        }
    }

    if let Some(optional_field) = mime_parser.lookup_optional_field("Chat-Group-Name") {
        grpname = Some(dc_decode_header_words(&optional_field));
    }
    if let Some(optional_field) = mime_parser.lookup_optional_field("Chat-Group-Member-Removed") {
        X_MrRemoveFromGrp = Some(optional_field);
        mime_parser.is_system_message = SystemMessage::MemberRemovedFromGroup;
        let left_group = (Contact::lookup_id_by_addr(context, X_MrRemoveFromGrp.as_ref().unwrap())
            == from_id as u32) as libc::c_int;
        better_msg = context.stock_system_msg(
            if 0 != left_group {
                StockMessage::MsgGroupLeft
            } else {
                StockMessage::MsgDelMember
            },
            X_MrRemoveFromGrp.as_ref().unwrap(),
            "",
            from_id as u32,
        )
    } else {
        if let Some(optional_field) = mime_parser.lookup_optional_field("Chat-Group-Member-Added") {
            X_MrAddToGrp = Some(optional_field);
            mime_parser.is_system_message = SystemMessage::MemberAddedToGroup;
            if let Some(optional_field) = mime_parser.lookup_optional_field("Chat-Group-Image") {
                X_MrGrpImageChanged = optional_field;
            }
            better_msg = context.stock_system_msg(
                StockMessage::MsgAddMember,
                X_MrAddToGrp.as_ref().unwrap(),
                "",
                from_id as u32,
            )
        } else {
            if let Some(optional_field) =
                mime_parser.lookup_optional_field("Chat-Group-Name-Changed")
            {
                X_MrGrpNameChanged = 1;
                mime_parser.is_system_message = SystemMessage::GroupNameChanged;
                better_msg = context.stock_system_msg(
                    StockMessage::MsgGrpName,
                    &optional_field,
                    if let Some(ref name) = grpname {
                        name
                    } else {
                        ""
                    },
                    from_id as u32,
                )
            } else {
                if let Some(optional_field) = mime_parser.lookup_optional_field("Chat-Group-Image")
                {
                    // fld_value is a pointer somewhere into mime_parser, must not be freed
                    X_MrGrpImageChanged = optional_field;
                    mime_parser.is_system_message = SystemMessage::GroupImageChanged;
                    better_msg = context.stock_system_msg(
                        if X_MrGrpImageChanged == "0" {
                            StockMessage::MsgGrpImgDeleted
                        } else {
                            StockMessage::MsgGrpImgChanged
                        },
                        "",
                        "",
                        from_id as u32,
                    )
                }
            }
        }
    }
    set_better_msg(mime_parser, &better_msg);

    // check, if we have a chat with this group ID
    let (mut chat_id, chat_id_verified, _blocked) = chat::get_chat_id_by_grpid(context, &grpid);
    if chat_id != 0 {
        if chat_id_verified {
            if let Err(err) =
                check_verified_properties(context, mime_parser, from_id as u32, to_ids)
            {
                warn!(context, "verification problem: {}", err);
                let s = format!("{}. See 'Info' for more details", err);
                mime_parser.repl_msg_by_error(s);
            }
        }
    }

    // check if the sender is a member of the existing group -
    // if not, we'll recreate the group list
    if chat_id != 0 && !chat::is_contact_in_chat(context, chat_id, from_id as u32) {
        recreate_member_list = 1;
    }

    // check if the group does not exist but should be created
    group_explicitly_left = chat::is_group_explicitly_left(context, &grpid).unwrap_or_default();

    let self_addr = context
        .get_config(Config::ConfiguredAddr)
        .unwrap_or_default();
    if chat_id == 0
            && !mime_parser.is_mailinglist_message()
            && !grpid.is_empty()
            && grpname.is_some()
            // otherwise, a pending "quit" message may pop up
            && X_MrRemoveFromGrp.is_none()
            // re-create explicitly left groups only if ourself is re-added
            && (!group_explicitly_left
                || X_MrAddToGrp.is_some() && addr_cmp(&self_addr, X_MrAddToGrp.as_ref().unwrap()))
    {
        let mut create_verified = VerifiedStatus::Unverified;
        if mime_parser.lookup_field("Chat-Verified").is_some() {
            create_verified = VerifiedStatus::Verified;

            if let Err(err) =
                check_verified_properties(context, mime_parser, from_id as u32, to_ids)
            {
                warn!(context, "verification problem: {}", err);
                let s = format!("{}. See 'Info' for more details", err);
                mime_parser.repl_msg_by_error(&s);
            }
        }
        if 0 == allow_creation {
            cleanup(ret_chat_id, ret_chat_id_blocked, chat_id, chat_id_blocked);
            return Ok(());
        }
        chat_id = create_group_record(
            context,
            &grpid,
            grpname.as_ref().unwrap(),
            create_blocked,
            create_verified,
        );
        chat_id_blocked = create_blocked;
        recreate_member_list = 1;
    }

    // again, check chat_id
    if chat_id <= DC_CHAT_ID_LAST_SPECIAL {
        chat_id = 0;
        if group_explicitly_left {
            chat_id = DC_CHAT_ID_TRASH;
        } else {
            create_or_lookup_adhoc_group(
                context,
                mime_parser,
                allow_creation,
                create_blocked,
                from_id,
                to_ids,
                &mut chat_id,
                &mut chat_id_blocked,
            )?;
        }
        cleanup(ret_chat_id, ret_chat_id_blocked, chat_id, chat_id_blocked);
        return Ok(());
    }

    // execute group commands
    if X_MrAddToGrp.is_some() || X_MrRemoveFromGrp.is_some() {
        recreate_member_list = 1;
    } else if 0 != X_MrGrpNameChanged {
        if let Some(ref grpname) = grpname {
            if grpname.len() < 200 {
                info!(context, "updating grpname for chat {}", chat_id);
                if sql::execute(
                    context,
                    &context.sql,
                    "UPDATE chats SET name=? WHERE id=?;",
                    params![grpname, chat_id as i32],
                )
                .is_ok()
                {
                    context.call_cb(Event::ChatModified(chat_id));
                }
            }
        }
    }
    if !X_MrGrpImageChanged.is_empty() {
        info!(
            context,
            "grp-image-change {} chat {}", X_MrGrpImageChanged, chat_id
        );
        let mut changed = false;
        let mut grpimage = "".to_string();
        if X_MrGrpImageChanged == "0" {
            changed = true;
        } else {
            for part in &mut mime_parser.parts {
                if part.typ == Viewtype::Image {
                    grpimage = part
                        .param
                        .get(Param::File)
                        .map(|s| s.to_string())
                        .unwrap_or_else(|| "".to_string());
                    info!(context, "found image {:?}", grpimage);
                    changed = true;
                }
            }
        }
        if changed {
            info!(context, "New group image set to '{}'.", grpimage);
            if let Ok(mut chat) = Chat::load_from_db(context, chat_id) {
                if grpimage.is_empty() {
                    chat.param.remove(Param::ProfileImage);
                } else {
                    chat.param.set(Param::ProfileImage, grpimage);
                }
                chat.update_param(context)?;
                send_EVENT_CHAT_MODIFIED = 1;
            }
        }
    }

    // add members to group/check members
    // for recreation: we should add a timestamp
    if 0 != recreate_member_list {
        // TODO: the member list should only be recreated if the corresponding message is newer
        // than the one that is responsible for the current member list, see
        // https://github.com/deltachat/deltachat-core/issues/127

        let skip = X_MrRemoveFromGrp.as_ref();
        sql::execute(
            context,
            &context.sql,
            "DELETE FROM chats_contacts WHERE chat_id=?;",
            params![chat_id as i32],
        )
        .ok();
        if skip.is_none() || !addr_cmp(&self_addr, skip.unwrap()) {
            chat::add_to_chat_contacts_table(context, chat_id, DC_CONTACT_ID_SELF);
        }
        if from_id > DC_CHAT_ID_LAST_SPECIAL {
            if !Contact::addr_equals_contact(context, &self_addr, from_id as u32)
                && (skip.is_none()
                    || !Contact::addr_equals_contact(context, skip.unwrap(), from_id as u32))
            {
                chat::add_to_chat_contacts_table(context, chat_id, from_id as u32);
            }
        }
        for &to_id in to_ids.iter() {
            if !Contact::addr_equals_contact(context, &self_addr, to_id)
                && (skip.is_none() || !Contact::addr_equals_contact(context, skip.unwrap(), to_id))
            {
                chat::add_to_chat_contacts_table(context, chat_id, to_id);
            }
        }
        send_EVENT_CHAT_MODIFIED = 1;
        chat::reset_gossiped_timestamp(context, chat_id);
    }

    if 0 != send_EVENT_CHAT_MODIFIED {
        context.call_cb(Event::ChatModified(chat_id));
    }

    // check the number of receivers -
    // the only critical situation is if the user hits "Reply" instead of "Reply all" in a non-messenger-client */
    if to_ids_cnt == 1 && !mime_parser.is_send_by_messenger {
        let is_contact_cnt = chat::get_chat_contact_cnt(context, chat_id);
        if is_contact_cnt > 3 {
            // to_ids_cnt==1 may be "From: A, To: B, SELF" as SELF is not counted in to_ids_cnt.
            // So everything up to 3 is no error.
            chat_id = 0;
            create_or_lookup_adhoc_group(
                context,
                mime_parser,
                allow_creation,
                create_blocked,
                from_id,
                to_ids,
                &mut chat_id,
                &mut chat_id_blocked,
            )?;
        }
    }

    cleanup(ret_chat_id, ret_chat_id_blocked, chat_id, chat_id_blocked);
    return Ok(());
}

/// Handle groups for received messages
unsafe fn create_or_lookup_adhoc_group(
    context: &Context,
    mime_parser: &MimeParser,
    allow_creation: libc::c_int,
    create_blocked: Blocked,
    from_id: u32,
    to_ids: &mut Vec<u32>,
    ret_chat_id: *mut u32,
    ret_chat_id_blocked: &mut Blocked,
) -> Result<()> {
    // if we're here, no grpid was found, check there is an existing ad-hoc
    // group matching the to-list or if we can create one
    let mut chat_id = 0;
    let mut chat_id_blocked = Blocked::Not;

    let cleanup = |ret_chat_id: *mut u32,
                   ret_chat_id_blocked: &mut Blocked,
                   chat_id: u32,
                   chat_id_blocked: Blocked| {
        if !ret_chat_id.is_null() {
            *ret_chat_id = chat_id;
        }
        *ret_chat_id_blocked = chat_id_blocked;
    };

    // build member list from the given ids
    if to_ids.is_empty() || mime_parser.is_mailinglist_message() {
        // too few contacts or a mailinglist
        cleanup(ret_chat_id, ret_chat_id_blocked, chat_id, chat_id_blocked);
        return Ok(());
    }

    let mut member_ids = to_ids.clone();
    if !member_ids.contains(&from_id) {
        member_ids.push(from_id);
    }
    if !member_ids.contains(&1) {
        member_ids.push(1);
    }
    if member_ids.len() < 3 {
        // too few contacts given
        cleanup(ret_chat_id, ret_chat_id_blocked, chat_id, chat_id_blocked);
        return Ok(());
    }

    let chat_ids = search_chat_ids_by_contact_ids(context, &member_ids)?;
    if !chat_ids.is_empty() {
        let chat_ids_str = join(chat_ids.iter().map(|x| x.to_string()), ",");
        let res = context.sql.query_row(
            format!(
                "SELECT c.id, c.blocked  FROM chats c  \
                 LEFT JOIN msgs m ON m.chat_id=c.id  WHERE c.id IN({})  ORDER BY m.timestamp DESC, m.id DESC  LIMIT 1;",
                chat_ids_str
            ),
            params![],
            |row| {
                Ok((row.get::<_, i32>(0)?, row.get::<_, Option<Blocked>>(1)?.unwrap_or_default()))
            }
        );

        if let Ok((id, id_blocked)) = res {
            chat_id = id as u32;
            chat_id_blocked = id_blocked;
            /* success, chat found */
            cleanup(ret_chat_id, ret_chat_id_blocked, chat_id, chat_id_blocked);
            return Ok(());
        }
    }

    if 0 == allow_creation {
        cleanup(ret_chat_id, ret_chat_id_blocked, chat_id, chat_id_blocked);
        return Ok(());
    }
    // we do not check if the message is a reply to another group, this may result in
    // chats with unclear member list. instead we create a new group in the following lines ...

    // create a new ad-hoc group
    // - there is no need to check if this group exists; otherwise we would have caught it above
    let grpid = create_adhoc_grp_id(context, &member_ids);
    if grpid.is_empty() {
        cleanup(ret_chat_id, ret_chat_id_blocked, chat_id, chat_id_blocked);
        return Ok(());
    }

    // use subject as initial chat name
    let grpname = if let Some(subject) = mime_parser.subject.as_ref().filter(|s| !s.is_empty()) {
        subject.to_string()
    } else {
        context.stock_string_repl_int(StockMessage::Member, member_ids.len() as libc::c_int)
    };

    // create group record
    chat_id = create_group_record(
        context,
        &grpid,
        grpname,
        create_blocked,
        VerifiedStatus::Unverified,
    );
    chat_id_blocked = create_blocked;
    for &member_id in &member_ids {
        chat::add_to_chat_contacts_table(context, chat_id, member_id);
    }

    context.call_cb(Event::ChatModified(chat_id));

    cleanup(ret_chat_id, ret_chat_id_blocked, chat_id, chat_id_blocked);
    return Ok(());
}

fn create_group_record(
    context: &Context,
    grpid: impl AsRef<str>,
    grpname: impl AsRef<str>,
    create_blocked: Blocked,
    create_verified: VerifiedStatus,
) -> u32 {
    if sql::execute(
        context,
        &context.sql,
        "INSERT INTO chats (type, name, grpid, blocked) VALUES(?, ?, ?, ?);",
        params![
            if VerifiedStatus::Unverified != create_verified {
                Chattype::VerifiedGroup
            } else {
                Chattype::Group
            },
            grpname.as_ref(),
            grpid.as_ref(),
            create_blocked,
        ],
    )
    .is_err()
    {
        return 0;
    }

    sql::get_rowid(context, &context.sql, "chats", "grpid", grpid.as_ref())
}

fn create_adhoc_grp_id(context: &Context, member_ids: &[u32]) -> String {
    /* algorithm:
    - sort normalized, lowercased, e-mail addresses alphabetically
    - put all e-mail addresses into a single string, separate the address by a single comma
    - sha-256 this string (without possibly terminating null-characters)
    - encode the first 64 bits of the sha-256 output as lowercase hex (results in 16 characters from the set [0-9a-f])
     */
    let member_ids_str = join(member_ids.iter().map(|x| x.to_string()), ",");
    let member_cs = context
        .get_config(Config::ConfiguredAddr)
        .unwrap_or_else(|| "no-self".to_string())
        .to_lowercase();

    let members = context
        .sql
        .query_map(
            format!(
                "SELECT addr FROM contacts WHERE id IN({}) AND id!=1",
                member_ids_str
            ),
            params![],
            |row| row.get::<_, String>(0),
            |rows| {
                let mut addrs = rows.collect::<std::result::Result<Vec<_>, _>>()?;
                addrs.sort();
                let mut acc = member_cs.clone();
                for addr in &addrs {
                    acc += ",";
                    acc += &addr.to_lowercase();
                }
                Ok(acc)
            },
        )
        .unwrap_or_else(|_| member_cs);

    hex_hash(&members)
}

fn hex_hash(s: impl AsRef<str>) -> String {
    let bytes = s.as_ref().as_bytes();
    let result = Sha256::digest(bytes);
    hex::encode(&result[..8])
}

#[allow(non_snake_case)]
fn search_chat_ids_by_contact_ids(
    context: &Context,
    unsorted_contact_ids: &Vec<u32>,
) -> Result<Vec<u32>> {
    /* searches chat_id's by the given contact IDs, may return zero, one or more chat_id's */
    let mut contact_ids = Vec::with_capacity(23);
    let mut chat_ids = Vec::with_capacity(23);

    /* copy array, remove duplicates and SELF, sort by ID */
    if !unsorted_contact_ids.is_empty() {
        for &curr_id in unsorted_contact_ids {
            if curr_id != 1 && !contact_ids.contains(&curr_id) {
                contact_ids.push(curr_id);
            }
        }
        if !contact_ids.is_empty() {
            contact_ids.sort();
            let contact_ids_str = join(contact_ids.iter().map(|x| x.to_string()), ",");
            context.sql.query_map(
                format!(
                    "SELECT DISTINCT cc.chat_id, cc.contact_id \
                       FROM chats_contacts cc \
                       LEFT JOIN chats c ON c.id=cc.chat_id \
                       WHERE cc.chat_id IN(SELECT chat_id FROM chats_contacts WHERE contact_id IN({})) \
                         AND c.type=120 \
                         AND cc.contact_id!=1 \
                       ORDER BY cc.chat_id, cc.contact_id;",
                    contact_ids_str
                ),
                params![],
                |row| Ok((row.get::<_, u32>(0)?, row.get::<_, u32>(1)?)),
                |rows| {
                    let mut last_chat_id = 0;
                    let mut matches = 0;
                    let mut mismatches = 0;

                    for row in rows {
                        let (chat_id, contact_id) = row?;
                        if chat_id != last_chat_id {
                            if matches == contact_ids.len() && mismatches == 0 {
                                chat_ids.push(last_chat_id);
                            }
                            last_chat_id = chat_id;
                            matches = 0;
                            mismatches = 0;
                        }
                        if matches < contact_ids.len() && contact_id == contact_ids[matches] {
                            matches += 1;
                        } else {
                            mismatches += 1;
                        }
                    }

                    if matches == contact_ids.len() && mismatches == 0 {
                        chat_ids.push(last_chat_id);
                    }
                Ok(())
                }
            )?;
        }
    }

    Ok(chat_ids)
}

fn check_verified_properties(
    context: &Context,
    mimeparser: &MimeParser,
    from_id: u32,
    to_ids: &[u32],
) -> Result<()> {
    let contact = Contact::load_from_db(context, from_id)?;

    ensure!(mimeparser.encrypted, "This message is not encrypted.");

    // ensure, the contact is verified
    // and the message is signed with a verified key of the sender.
    // this check is skipped for SELF as there is no proper SELF-peerstate
    // and results in group-splits otherwise.
    if from_id != DC_CONTACT_ID_SELF {
        let peerstate = Peerstate::from_addr(context, &context.sql, contact.get_addr());

        if peerstate.is_none()
            || contact.is_verified_ex(context, peerstate.as_ref())
                != VerifiedStatus::BidirectVerified
        {
            bail!(
                "Sender of this message is not verified: {}",
                contact.get_addr()
            );
        }

        if let Some(peerstate) = peerstate {
            ensure!(
                peerstate.has_verified_key(&mimeparser.signatures),
                "The message was sent with non-verified encryption."
            );
        }
    }

    let to_ids_str = join(to_ids.iter().map(|x| x.to_string()), ",");

    let rows = context.sql.query_map(
        format!(
            "SELECT c.addr, LENGTH(ps.verified_key_fingerprint)  FROM contacts c  \
             LEFT JOIN acpeerstates ps ON c.addr=ps.addr  WHERE c.id IN({}) ",
            to_ids_str,
        ),
        params![],
        |row| Ok((row.get::<_, String>(0)?, row.get::<_, i32>(1).unwrap_or(0))),
        |rows| {
            rows.collect::<std::result::Result<Vec<_>, _>>()
                .map_err(Into::into)
        },
    )?;

    for (to_addr, _is_verified) in rows.into_iter() {
        let mut is_verified = _is_verified != 0;
        let mut peerstate = Peerstate::from_addr(context, &context.sql, &to_addr);

        // mark gossiped keys (if any) as verified
        if mimeparser.gossipped_addr.contains(&to_addr) && peerstate.is_some() {
            let peerstate = peerstate.as_mut().unwrap();

            // if we're here, we know the gossip key is verified:
            // - use the gossip-key as verified-key if there is no verified-key
            // - OR if the verified-key does not match public-key or gossip-key
            //   (otherwise a verified key can _only_ be updated through QR scan which might be annoying,
            //   see https://github.com/nextleap-project/countermitm/issues/46 for a discussion about this point)
            if !is_verified
                || peerstate.verified_key_fingerprint != peerstate.public_key_fingerprint
                    && peerstate.verified_key_fingerprint != peerstate.gossip_key_fingerprint
            {
                info!(context, "{} has verified {}.", contact.get_addr(), to_addr,);
                let fp = peerstate.gossip_key_fingerprint.clone();
                if let Some(fp) = fp {
                    peerstate.set_verified(0, &fp, 2);
                    peerstate.save_to_db(&context.sql, false)?;
                    is_verified = true;
                }
            }
        }
        if !is_verified {
            bail!(
                "{} is not a member of this verified group",
                to_addr.to_string()
            );
        }
    }
    Ok(())
}

fn set_better_msg(mime_parser: &mut MimeParser, better_msg: impl AsRef<str>) {
    let msg = better_msg.as_ref();
    if msg.len() > 0 && !mime_parser.parts.is_empty() {
        let part = &mut mime_parser.parts[0];
        if part.typ == Viewtype::Text {
            part.msg = Some(msg.to_string());
        }
    };
}

unsafe fn dc_is_reply_to_known_message(context: &Context, mime_parser: &MimeParser) -> libc::c_int {
    /* check if the message is a reply to a known message; the replies are identified by the Message-ID from
    `In-Reply-To`/`References:` (to support non-Delta-Clients) */

    if let Some(field) = mime_parser.lookup_field("In-Reply-To") {
        if (*field).fld_type == MAILIMF_FIELD_IN_REPLY_TO as libc::c_int {
            let fld_in_reply_to = (*field).fld_data.fld_in_reply_to;
            if !fld_in_reply_to.is_null() {
                if is_known_rfc724_mid_in_list(
                    context,
                    (*(*field).fld_data.fld_in_reply_to).mid_list,
                ) {
                    return 1;
                }
            }
        }
    }

    if let Some(field) = mime_parser.lookup_field("References") {
        if (*field).fld_type == MAILIMF_FIELD_REFERENCES as libc::c_int {
            let fld_references = (*field).fld_data.fld_references;
            if !fld_references.is_null()
                && is_known_rfc724_mid_in_list(
                    context,
                    (*(*field).fld_data.fld_references).mid_list,
                )
            {
                return 1;
            }
        }
    }

    0
}

unsafe fn is_known_rfc724_mid_in_list(context: &Context, mid_list: *const clist) -> bool {
    if mid_list.is_null() {
        return false;
    }

    for data in &*mid_list {
        if is_known_rfc724_mid(context, data.cast()) != 0 {
            return true;
        }
    }

    false
}

/// Check if a message is a reply to a known message (messenger or non-messenger).
fn is_known_rfc724_mid(context: &Context, rfc724_mid: *const libc::c_char) -> libc::c_int {
    if rfc724_mid.is_null() {
        return 0;
    }
    context
        .sql
        .exists(
            "SELECT m.id FROM msgs m  \
             LEFT JOIN chats c ON m.chat_id=c.id  \
             WHERE m.rfc724_mid=?  \
             AND m.chat_id>9 AND c.blocked=0;",
            params![as_str(rfc724_mid)],
        )
        .unwrap_or_default() as libc::c_int
}

unsafe fn dc_is_reply_to_messenger_message(
    context: &Context,
    mime_parser: &MimeParser,
) -> libc::c_int {
    /* function checks, if the message defined by mime_parser references a message send by us from Delta Chat.
    This is similar to is_reply_to_known_message() but
    - checks also if any of the referenced IDs are send by a messenger
    - it is okay, if the referenced messages are moved to trash here
    - no check for the Chat-* headers (function is only called if it is no messenger message itself) */

    if let Some(field) = mime_parser.lookup_field("In-Reply-To") {
        if (*field).fld_type == MAILIMF_FIELD_IN_REPLY_TO as libc::c_int {
            let fld_in_reply_to = (*field).fld_data.fld_in_reply_to;
            if !fld_in_reply_to.is_null() {
                if 0 != is_msgrmsg_rfc724_mid_in_list(
                    context,
                    (*(*field).fld_data.fld_in_reply_to).mid_list,
                ) {
                    return 1;
                }
            }
        }
    }

    if let Some(field) = mime_parser.lookup_field("References") {
        if (*field).fld_type == MAILIMF_FIELD_REFERENCES as libc::c_int {
            let fld_references: *mut mailimf_references = (*field).fld_data.fld_references;
            if !fld_references.is_null() {
                if 0 != is_msgrmsg_rfc724_mid_in_list(
                    context,
                    (*(*field).fld_data.fld_references).mid_list,
                ) {
                    return 1;
                }
            }
        }
    }

    0
}

unsafe fn is_msgrmsg_rfc724_mid_in_list(context: &Context, mid_list: *const clist) -> libc::c_int {
    if !mid_list.is_null() {
        let mut cur: *mut clistiter = (*mid_list).first;
        while !cur.is_null() {
            if 0 != is_msgrmsg_rfc724_mid(
                context,
                if !cur.is_null() {
                    as_str((*cur).data as *const libc::c_char)
                } else {
                    ""
                },
            ) {
                return 1;
            }
            cur = if !cur.is_null() {
                (*cur).next
            } else {
                ptr::null_mut()
            }
        }
    }
    0
}

/// Check if a message is a reply to any messenger message.
fn is_msgrmsg_rfc724_mid(context: &Context, rfc724_mid: &str) -> libc::c_int {
    if rfc724_mid.is_empty() {
        return 0;
    }
    context
        .sql
        .exists(
            "SELECT id FROM msgs  WHERE rfc724_mid=?  AND msgrmsg!=0  AND chat_id>9;",
            params![rfc724_mid],
        )
        .unwrap_or_default() as libc::c_int
}

unsafe fn dc_add_or_lookup_contacts_by_address_list(
    context: &Context,
    adr_list: *const mailimf_address_list,
    origin: Origin,
    ids: &mut Vec<u32>,
    check_self: *mut libc::c_int,
) {
    if adr_list.is_null() {
        return;
    }
    let mut cur: *mut clistiter = (*(*adr_list).ad_list).first;
    while !cur.is_null() {
        let adr: *mut mailimf_address = (if !cur.is_null() {
            (*cur).data
        } else {
            ptr::null_mut()
        }) as *mut mailimf_address;
        if !adr.is_null() {
            if (*adr).ad_type == MAILIMF_ADDRESS_MAILBOX as libc::c_int {
                let mb: *mut mailimf_mailbox = (*adr).ad_data.ad_mailbox;
                if !mb.is_null() {
                    add_or_lookup_contact_by_addr(
                        context,
                        (*mb).mb_display_name,
                        (*mb).mb_addr_spec,
                        origin,
                        ids,
                        check_self,
                    );
                }
            } else if (*adr).ad_type == MAILIMF_ADDRESS_GROUP as libc::c_int {
                let group: *mut mailimf_group = (*adr).ad_data.ad_group;
                if !group.is_null() && !(*group).grp_mb_list.is_null() {
                    dc_add_or_lookup_contacts_by_mailbox_list(
                        context,
                        (*group).grp_mb_list,
                        origin,
                        ids,
                        check_self,
                    );
                }
            }
        }
        cur = if !cur.is_null() {
            (*cur).next
        } else {
            ptr::null_mut()
        }
    }
}

unsafe fn dc_add_or_lookup_contacts_by_mailbox_list(
    context: &Context,
    mb_list: *const mailimf_mailbox_list,
    origin: Origin,
    ids: &mut Vec<u32>,
    check_self: *mut libc::c_int,
) {
    if mb_list.is_null() {
        return;
    }
    let mut cur: *mut clistiter = (*(*mb_list).mb_list).first;
    while !cur.is_null() {
        let mb: *mut mailimf_mailbox = (if !cur.is_null() {
            (*cur).data
        } else {
            ptr::null_mut()
        }) as *mut mailimf_mailbox;
        if !mb.is_null() {
            add_or_lookup_contact_by_addr(
                context,
                (*mb).mb_display_name,
                (*mb).mb_addr_spec,
                origin,
                ids,
                check_self,
            );
        }
        cur = if !cur.is_null() {
            (*cur).next
        } else {
            ptr::null_mut()
        }
    }
}

/// Add contacts to database on receiving messages.
unsafe fn add_or_lookup_contact_by_addr(
    context: &Context,
    display_name_enc: *const libc::c_char,
    addr_spec: *const libc::c_char,
    origin: Origin,
    ids: &mut Vec<u32>,
    mut check_self: *mut libc::c_int,
) {
    /* is addr_spec equal to SELF? */
    let mut dummy: libc::c_int = 0;
    if check_self.is_null() {
        check_self = &mut dummy
    }
    if addr_spec.is_null() {
        return;
    }
    *check_self = 0;
    let self_addr = context
        .get_config(Config::ConfiguredAddr)
        .unwrap_or_default();

    if addr_cmp(self_addr, as_str(addr_spec)) {
        *check_self = 1;
    }

    if 0 != *check_self {
        return;
    }
    /* add addr_spec if missing, update otherwise */
    let mut display_name_dec = "".to_string();
    if !display_name_enc.is_null() {
        let tmp = dc_decode_header_words(as_str(display_name_enc));
        display_name_dec = normalize_name(&tmp);
    }
    /*can be NULL*/
    let row_id = Contact::add_or_lookup(context, display_name_dec, as_str(addr_spec), origin)
        .map(|(id, _)| id)
        .unwrap_or_default();
    if 0 != row_id && !ids.contains(&row_id) {
        ids.push(row_id);
    };
}

#[cfg(test)]
mod tests {
    use super::*;

    #[test]
    fn test_hex_hash() {
        let data = "hello world";

        let res = hex_hash(data);
        assert_eq!(res, "b94d27b9934d3e08");
    }
}<|MERGE_RESOLUTION|>--- conflicted
+++ resolved
@@ -856,11 +856,7 @@
                 let mut param = Params::new();
                 param.set(Param::ServerFolder, server_folder.as_ref());
                 param.set_int(Param::ServerUid, server_uid as i32);
-<<<<<<< HEAD
-                if mime_parser.is_send_by_messenger && context.is_deltachat_move_enabled() {
-=======
                 if mime_parser.is_send_by_messenger && context.get_config_bool(Config::MvboxMove) {
->>>>>>> c23e98ff
                     param.set_int(Param::AlsoMove, 1);
                 }
                 job_add(context, Action::MarkseenMdnOnImap, 0, param, 0);
