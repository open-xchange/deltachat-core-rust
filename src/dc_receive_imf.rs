--- conflicted
+++ resolved
@@ -901,7 +901,6 @@
                 }
             }
 
-<<<<<<< HEAD
             /* Move the MDN away to the chats folder.  We do this for:
             - Consumed or not consumed MDNs from other messengers
             - Consumed MDNs from normal MUAs
@@ -912,18 +911,6 @@
                 param.set(Param::ServerFolder, server_folder.as_ref());
                 param.set_int(Param::ServerUid, server_uid as i32);
                 if mime_parser.is_send_by_messenger != 0 && context.is_deltachat_move_enabled() {
-=======
-            if mime_parser.is_send_by_messenger || 0 != mdn_consumed {
-                let mut param = Params::new();
-                param.set(Param::ServerFolder, server_folder.as_ref());
-                param.set_int(Param::ServerUid, server_uid as i32);
-                if mime_parser.is_send_by_messenger
-                    && 0 != context
-                        .sql
-                        .get_config_int(context, "mvbox_move")
-                        .unwrap_or_else(|| 1)
-                {
->>>>>>> bb65fcda
                     param.set_int(Param::AlsoMove, 1);
                 }
                 job_add(context, Action::MarkseenMdnOnImap, 0, param, 0);
