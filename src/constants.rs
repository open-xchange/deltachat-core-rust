--- conflicted
+++ resolved
@@ -171,56 +171,6 @@
 pub const DC_EMPTY_MVBOX: u32 = 0x01;
 pub const DC_EMPTY_INBOX: u32 = 0x02;
 
-<<<<<<< HEAD
-=======
-// Flags for configuring IMAP and SMTP servers.
-// These flags are optional
-// and may be set together with the username, password etc.
-// via dc_set_config() using the key "server_flags".
-
-/// Force OAuth2 authorization. This flag does not skip automatic configuration.
-/// Before calling configure() with DC_LP_AUTH_OAUTH2 set,
-/// the user has to confirm access at the URL returned by dc_get_oauth2_url().
-pub const DC_LP_AUTH_OAUTH2: i32 = 0x2;
-
-/// Force NORMAL authorization, this is the default.
-/// If this flag is set, automatic configuration is skipped.
-pub const DC_LP_AUTH_NORMAL: i32 = 0x4;
-
-/// Connect to IMAP via STARTTLS.
-/// If this flag is set, automatic configuration is skipped.
-pub const DC_LP_IMAP_SOCKET_STARTTLS: i32 = 0x100;
-
-/// Connect to IMAP via SSL.
-/// If this flag is set, automatic configuration is skipped.
-pub const DC_LP_IMAP_SOCKET_SSL: i32 = 0x200;
-
-/// Connect to IMAP unencrypted, this should not be used.
-/// If this flag is set, automatic configuration is skipped.
-pub const DC_LP_IMAP_SOCKET_PLAIN: i32 = 0x400;
-
-/// Connect to SMTP via STARTTLS.
-/// If this flag is set, automatic configuration is skipped.
-pub const DC_LP_SMTP_SOCKET_STARTTLS: usize = 0x10000;
-
-/// Connect to SMTP via SSL.
-/// If this flag is set, automatic configuration is skipped.
-pub const DC_LP_SMTP_SOCKET_SSL: usize = 0x20000;
-
-/// Connect to SMTP unencrypted, this should not be used.
-/// If this flag is set, automatic configuration is skipped.
-pub const DC_LP_SMTP_SOCKET_PLAIN: usize = 0x40000;
-
-/// if none of these flags are set, the default is chosen
-pub const DC_LP_AUTH_FLAGS: i32 = DC_LP_AUTH_OAUTH2 | DC_LP_AUTH_NORMAL;
-/// if none of these flags are set, the default is chosen
-pub const DC_LP_IMAP_SOCKET_FLAGS: i32 =
-    DC_LP_IMAP_SOCKET_STARTTLS | DC_LP_IMAP_SOCKET_SSL | DC_LP_IMAP_SOCKET_PLAIN;
-/// if none of these flags are set, the default is chosen
-pub const DC_LP_SMTP_SOCKET_FLAGS: usize =
-    DC_LP_SMTP_SOCKET_STARTTLS | DC_LP_SMTP_SOCKET_SSL | DC_LP_SMTP_SOCKET_PLAIN;
-
->>>>>>> 4724101e
 // QR code scanning (view from Bob, the joiner)
 pub const DC_VC_AUTH_REQUIRED: i32 = 2;
 pub const DC_VC_CONTACT_CONFIRM: i32 = 6;
