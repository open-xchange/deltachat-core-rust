use percent_encoding::{utf8_percent_encode, NON_ALPHANUMERIC};

<<<<<<< HEAD
use crate::constants::{Event, DC_CREATE_MVBOX};
=======
use crate::config::Config;
use crate::constants::*;
>>>>>>> c23e98ff
use crate::context::Context;
use crate::dc_tools::*;
use crate::e2ee;
use crate::imap::*;
use crate::job::*;
use crate::login_param::LoginParam;
use crate::oauth2::*;
use crate::param::Params;

mod auto_outlook;
use auto_outlook::outlk_autodiscover;
mod auto_mozilla;
use auto_mozilla::moz_autoconfigure;

macro_rules! progress {
    ($context:tt, $progress:expr) => {
        assert!(
            $progress <= 1000,
            "value in range 0..1000 expected with: 0=error, 1..999=progress, 1000=success"
        );
        $context.call_cb($crate::events::Event::ConfigureProgress($progress));
    };
}

// connect
pub unsafe fn configure(context: &Context) {
    if context.has_ongoing() {
        warn!(context, "There is already another ongoing process running.",);
        return;
    }
    job_kill_action(context, Action::ConfigureImap);
    job_add(context, Action::ConfigureImap, 0, Params::new(), 0);
}

/// Check if the context is already configured.
pub fn dc_is_configured(context: &Context) -> bool {
    context.sql.get_raw_config_bool(context, "configured")
}

/*******************************************************************************
 * Configure JOB
 ******************************************************************************/
// the other dc_job_do_DC_JOB_*() functions are declared static in the c-file
#[allow(non_snake_case, unused_must_use)]
pub fn dc_job_do_DC_JOB_CONFIGURE_IMAP(context: &Context) {
    if !context.sql.is_open() {
        error!(context, "Cannot configure, database not opened.",);
        progress!(context, 0);
        return;
    }
    if !context.alloc_ongoing() {
        progress!(context, 0);
        return;
    }
    let mut success = false;
    let mut imap_connected_here = false;
    let mut smtp_connected_here = false;

    let mut param_autoconfig: Option<LoginParam> = None;

    context.inbox.read().unwrap().disconnect(context);
    context
        .sentbox_thread
        .read()
        .unwrap()
        .imap
        .disconnect(context);
    context
        .mvbox_thread
        .read()
        .unwrap()
        .imap
        .disconnect(context);
    context.smtp.clone().lock().unwrap().disconnect();
    info!(context, "Configure ...",);

    // Variables that are shared between steps:
    let mut param = LoginParam::from_database(context, "");
    // need all vars here to be mutable because rust thinks the same step could be called multiple times
    // and also initialize, because otherwise rust thinks it's used while unitilized, even if thats not the case as the loop goes only forward
    let mut param_domain = "undefined.undefined".to_owned();
    let mut param_addr_urlencoded: String =
        "Internal Error: this value should never be used".to_owned();
    let mut keep_flags = std::i32::MAX;

    const STEP_3_INDEX: u8 = 13;
    let mut step_counter: u8 = 0;
    while !context.shall_stop_ongoing() {
        step_counter = step_counter + 1;

        let success = match step_counter {
            // Read login parameters from the database
            1 => {
                progress!(context, 1);
                if param.addr.is_empty() {
                    error!(context, "Please enter an email address.",);
                }
                !param.addr.is_empty()
            }
            // Step 1: Load the parameters and check email-address and password
            2 => {
                if 0 != param.server_flags & 0x2 {
                    // the used oauth2 addr may differ, check this.
                    // if dc_get_oauth2_addr() is not available in the oauth2 implementation,
                    // just use the given one.
                    progress!(context, 10);
                    if let Some(oauth2_addr) =
                        dc_get_oauth2_addr(context, &param.addr, &param.mail_pw)
                            .and_then(|e| e.parse().ok())
                    {
                        param.addr = oauth2_addr;
                        context
                            .sql
                            .set_raw_config(context, "addr", Some(param.addr.as_str()))
                            .ok();
                    }
                    progress!(context, 20);
                }
                true // no oauth? - just continue it's no error
            }
            3 => {
                if let Ok(parsed) = param.addr.parse() {
                    let parsed: EmailAddress = parsed;
                    param_domain = parsed.domain;
                    param_addr_urlencoded =
                        utf8_percent_encode(&param.addr, NON_ALPHANUMERIC).to_string();
                    true
                } else {
                    error!(context, "Bad email-address.");
                    false
                }
            }
            // Step 2: Autoconfig
            4 => {
                progress!(context, 200);
                if param.mail_server.is_empty()
                            && param.mail_port == 0
                            /*&&param.mail_user.is_empty() -- the user can enter a loginname which is used by autoconfig then */
                            && param.send_server.is_empty()
                            && param.send_port == 0
                            && param.send_user.is_empty()
                            /*&&param.send_pw.is_empty() -- the password cannot be auto-configured and is no criterion for autoconfig or not */
                            && param.server_flags & !0x2 == 0
                {
                    keep_flags = param.server_flags & 0x2;
                } else {
                    // Autoconfig is not needed so skip it.
                    step_counter = STEP_3_INDEX - 1;
                }
                true
            }
            /* A.  Search configurations from the domain used in the email-address, prefer encrypted */
            5 => {
                if param_autoconfig.is_none() {
                    let url = format!(
                        "https://autoconfig.{}/mail/config-v1.1.xml?emailaddress={}",
                        param_domain, param_addr_urlencoded
                    );
                    param_autoconfig = moz_autoconfigure(context, &url, &param);
                }
                true
            }
            6 => {
                progress!(context, 300);
                if param_autoconfig.is_none() {
                    // the doc does not mention `emailaddress=`, however, Thunderbird adds it, see https://releases.mozilla.org/pub/thunderbird/ ,  which makes some sense
                    let url = format!(
                        "https://{}/.well-known/autoconfig/mail/config-v1.1.xml?emailaddress={}",
                        param_domain, param_addr_urlencoded
                    );
                    param_autoconfig = moz_autoconfigure(context, &url, &param);
                }
                true
            }
            /* Outlook section start ------------- */
            /* Outlook uses always SSL but different domains (this comment describes the next two steps) */
            7 => {
                progress!(context, 310);
                if param_autoconfig.is_none() {
                    let url = format!(
                        "https://{}{}/autodiscover/autodiscover.xml",
                        "", param_domain
                    );
                    param_autoconfig = outlk_autodiscover(context, &url, &param);
                }
                true
            }
            8 => {
                progress!(context, 320);
                if param_autoconfig.is_none() {
                    let url = format!(
                        "https://{}{}/autodiscover/autodiscover.xml",
                        "autodiscover.", param_domain
                    );
                    param_autoconfig = outlk_autodiscover(context, &url, &param);
                }
                true
            }
            /* ----------- Outlook section end */
            9 => {
                progress!(context, 330);
                if param_autoconfig.is_none() {
                    let url = format!(
                        "http://autoconfig.{}/mail/config-v1.1.xml?emailaddress={}",
                        param_domain, param_addr_urlencoded
                    );
                    param_autoconfig = moz_autoconfigure(context, &url, &param);
                }
                true
            }
            10 => {
                progress!(context, 340);
                if param_autoconfig.is_none() {
                    // do not transfer the email-address unencrypted
                    let url = format!(
                        "http://{}/.well-known/autoconfig/mail/config-v1.1.xml",
                        param_domain
                    );
                    param_autoconfig = moz_autoconfigure(context, &url, &param);
                }
                true
            }
            /* B.  If we have no configuration yet, search configuration in Thunderbird's centeral database */
            11 => {
                progress!(context, 350);
                if param_autoconfig.is_none() {
                    /* always SSL for Thunderbird's database */
                    let url = format!("https://autoconfig.thunderbird.net/v1.1/{}", param_domain);
                    param_autoconfig = moz_autoconfigure(context, &url, &param);
                }
                true
            }
            /* C.  Do we have any result? */
            12 => {
                progress!(context, 500);
                if let Some(ref cfg) = param_autoconfig {
                    info!(context, "Got autoconfig: {}", &cfg);
                    if !cfg.mail_user.is_empty() {
                        param.mail_user = cfg.mail_user.clone();
                    }
                    param.mail_server = cfg.mail_server.clone(); /* all other values are always NULL when entering autoconfig */
                    param.mail_port = cfg.mail_port;
                    param.send_server = cfg.send_server.clone();
                    param.send_port = cfg.send_port;
                    param.send_user = cfg.send_user.clone();
                    param.server_flags = cfg.server_flags;
                    /* although param_autoconfig's data are no longer needed from, it is important to keep the object as
                    we may enter "deep guessing" if we could not read a configuration */
                }
                param.server_flags |= keep_flags;
                true
            }
            // Step 3: Fill missing fields with defaults
            13 => {
                // if you move this, don't forget to update STEP_3_INDEX, too
                if param.mail_server.is_empty() {
                    param.mail_server = format!("imap.{}", param_domain,)
                }
                if param.mail_port == 0 {
                    param.mail_port = if 0 != param.server_flags & (0x100 | 0x400) {
                        143
                    } else {
                        993
                    }
<<<<<<< HEAD
                    16 => {
                        progress!(context, 900);
                        let flags = if context
                            .sql
                            .get_config_int(context, "mvbox_watch")
                            .unwrap_or(1)
                            != 0
                            || context.is_deltachat_move_enabled()
                        {
                            DC_CREATE_MVBOX as i32
                        } else {
                            0
                        };
                        context
                            .inbox
                            .read()
                            .unwrap()
                            .configure_folders(context, flags);
                        true
=======
                }
                if param.mail_user.is_empty() {
                    param.mail_user = param.addr.clone();
                }
                if param.send_server.is_empty() && !param.mail_server.is_empty() {
                    param.send_server = param.mail_server.clone();
                    if param.send_server.starts_with("imap.") {
                        param.send_server = param.send_server.replacen("imap", "smtp", 1);
>>>>>>> c23e98ff
                    }
                }
                if param.send_port == 0 {
                    param.send_port = if 0 != param.server_flags & DC_LP_SMTP_SOCKET_STARTTLS as i32
                    {
                        587
                    } else if 0 != param.server_flags & DC_LP_SMTP_SOCKET_PLAIN as i32 {
                        25
                    } else {
                        465
                    }
                }
                if param.send_user.is_empty() && !param.mail_user.is_empty() {
                    param.send_user = param.mail_user.clone();
                }
                if param.send_pw.is_empty() && !param.mail_pw.is_empty() {
                    param.send_pw = param.mail_pw.clone()
                }
                if !dc_exactly_one_bit_set(param.server_flags & DC_LP_AUTH_FLAGS as i32) {
                    param.server_flags &= !(DC_LP_AUTH_FLAGS as i32);
                    param.server_flags |= DC_LP_AUTH_NORMAL as i32
                }
                if !dc_exactly_one_bit_set(param.server_flags & DC_LP_IMAP_SOCKET_FLAGS as i32) {
                    param.server_flags &= !(DC_LP_IMAP_SOCKET_FLAGS as i32);
                    param.server_flags |= if param.send_port == 143 {
                        DC_LP_IMAP_SOCKET_STARTTLS as i32
                    } else {
                        DC_LP_IMAP_SOCKET_SSL as i32
                    }
                }
                if !dc_exactly_one_bit_set(param.server_flags & (DC_LP_SMTP_SOCKET_FLAGS as i32)) {
                    param.server_flags &= !(DC_LP_SMTP_SOCKET_FLAGS as i32);
                    param.server_flags |= if param.send_port == 587 {
                        DC_LP_SMTP_SOCKET_STARTTLS as i32
                    } else if param.send_port == 25 {
                        DC_LP_SMTP_SOCKET_PLAIN as i32
                    } else {
                        DC_LP_SMTP_SOCKET_SSL as i32
                    }
                }
                /* do we have a complete configuration? */
                if param.mail_server.is_empty()
                    || param.mail_port == 0
                    || param.mail_user.is_empty()
                    || param.mail_pw.is_empty()
                    || param.send_server.is_empty()
                    || param.send_port == 0
                    || param.send_user.is_empty()
                    || param.send_pw.is_empty()
                    || param.server_flags == 0
                {
                    error!(context, "Account settings incomplete.");
                    false
                } else {
                    true
                }
            }
            14 => {
                progress!(context, 600);
                /* try to connect to IMAP - if we did not got an autoconfig,
                do some further tries with different settings and username variations */
                imap_connected_here =
                    try_imap_connections(context, &mut param, param_autoconfig.is_some());
                imap_connected_here
            }
            15 => {
                progress!(context, 800);
                smtp_connected_here =
                    try_smtp_connections(context, &mut param, param_autoconfig.is_some());
                smtp_connected_here
            }
            16 => {
                progress!(context, 900);
                let flags: libc::c_int = if context.get_config_bool(Config::MvboxWatch)
                    || context.get_config_bool(Config::MvboxMove)
                {
                    DC_CREATE_MVBOX as i32
                } else {
                    0
                };
                context
                    .inbox
                    .read()
                    .unwrap()
                    .configure_folders(context, flags);
                true
            }
            17 => {
                progress!(context, 910);
                /* configuration success - write back the configured parameters with the "configured_" prefix; also write the "configured"-flag */
                param
                    .save_to_database(
                        context,
                        "configured_", /*the trailing underscore is correct*/
                    )
                    .ok();

                context.sql.set_raw_config_bool(context, "configured", true);
                true
            }
            18 => {
                progress!(context, 920);
                // we generate the keypair just now - we could also postpone this until the first message is sent, however,
                // this may result in a unexpected and annoying delay when the user sends his very first message
                // (~30 seconds on a Moto G4 play) and might looks as if message sending is always that slow.
                e2ee::ensure_secret_key_exists(context);
                success = true;
                info!(context, "Configure completed.");
                progress!(context, 940);
                break; // We are done here
            }

            _ => {
                error!(context, "Internal error: step counter out of bound",);
                break;
            }
        };

        if !success {
            break;
        }
    }
    if imap_connected_here {
        context.inbox.read().unwrap().disconnect(context);
    }
    if smtp_connected_here {
        context.smtp.clone().lock().unwrap().disconnect();
    }

    /*
    if !success {
        // disconnect if configure did not succeed
        if imap_connected_here {
            // context.inbox.read().unwrap().disconnect(context);
        }
        if smtp_connected_here {
            // context.smtp.clone().lock().unwrap().disconnect();
        }
    } else {
        assert!(imap_connected_here && smtp_connected_here);
        info!(
            context,
            0, "Keeping IMAP/SMTP connections open after successful configuration"
        );
    }
    */
    context.free_ongoing();
    progress!(context, if success { 1000 } else { 0 });
}

fn try_imap_connections(
    context: &Context,
    mut param: &mut LoginParam,
    was_autoconfig: bool,
) -> bool {
    // progress 650 and 660
    if let Some(res) = try_imap_connection(context, &mut param, was_autoconfig, 0) {
        return res;
    }
    progress!(context, 670);
    param.server_flags &= !(DC_LP_IMAP_SOCKET_FLAGS);
    param.server_flags |= DC_LP_IMAP_SOCKET_SSL;
    param.mail_port = 993;

    if let Some(at) = param.mail_user.find('@') {
        param.mail_user = param.mail_user.split_at(at).0.to_string();
    }
    if let Some(at) = param.send_user.find('@') {
        param.send_user = param.send_user.split_at(at).0.to_string();
    }
    // progress 680 and 690
    if let Some(res) = try_imap_connection(context, &mut param, was_autoconfig, 1) {
        res
    } else {
        false
    }
}

fn try_imap_connection(
    context: &Context,
    param: &mut LoginParam,
    was_autoconfig: bool,
    variation: usize,
) -> Option<bool> {
    if let Some(res) = try_imap_one_param(context, &param) {
        return Some(res);
    }
    if was_autoconfig {
        return Some(false);
    }
    progress!(context, 650 + variation * 30);
    param.server_flags &= !(DC_LP_IMAP_SOCKET_FLAGS);
    param.server_flags |= DC_LP_IMAP_SOCKET_STARTTLS;
    if let Some(res) = try_imap_one_param(context, &param) {
        return Some(res);
    }

    progress!(context, 660 + variation * 30);
    param.mail_port = 143;

    try_imap_one_param(context, &param)
}

fn try_imap_one_param(context: &Context, param: &LoginParam) -> Option<bool> {
    let inf = format!(
        "imap: {}@{}:{} flags=0x{:x}",
        param.mail_user, param.mail_server, param.mail_port, param.server_flags
    );
    info!(context, "Trying: {}", inf);
    if context.inbox.read().unwrap().connect(context, &param) {
        info!(context, "success: {}", inf);
        return Some(true);
    }
    if context.shall_stop_ongoing() {
        return Some(false);
    }
    info!(context, "Could not connect: {}", inf);
    None
}

fn try_smtp_connections(
    context: &Context,
    mut param: &mut LoginParam,
    was_autoconfig: bool,
) -> bool {
    /* try to connect to SMTP - if we did not got an autoconfig, the first try was SSL-465 and we do a second try with STARTTLS-587 */
    if let Some(res) = try_smtp_one_param(context, &param) {
        return res;
    }
    if was_autoconfig {
        return false;
    }
    progress!(context, 850);
    param.server_flags &= !(DC_LP_SMTP_SOCKET_FLAGS as i32);
    param.server_flags |= DC_LP_SMTP_SOCKET_STARTTLS as i32;
    param.send_port = 587;

    if let Some(res) = try_smtp_one_param(context, &param) {
        return res;
    }
    progress!(context, 860);
    param.server_flags &= !(DC_LP_SMTP_SOCKET_FLAGS as i32);
    param.server_flags |= DC_LP_SMTP_SOCKET_STARTTLS as i32;
    param.send_port = 25;
    if let Some(res) = try_smtp_one_param(context, &param) {
        return res;
    }
    false
}

fn try_smtp_one_param(context: &Context, param: &LoginParam) -> Option<bool> {
    let inf = format!(
        "smtp: {}@{}:{} flags: 0x{:x}",
        param.send_user, param.send_server, param.send_port, param.server_flags
    );
    info!(context, "Trying: {}", inf);
    if context
        .smtp
        .clone()
        .lock()
        .unwrap()
        .connect(context, &param)
    {
        info!(context, "success: {}", inf);
        return Some(true);
    }
    if context.shall_stop_ongoing() {
        return Some(false);
    }
    info!(context, "could not connect: {}", inf);
    None
}

/*******************************************************************************
 * Connect to configured account
 ******************************************************************************/
pub fn dc_connect_to_configured_imap(context: &Context, imap: &Imap) -> libc::c_int {
    let mut ret_connected = 0;

    if imap.is_connected() {
        ret_connected = 1
    } else if !context.sql.get_raw_config_bool(context, "configured") {
        warn!(context, "Not configured, cannot connect.",);
    } else {
        let param = LoginParam::from_database(context, "configured_");
        // the trailing underscore is correct

        if imap.connect(context, &param) {
            ret_connected = 2;
        }
    }

    ret_connected
}

/*******************************************************************************
 * Configure a Context
 ******************************************************************************/

pub fn read_autoconf_file(context: &Context, url: &str) -> Option<String> {
    info!(context, "Testing {} ...", url);

    match reqwest::Client::new()
        .get(url)
        .send()
        .and_then(|mut res| res.text())
    {
        Ok(res) => Some(res),
        Err(_err) => {
            info!(context, "Can\'t read file.",);

            None
        }
    }
}

#[cfg(test)]
mod tests {

    use crate::config::*;
    use crate::configure::dc_job_do_DC_JOB_CONFIGURE_IMAP;
    use crate::test_utils::*;

    #[test]
    fn test_no_panic_on_bad_credentials() {
        let t = dummy_context();
        t.ctx
            .set_config(Config::Addr, Some("probably@unexistant.addr"))
            .unwrap();
        t.ctx.set_config(Config::MailPw, Some("123456")).unwrap();
        dc_job_do_DC_JOB_CONFIGURE_IMAP(&t.ctx);
    }
}<|MERGE_RESOLUTION|>--- conflicted
+++ resolved
@@ -1,11 +1,7 @@
 use percent_encoding::{utf8_percent_encode, NON_ALPHANUMERIC};
 
-<<<<<<< HEAD
-use crate::constants::{Event, DC_CREATE_MVBOX};
-=======
 use crate::config::Config;
 use crate::constants::*;
->>>>>>> c23e98ff
 use crate::context::Context;
 use crate::dc_tools::*;
 use crate::e2ee;
@@ -270,27 +266,6 @@
                     } else {
                         993
                     }
-<<<<<<< HEAD
-                    16 => {
-                        progress!(context, 900);
-                        let flags = if context
-                            .sql
-                            .get_config_int(context, "mvbox_watch")
-                            .unwrap_or(1)
-                            != 0
-                            || context.is_deltachat_move_enabled()
-                        {
-                            DC_CREATE_MVBOX as i32
-                        } else {
-                            0
-                        };
-                        context
-                            .inbox
-                            .read()
-                            .unwrap()
-                            .configure_folders(context, flags);
-                        true
-=======
                 }
                 if param.mail_user.is_empty() {
                     param.mail_user = param.addr.clone();
@@ -299,7 +274,6 @@
                     param.send_server = param.mail_server.clone();
                     if param.send_server.starts_with("imap.") {
                         param.send_server = param.send_server.replacen("imap", "smtp", 1);
->>>>>>> c23e98ff
                     }
                 }
                 if param.send_port == 0 {
