use percent_encoding::{utf8_percent_encode, NON_ALPHANUMERIC};

<<<<<<< HEAD
use crate::constants::{Event, DC_CREATE_MVBOX};
=======
use crate::constants::Event;
use crate::constants::DC_CREATE_MVBOX;
>>>>>>> f78f0079
use crate::context::Context;
use crate::dc_loginparam::*;
use crate::dc_tools::*;
use crate::e2ee;
use crate::imap::*;
use crate::job::*;
use crate::oauth2::*;
use crate::param::Params;
use crate::types::*;

mod auto_outlook;
use auto_outlook::outlk_autodiscover;
mod auto_mozilla;
use auto_mozilla::moz_autoconfigure;

macro_rules! progress {
    ($context:tt, $progress:expr) => {
        assert!(
            $progress >= 0 && $progress <= 1000,
            "value in range 0..1000 expected with: 0=error, 1..999=progress, 1000=success"
        );
        $context.call_cb(
            Event::CONFIGURE_PROGRESS,
            $progress as uintptr_t,
            0 as uintptr_t,
        );
    };
}

// connect
pub unsafe fn configure(context: &Context) {
    if 0 != dc_has_ongoing(context) {
        warn!(
            context,
            0, "There is already another ongoing process running.",
        );
        return;
    }
    job_kill_action(context, Action::ConfigureImap);
    job_add(context, Action::ConfigureImap, 0, Params::new(), 0);
}
/// Check if the context is already configured.
pub fn dc_is_configured(context: &Context) -> libc::c_int {
    if context
        .sql
        .get_config_int(context, "configured")
        .unwrap_or_default()
        > 0
    {
        1
    } else {
        0
    }
}
/// Check if there is an ongoing process.
unsafe fn dc_has_ongoing(context: &Context) -> libc::c_int {
    let s_a = context.running_state.clone();
    let s = s_a.read().unwrap();

    if s.ongoing_running || !s.shall_stop_ongoing {
        1
    } else {
        0
    }
}

/*******************************************************************************
 * Configure JOB
 ******************************************************************************/
// the other dc_job_do_DC_JOB_*() functions are declared static in the c-file
#[allow(non_snake_case, unused_must_use)]
pub unsafe fn dc_job_do_DC_JOB_CONFIGURE_IMAP(context: &Context, _job: &Job) {
    let mut success = false;
    let mut imap_connected_here = false;
    let mut smtp_connected_here = false;
    let mut ongoing_allocated_here = false;

    let mut param_autoconfig: Option<dc_loginparam_t> = None;
    if !(0 == dc_alloc_ongoing(context)) {
        ongoing_allocated_here = true;
        if !context.sql.is_open() {
            error!(context, 0, "Cannot configure, database not opened.",);
        } else {
            context.inbox.read().unwrap().disconnect(context);
            context
                .sentbox_thread
                .read()
                .unwrap()
                .imap
                .disconnect(context);
            context
                .mvbox_thread
                .read()
                .unwrap()
                .imap
                .disconnect(context);
            context.smtp.clone().lock().unwrap().disconnect();
            info!(context, 0, "Configure ...",);

            let s_a = context.running_state.clone();
            let s = s_a.read().unwrap();

            // Variables that are shared between steps:
            let mut param: dc_loginparam_t = dc_loginparam_read(context, &context.sql, "");
            // need all vars here to be mutable because rust thinks the same step could be called multiple times
            // and also initialize, because otherwise rust thinks it's used while unitilized, even if thats not the case as the loop goes only forward
            let mut param_domain = "undefined.undefined".to_owned();
            let mut param_addr_urlencoded: String =
                "Internal Error: this value should never be used".to_owned();
            let mut keep_flags = std::i32::MAX;

            const STEP_3_INDEX: u8 = 13;
            let mut step_counter: u8 = 0;
            while !s.shall_stop_ongoing {
                step_counter = step_counter + 1;

                let success = match step_counter {
                    // Read login parameters from the database
                    1 => {
                        progress!(context, 1);
                        if param.addr.is_empty() {
                            error!(context, 0, "Please enter an email address.",);
                        }
                        !param.addr.is_empty()
                    }
                    // Step 1: Load the parameters and check email-address and password
                    2 => {
                        if 0 != param.server_flags & 0x2 {
                            // the used oauth2 addr may differ, check this.
                            // if dc_get_oauth2_addr() is not available in the oauth2 implementation,
                            // just use the given one.
                            progress!(context, 10);
                            if let Some(oauth2_addr) =
                                dc_get_oauth2_addr(context, &param.addr, &param.mail_pw)
                                    .and_then(|e| e.parse().ok())
                            {
                                param.addr = oauth2_addr;
                                context
                                    .sql
                                    .set_config(context, "addr", Some(param.addr.as_str()))
                                    .ok();
                            }
                            progress!(context, 20);
                        }
                        true // no oauth? - just continue it's no error
                    }
                    3 => {
                        if let Ok(parsed) = param.addr.parse() {
                            let parsed: EmailAddress = parsed;
                            param_domain = parsed.domain;
                            param_addr_urlencoded =
                                utf8_percent_encode(&param.addr, NON_ALPHANUMERIC).to_string();
                            true
                        } else {
                            error!(context, 0, "Bad email-address.");
                            false
                        }
                    }
                    // Step 2: Autoconfig
                    4 => {
                        progress!(context, 200);
                        if param.mail_server.is_empty()
                            && param.mail_port == 0
                            /*&&param.mail_user.is_empty() -- the user can enter a loginname which is used by autoconfig then */
                            && param.send_server.is_empty()
                            && param.send_port == 0
                            && param.send_user.is_empty()
                            /*&&param.send_pw.is_empty() -- the password cannot be auto-configured and is no criterion for autoconfig or not */
                            && param.server_flags & !0x2 == 0
                        {
                            keep_flags = param.server_flags & 0x2;
                        } else {
                            // Autoconfig is not needed so skip it.
                            step_counter = STEP_3_INDEX - 1;
                        }
                        true
                    }
                    /* A.  Search configurations from the domain used in the email-address, prefer encrypted */
                    5 => {
                        if param_autoconfig.is_none() {
                            let url = format!(
                                "https://autoconfig.{}/mail/config-v1.1.xml?emailaddress={}",
                                param_domain, param_addr_urlencoded
                            );
                            param_autoconfig = moz_autoconfigure(context, &url, &param);
                        }
                        true
                    }
                    6 => {
                        progress!(context, 300);
                        if param_autoconfig.is_none() {
                            // the doc does not mention `emailaddress=`, however, Thunderbird adds it, see https://releases.mozilla.org/pub/thunderbird/ ,  which makes some sense
                            let url = format!(
                                            "https://{}/.well-known/autoconfig/mail/config-v1.1.xml?emailaddress={}",
                                            param_domain,
                                            param_addr_urlencoded
                                        );
                            param_autoconfig = moz_autoconfigure(context, &url, &param);
                        }
                        true
                    }
                    /* Outlook section start ------------- */
                    /* Outlook uses always SSL but different domains (this comment describes the next two steps) */
                    7 => {
                        progress!(context, 310);
                        if param_autoconfig.is_none() {
                            let url = format!(
                                "https://{}{}/autodiscover/autodiscover.xml",
                                "", param_domain
                            );
                            param_autoconfig = outlk_autodiscover(context, &url, &param);
                        }
                        true
                    }
                    8 => {
                        progress!(context, 320);
                        if param_autoconfig.is_none() {
                            let url = format!(
                                "https://{}{}/autodiscover/autodiscover.xml",
                                "autodiscover.", param_domain
                            );
                            param_autoconfig = outlk_autodiscover(context, &url, &param);
                        }
                        true
                    }
                    /* ----------- Outlook section end */
                    9 => {
                        progress!(context, 330);
                        if param_autoconfig.is_none() {
                            let url = format!(
                                "http://autoconfig.{}/mail/config-v1.1.xml?emailaddress={}",
                                param_domain, param_addr_urlencoded
                            );
                            param_autoconfig = moz_autoconfigure(context, &url, &param);
                        }
                        true
                    }
                    10 => {
                        progress!(context, 340);
                        if param_autoconfig.is_none() {
                            // do not transfer the email-address unencrypted
                            let url = format!(
                                "http://{}/.well-known/autoconfig/mail/config-v1.1.xml",
                                param_domain
                            );
                            param_autoconfig = moz_autoconfigure(context, &url, &param);
                        }
                        true
                    }
                    /* B.  If we have no configuration yet, search configuration in Thunderbird's centeral database */
                    11 => {
                        progress!(context, 350);
                        if param_autoconfig.is_none() {
                            /* always SSL for Thunderbird's database */
                            let url =
                                format!("https://autoconfig.thunderbird.net/v1.1/{}", param_domain);
                            param_autoconfig = moz_autoconfigure(context, &url, &param);
                        }
                        true
                    }
                    /* C.  Do we have any result? */
                    12 => {
                        progress!(context, 500);
                        if let Some(ref cfg) = param_autoconfig {
                            let r = dc_loginparam_get_readable(cfg);
                            info!(context, 0, "Got autoconfig: {}", r);
                            if !cfg.mail_user.is_empty() {
                                param.mail_user = cfg.mail_user.clone();
                            }
                            param.mail_server = cfg.mail_server.clone(); /* all other values are always NULL when entering autoconfig */
                            param.mail_port = cfg.mail_port;
                            param.send_server = cfg.send_server.clone();
                            param.send_port = cfg.send_port;
                            param.send_user = cfg.send_user.clone();
                            param.server_flags = cfg.server_flags;
                            /* although param_autoconfig's data are no longer needed from, it is important to keep the object as
                            we may enter "deep guessing" if we could not read a configuration */
                        }
                        param.server_flags |= keep_flags;
                        true
                    }
                    // Step 3: Fill missing fields with defaults
                    13 => {
                        // if you move this, don't forget to update STEP_3_INDEX, too
                        if param.mail_server.is_empty() {
                            param.mail_server = format!("imap.{}", param_domain,)
                        }
                        if param.mail_port == 0 {
                            param.mail_port = if 0 != param.server_flags & (0x100 | 0x400) {
                                143
                            } else {
                                993
                            }
                        }
                        if param.mail_user.is_empty() {
                            param.mail_user = param.addr.clone();
                        }
                        if param.send_server.is_empty() && !param.mail_server.is_empty() {
                            param.send_server = param.mail_server.clone();
                            if param.send_server.starts_with("imap.") {
                                param.send_server = param.send_server.replacen("imap", "smtp", 1);
                            }
                        }
                        if param.send_port == 0 {
                            param.send_port = if 0 != param.server_flags & 0x10000 {
                                587
                            } else if 0 != param.server_flags & 0x40000 {
                                25
                            } else {
                                465
                            }
                        }
                        if param.send_user.is_empty() && !param.mail_user.is_empty() {
                            param.send_user = param.mail_user.clone();
                        }
                        if param.send_pw.is_empty() && !param.mail_pw.is_empty() {
                            param.send_pw = param.mail_pw.clone()
                        }
                        if !dc_exactly_one_bit_set(param.server_flags & (0x2 | 0x4)) {
                            param.server_flags &= !(0x2 | 0x4);
                            param.server_flags |= 0x4
                        }
                        if !dc_exactly_one_bit_set(param.server_flags & (0x100 | 0x200 | 0x400)) {
                            param.server_flags &= !(0x100 | 0x200 | 0x400);
                            param.server_flags |= if param.send_port == 143 { 0x100 } else { 0x200 }
                        }
                        if !dc_exactly_one_bit_set(
                            param.server_flags & (0x10000 | 0x20000 | 0x40000),
                        ) {
                            param.server_flags &= !(0x10000 | 0x20000 | 0x40000);
                            param.server_flags |= if param.send_port == 587 {
                                0x10000
                            } else if param.send_port == 25 {
                                0x40000
                            } else {
                                0x20000
                            }
                        }
                        /* do we have a complete configuration? */
                        if param.mail_server.is_empty()
                            || param.mail_port == 0
                            || param.mail_user.is_empty()
                            || param.mail_pw.is_empty()
                            || param.send_server.is_empty()
                            || param.send_port == 0
                            || param.send_user.is_empty()
                            || param.send_pw.is_empty()
                            || param.server_flags == 0
                        {
                            error!(context, 0, "Account settings incomplete.");
                            false
                        } else {
                            true
                        }
                    }
                    14 => {
                        progress!(context, 600);
                        /* try to connect to IMAP - if we did not got an autoconfig,
                        do some further tries with different settings and username variations */
                        let ok_to_continue8;
                        let mut username_variation = 0;
                        loop {
                            if !(username_variation <= 1) {
                                ok_to_continue8 = true;
                                break;
                            }
                            let r_0 = dc_loginparam_get_readable(&param);
                            info!(context, 0, "Trying: {}", r_0,);

                            if context.inbox.read().unwrap().connect(context, &param) {
                                ok_to_continue8 = true;
                                break;
                            }
                            if !param_autoconfig.is_none() {
                                ok_to_continue8 = false;
                                break;
                            }
                            // probe STARTTLS/993
                            if s.shall_stop_ongoing {
                                ok_to_continue8 = false;
                                break;
                            }
                            progress!(context, 650 + username_variation * 30);
                            param.server_flags &= !(0x100 | 0x200 | 0x400);
                            param.server_flags |= 0x100;
                            let r_1 = dc_loginparam_get_readable(&param);
                            info!(context, 0, "Trying: {}", r_1,);

                            if context.inbox.read().unwrap().connect(context, &param) {
                                ok_to_continue8 = true;
                                break;
                            }
                            // probe STARTTLS/143
                            if s.shall_stop_ongoing {
                                ok_to_continue8 = false;
                                break;
                            }
                            progress!(context, 660 + username_variation * 30);
                            param.mail_port = 143;
                            let r_2 = dc_loginparam_get_readable(&param);
                            info!(context, 0, "Trying: {}", r_2,);

                            if context.inbox.read().unwrap().connect(context, &param) {
                                ok_to_continue8 = true;
                                break;
                            }
                            if 0 != username_variation {
                                ok_to_continue8 = false;
                                break;
                            }
                            // next probe round with only the localpart of the email-address as the loginname
                            if s.shall_stop_ongoing {
                                ok_to_continue8 = false;
                                break;
                            }
                            progress!(context, 670 + username_variation * 30);
                            param.server_flags &= !(0x100 | 0x200 | 0x400);
                            param.server_flags |= 0x200;
                            param.mail_port = 993;

<<<<<<< HEAD
                                        username_variation += 1
                                    }
                                    if ok_to_continue8 {
                                        imap_connected_here = true;
                                        if !s.shall_stop_ongoing {
                                            progress!(context, 800);
                                            let ok_to_continue9;
                                            /* try to connect to SMTP - if we did not got an autoconfig, the first try was SSL-465 and we do a second try with STARTTLS-587 */
                                            if !context
                                                .smtp
                                                .clone()
                                                .lock()
                                                .unwrap()
                                                .connect(context, &param)
                                            {
                                                if !param_autoconfig.is_none() {
                                                    ok_to_continue9 = false;
                                                } else if s.shall_stop_ongoing {
                                                    ok_to_continue9 = false;
                                                } else {
                                                    progress!(context, 850);
                                                    param.server_flags &=
                                                        !(0x10000 | 0x20000 | 0x40000);
                                                    param.server_flags |= 0x10000;
                                                    param.send_port = 587;
                                                    let r_3 = dc_loginparam_get_readable(&param);
                                                    info!(context, 0, "Trying: {}", r_3,);

                                                    if !context
                                                        .smtp
                                                        .clone()
                                                        .lock()
                                                        .unwrap()
                                                        .connect(context, &param)
                                                    {
                                                        if s.shall_stop_ongoing {
                                                            ok_to_continue9 = false;
                                                        } else {
                                                            progress!(context, 860);
                                                            param.server_flags &=
                                                                !(0x10000 | 0x20000 | 0x40000);
                                                            param.server_flags |= 0x10000;
                                                            param.send_port = 25;
                                                            let r_4 =
                                                                dc_loginparam_get_readable(&param);
                                                            info!(context, 0, "Trying: {}", r_4);

                                                            if !context
                                                                .smtp
                                                                .clone()
                                                                .lock()
                                                                .unwrap()
                                                                .connect(context, &param)
                                                            {
                                                                ok_to_continue9 = false;
                                                            } else {
                                                                ok_to_continue9 = true;
                                                            }
                                                        }
                                                    } else {
                                                        ok_to_continue9 = true;
                                                    }
                                                }
                                            } else {
                                                ok_to_continue9 = true;
                                            }
                                            if ok_to_continue9 {
                                                smtp_connected_here = true;
                                                if !s.shall_stop_ongoing {
                                                    progress!(context, 900);
                                                    let flags = if context
                                                        .sql
                                                        .get_config_int(context, "mvbox_watch")
                                                        .unwrap_or(1)
                                                        != 0
                                                        || context.is_deltachat_move_enabled()
                                                    {
                                                        DC_CREATE_MVBOX as i32
                                                    } else {
                                                        0
                                                    };

                                                    context
                                                        .inbox
                                                        .read()
                                                        .unwrap()
                                                        .configure_folders(context, flags);
                                                    if !s.shall_stop_ongoing {
                                                        progress!(context, 910);
                                                        dc_loginparam_write(
                                                            context,
                                                            &param,
                                                            &context.sql,
                                                            "configured_",
                                                        );
                                                        context
                                                            .sql
                                                            .set_config_int(
                                                                context,
                                                                "configured",
                                                                1,
                                                            )
                                                            .ok();
                                                        if !s.shall_stop_ongoing {
                                                            progress!(context, 920);
                                                            e2ee::ensure_secret_key_exists(context);
                                                            success = true;
                                                            info!(
                                                                context,
                                                                0, "Configure completed."
                                                            );
                                                            if !s.shall_stop_ongoing {
                                                                progress!(context, 940);
                                                            }
                                                        }
                                                    }
                                                }
                                            }
=======
                            if let Some(at) = param.mail_user.find('@') {
                                param.mail_user = param.mail_user.split_at(at).0.to_string();
                            }
                            if let Some(at) = param.send_user.find('@') {
                                param.send_user = param.send_user.split_at(at).0.to_string();
                            }

                            username_variation += 1
                        }
                        if ok_to_continue8 {
                            // success, so we are connected and should disconnect in cleanup
                            imap_connected_here = true;
                        }
                        ok_to_continue8
                    }
                    15 => {
                        progress!(context, 800);
                        let success;
                        /* try to connect to SMTP - if we did not got an autoconfig, the first try was SSL-465 and we do a second try with STARTTLS-587 */
                        if !context
                            .smtp
                            .clone()
                            .lock()
                            .unwrap()
                            .connect(context, &param)
                        {
                            if !param_autoconfig.is_none() {
                                success = false;
                            } else if s.shall_stop_ongoing {
                                success = false;
                            } else {
                                progress!(context, 850);
                                param.server_flags &= !(0x10000 | 0x20000 | 0x40000);
                                param.server_flags |= 0x10000;
                                param.send_port = 587;
                                let r_3 = dc_loginparam_get_readable(&param);
                                info!(context, 0, "Trying: {}", r_3,);

                                if !context
                                    .smtp
                                    .clone()
                                    .lock()
                                    .unwrap()
                                    .connect(context, &param)
                                {
                                    if s.shall_stop_ongoing {
                                        success = false;
                                    } else {
                                        progress!(context, 860);
                                        param.server_flags &= !(0x10000 | 0x20000 | 0x40000);
                                        param.server_flags |= 0x10000;
                                        param.send_port = 25;
                                        let r_4 = dc_loginparam_get_readable(&param);
                                        info!(context, 0, "Trying: {}", r_4);

                                        if !context
                                            .smtp
                                            .clone()
                                            .lock()
                                            .unwrap()
                                            .connect(context, &param)
                                        {
                                            success = false;
                                        } else {
                                            success = true;
>>>>>>> f78f0079
                                        }
                                    }
                                } else {
                                    success = true;
                                }
                            }
                        } else {
                            success = true;
                        }
                        if success {
                            smtp_connected_here = true;
                        }
                        success
                    }
                    16 => {
                        progress!(context, 900);
                        let flags: libc::c_int = if 0
                            != context
                                .sql
                                .get_config_int(context, "mvbox_watch")
                                .unwrap_or_else(|| 1)
                            || 0 != context
                                .sql
                                .get_config_int(context, "mvbox_move")
                                .unwrap_or_else(|| 1)
                        {
                            DC_CREATE_MVBOX as i32
                        } else {
                            0
                        };
                        context
                            .inbox
                            .read()
                            .unwrap()
                            .configure_folders(context, flags);
                        true
                    }
                    17 => {
                        progress!(context, 910);
                        /* configuration success - write back the configured parameters with the "configured_" prefix; also write the "configured"-flag */
                        dc_loginparam_write(
                            context,
                            &param,
                            &context.sql,
                            "configured_", /*the trailing underscore is correct*/
                        );
                        context.sql.set_config_int(context, "configured", 1).ok();
                        true
                    }
                    18 => {
                        progress!(context, 920);
                        // we generate the keypair just now - we could also postpone this until the first message is sent, however,
                        // this may result in a unexpected and annoying delay when the user sends his very first message
                        // (~30 seconds on a Moto G4 play) and might looks as if message sending is always that slow.
                        e2ee::ensure_secret_key_exists(context);
                        success = true;
                        info!(context, 0, "Configure completed.");
                        progress!(context, 940);
                        break; // We are done here
                    }

                    _ => {
                        error!(context, 0, "Internal error: step counter out of bound",);
                        break;
                    }
                };

                if !success {
                    break;
                }
            }
        }
    }
    if imap_connected_here {
        context.inbox.read().unwrap().disconnect(context);
    }
    if smtp_connected_here {
        context.smtp.clone().lock().unwrap().disconnect();
    }

    /*
    if !success {
        // disconnect if configure did not succeed
        if imap_connected_here {
            // context.inbox.read().unwrap().disconnect(context);
        }
        if smtp_connected_here {
            // context.smtp.clone().lock().unwrap().disconnect();
        }
    } else {
        assert!(imap_connected_here && smtp_connected_here);
        info!(
            context,
            0, "Keeping IMAP/SMTP connections open after successful configuration"
        );
    }
    */
    if ongoing_allocated_here {
        dc_free_ongoing(context);
    }

    progress!(context, (if success { 1000 } else { 0 }));
}

/* File Structure like in C: */

/*******************************************************************************
 * Connect to configured account
 ******************************************************************************/
pub fn dc_connect_to_configured_imap(context: &Context, imap: &Imap) -> libc::c_int {
    let mut ret_connected = 0;

    if imap.is_connected() {
        ret_connected = 1
    } else if context
        .sql
        .get_config_int(context, "configured")
        .unwrap_or_default()
        == 0
    {
        warn!(context, 0, "Not configured, cannot connect.",);
    } else {
        let param = dc_loginparam_read(context, &context.sql, "configured_");
        // the trailing underscore is correct

        if imap.connect(context, &param) {
            ret_connected = 2;
        }
    }

    ret_connected
}

/*******************************************************************************
 * Configure a Context
 ******************************************************************************/

/// Request an ongoing process to start.
/// Returns 0=process started, 1=not started, there is running another process
pub unsafe fn dc_alloc_ongoing(context: &Context) -> libc::c_int {
    if 0 != dc_has_ongoing(context) {
        warn!(
            context,
            0, "There is already another ongoing process running.",
        );
        return 0;
    }
    let s_a = context.running_state.clone();
    let mut s = s_a.write().unwrap();

    s.ongoing_running = true;
    s.shall_stop_ongoing = false;

    1
}

/// Frees the process allocated with dc_alloc_ongoing() - independently of dc_shall_stop_ongoing.
/// If dc_alloc_ongoing() fails, this function MUST NOT be called.
pub unsafe fn dc_free_ongoing(context: &Context) {
    let s_a = context.running_state.clone();
    let mut s = s_a.write().unwrap();

    s.ongoing_running = false;
    s.shall_stop_ongoing = true;
}

/// Signal an ongoing process to stop.
pub fn dc_stop_ongoing_process(context: &Context) {
    let s_a = context.running_state.clone();
    let mut s = s_a.write().unwrap();

    if s.ongoing_running && !s.shall_stop_ongoing {
        info!(context, 0, "Signaling the ongoing process to stop ASAP.",);
        s.shall_stop_ongoing = true;
    } else {
        info!(context, 0, "No ongoing process to stop.",);
    };
}

pub fn read_autoconf_file(context: &Context, url: *const libc::c_char) -> *mut libc::c_char {
    info!(context, 0, "Testing {} ...", to_string(url));

    match reqwest::Client::new()
        .get(as_str(url))
        .send()
        .and_then(|mut res| res.text())
    {
        Ok(res) => unsafe { res.strdup() },
        Err(_err) => {
            info!(context, 0, "Can\'t read file.",);

            std::ptr::null_mut()
        }
    }
}<|MERGE_RESOLUTION|>--- conflicted
+++ resolved
@@ -1,11 +1,6 @@
 use percent_encoding::{utf8_percent_encode, NON_ALPHANUMERIC};
 
-<<<<<<< HEAD
 use crate::constants::{Event, DC_CREATE_MVBOX};
-=======
-use crate::constants::Event;
-use crate::constants::DC_CREATE_MVBOX;
->>>>>>> f78f0079
 use crate::context::Context;
 use crate::dc_loginparam::*;
 use crate::dc_tools::*;
@@ -426,126 +421,6 @@
                             param.server_flags |= 0x200;
                             param.mail_port = 993;
 
-<<<<<<< HEAD
-                                        username_variation += 1
-                                    }
-                                    if ok_to_continue8 {
-                                        imap_connected_here = true;
-                                        if !s.shall_stop_ongoing {
-                                            progress!(context, 800);
-                                            let ok_to_continue9;
-                                            /* try to connect to SMTP - if we did not got an autoconfig, the first try was SSL-465 and we do a second try with STARTTLS-587 */
-                                            if !context
-                                                .smtp
-                                                .clone()
-                                                .lock()
-                                                .unwrap()
-                                                .connect(context, &param)
-                                            {
-                                                if !param_autoconfig.is_none() {
-                                                    ok_to_continue9 = false;
-                                                } else if s.shall_stop_ongoing {
-                                                    ok_to_continue9 = false;
-                                                } else {
-                                                    progress!(context, 850);
-                                                    param.server_flags &=
-                                                        !(0x10000 | 0x20000 | 0x40000);
-                                                    param.server_flags |= 0x10000;
-                                                    param.send_port = 587;
-                                                    let r_3 = dc_loginparam_get_readable(&param);
-                                                    info!(context, 0, "Trying: {}", r_3,);
-
-                                                    if !context
-                                                        .smtp
-                                                        .clone()
-                                                        .lock()
-                                                        .unwrap()
-                                                        .connect(context, &param)
-                                                    {
-                                                        if s.shall_stop_ongoing {
-                                                            ok_to_continue9 = false;
-                                                        } else {
-                                                            progress!(context, 860);
-                                                            param.server_flags &=
-                                                                !(0x10000 | 0x20000 | 0x40000);
-                                                            param.server_flags |= 0x10000;
-                                                            param.send_port = 25;
-                                                            let r_4 =
-                                                                dc_loginparam_get_readable(&param);
-                                                            info!(context, 0, "Trying: {}", r_4);
-
-                                                            if !context
-                                                                .smtp
-                                                                .clone()
-                                                                .lock()
-                                                                .unwrap()
-                                                                .connect(context, &param)
-                                                            {
-                                                                ok_to_continue9 = false;
-                                                            } else {
-                                                                ok_to_continue9 = true;
-                                                            }
-                                                        }
-                                                    } else {
-                                                        ok_to_continue9 = true;
-                                                    }
-                                                }
-                                            } else {
-                                                ok_to_continue9 = true;
-                                            }
-                                            if ok_to_continue9 {
-                                                smtp_connected_here = true;
-                                                if !s.shall_stop_ongoing {
-                                                    progress!(context, 900);
-                                                    let flags = if context
-                                                        .sql
-                                                        .get_config_int(context, "mvbox_watch")
-                                                        .unwrap_or(1)
-                                                        != 0
-                                                        || context.is_deltachat_move_enabled()
-                                                    {
-                                                        DC_CREATE_MVBOX as i32
-                                                    } else {
-                                                        0
-                                                    };
-
-                                                    context
-                                                        .inbox
-                                                        .read()
-                                                        .unwrap()
-                                                        .configure_folders(context, flags);
-                                                    if !s.shall_stop_ongoing {
-                                                        progress!(context, 910);
-                                                        dc_loginparam_write(
-                                                            context,
-                                                            &param,
-                                                            &context.sql,
-                                                            "configured_",
-                                                        );
-                                                        context
-                                                            .sql
-                                                            .set_config_int(
-                                                                context,
-                                                                "configured",
-                                                                1,
-                                                            )
-                                                            .ok();
-                                                        if !s.shall_stop_ongoing {
-                                                            progress!(context, 920);
-                                                            e2ee::ensure_secret_key_exists(context);
-                                                            success = true;
-                                                            info!(
-                                                                context,
-                                                                0, "Configure completed."
-                                                            );
-                                                            if !s.shall_stop_ongoing {
-                                                                progress!(context, 940);
-                                                            }
-                                                        }
-                                                    }
-                                                }
-                                            }
-=======
                             if let Some(at) = param.mail_user.find('@') {
                                 param.mail_user = param.mail_user.split_at(at).0.to_string();
                             }
@@ -611,7 +486,6 @@
                                             success = false;
                                         } else {
                                             success = true;
->>>>>>> f78f0079
                                         }
                                     }
                                 } else {
@@ -628,15 +502,12 @@
                     }
                     16 => {
                         progress!(context, 900);
-                        let flags: libc::c_int = if 0
-                            != context
-                                .sql
-                                .get_config_int(context, "mvbox_watch")
-                                .unwrap_or_else(|| 1)
-                            || 0 != context
-                                .sql
-                                .get_config_int(context, "mvbox_move")
-                                .unwrap_or_else(|| 1)
+                        let flags = if context
+                            .sql
+                            .get_config_int(context, "mvbox_watch")
+                            .unwrap_or(1)
+                            != 0
+                            || context.is_deltachat_move_enabled()
                         {
                             DC_CREATE_MVBOX as i32
                         } else {
