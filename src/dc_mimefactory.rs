use std::ffi::CString;
use std::ptr;

use chrono::TimeZone;
use mmime::mailimf_types::*;
use mmime::mailimf_types_helper::*;
use mmime::mailmime_disposition::*;
use mmime::mailmime_types::*;
use mmime::mailmime_types_helper::*;
use mmime::mailmime_write_mem::*;
use mmime::mmapstring::*;
use mmime::other::*;

use crate::chat::{self, Chat};
use crate::constants::*;
use crate::contact::*;
use crate::context::{dc_get_version_str, Context};
use crate::dc_strencode::*;
use crate::dc_tools::*;
use crate::e2ee::*;
use crate::error::Error;
use crate::location;
use crate::message::*;
use crate::param::*;
use crate::stock::StockMessage;
use crate::types::*;
use crate::x::*;

#[derive(Clone)]
#[allow(non_camel_case_types)]
pub struct dc_mimefactory_t<'a> {
    pub from_addr: *mut libc::c_char,
    pub from_displayname: *mut libc::c_char,
    pub selfstatus: *mut libc::c_char,
    pub recipients_names: *mut clist,
    pub recipients_addr: *mut clist,
    pub timestamp: i64,
    pub rfc724_mid: *mut libc::c_char,
    pub loaded: dc_mimefactory_loaded_t,
    pub msg: Message<'a>,
    pub chat: Option<Chat<'a>>,
    pub increation: libc::c_int,
    pub in_reply_to: *mut libc::c_char,
    pub references: *mut libc::c_char,
    pub req_mdn: libc::c_int,
    pub out: *mut MMAPString,
    pub out_encrypted: libc::c_int,
    pub out_gossiped: libc::c_int,
    pub out_last_added_location_id: uint32_t,
    pub error: *mut libc::c_char,
    pub context: &'a Context,
}

impl<'a> Drop for dc_mimefactory_t<'a> {
    fn drop(&mut self) {
        unsafe {
            free(self.from_addr as *mut libc::c_void);
            free(self.from_displayname as *mut libc::c_void);
            free(self.selfstatus as *mut libc::c_void);
            free(self.rfc724_mid as *mut libc::c_void);
            if !self.recipients_names.is_null() {
                clist_free_content(self.recipients_names);
                clist_free(self.recipients_names);
            }
            if !self.recipients_addr.is_null() {
                clist_free_content(self.recipients_addr);
                clist_free(self.recipients_addr);
            }

            free(self.in_reply_to as *mut libc::c_void);
            free(self.references as *mut libc::c_void);
            if !self.out.is_null() {
                mmap_string_free(self.out);
            }
            free(self.error as *mut libc::c_void);
        }
    }
}

#[allow(non_camel_case_types)]
type dc_mimefactory_loaded_t = libc::c_uint;
const DC_MF_MDN_LOADED: dc_mimefactory_loaded_t = 2;
pub const DC_MF_MSG_LOADED: dc_mimefactory_loaded_t = 1;
pub const DC_MF_NOTHING_LOADED: dc_mimefactory_loaded_t = 0;

pub unsafe fn dc_mimefactory_load_msg(
    context: &Context,
    msg_id: u32,
) -> Result<dc_mimefactory_t, Error> {
    ensure!(msg_id > DC_CHAT_ID_LAST_SPECIAL, "Invalid chat id");

    let msg = dc_msg_load_from_db(context, msg_id)?;
    let chat = Chat::load_from_db(context, msg.chat_id)?;
    let mut factory = dc_mimefactory_t {
        from_addr: ptr::null_mut(),
        from_displayname: ptr::null_mut(),
        selfstatus: ptr::null_mut(),
        recipients_names: clist_new(),
        recipients_addr: clist_new(),
        timestamp: 0,
        rfc724_mid: ptr::null_mut(),
        loaded: DC_MF_NOTHING_LOADED,
        msg,
        chat: Some(chat),
        increation: 0,
        in_reply_to: ptr::null_mut(),
        references: ptr::null_mut(),
        req_mdn: 0,
        out: ptr::null_mut(),
        out_encrypted: 0,
        out_gossiped: 0,
        out_last_added_location_id: 0,
        error: ptr::null_mut(),
        context,
    };

    load_from(&mut factory);

    // just set the chat above
    let chat = factory.chat.as_ref().unwrap();

    if chat.is_self_talk() {
        clist_insert_after(
            factory.recipients_names,
            (*factory.recipients_names).last,
            dc_strdup_keep_null(factory.from_displayname) as *mut libc::c_void,
        );
        clist_insert_after(
            factory.recipients_addr,
            (*factory.recipients_addr).last,
            dc_strdup(factory.from_addr) as *mut libc::c_void,
        );
    } else {
        context
            .sql
            .query_map(
                "SELECT c.authname, c.addr  \
                 FROM chats_contacts cc  \
                 LEFT JOIN contacts c ON cc.contact_id=c.id  \
                 WHERE cc.chat_id=? AND cc.contact_id>9;",
                params![factory.msg.chat_id as i32],
                |row| {
                    let authname: String = row.get(0)?;
                    let addr: String = row.get(1)?;
                    Ok((authname, addr))
                },
                |rows| {
                    for row in rows {
                        let (authname, addr) = row?;
                        let addr_c = addr.strdup();
                        if clist_search_string_nocase(factory.recipients_addr, addr_c) == 0 {
                            clist_insert_after(
                                factory.recipients_names,
                                (*factory.recipients_names).last,
                                if !authname.is_empty() {
                                    authname.strdup()
                                } else {
                                    std::ptr::null_mut()
                                } as *mut libc::c_void,
                            );
                            clist_insert_after(
                                factory.recipients_addr,
                                (*factory.recipients_addr).last,
                                addr_c as *mut libc::c_void,
                            );
                        }
                    }
                    Ok(())
                },
            )
            .unwrap();

        let command = factory.msg.param.get_int(Param::Cmd).unwrap_or_default();
        let msg = &factory.msg;

        if command == 5 {
            let email_to_remove = msg.param.get(Param::Arg).unwrap_or_default();
            let email_to_remove_c = email_to_remove.strdup();

            let self_addr = context
                .sql
                .get_config(context, "configured_addr")
                .unwrap_or_default();

            if !email_to_remove.is_empty() && email_to_remove != self_addr {
                if clist_search_string_nocase(factory.recipients_addr, email_to_remove_c) == 0 {
                    clist_insert_after(
                        factory.recipients_names,
                        (*factory.recipients_names).last,
                        ptr::null_mut(),
                    );
                    clist_insert_after(
                        factory.recipients_addr,
                        (*factory.recipients_addr).last,
                        email_to_remove_c as *mut libc::c_void,
                    );
                }
            }
        }
        if command != 6
            && command != 7
            && 0 != context
                .sql
                .get_config_int(context, "mdns_enabled")
                .unwrap_or_else(|| 1)
        {
            factory.req_mdn = 1;
        }
    }
    let row = context.sql.query_row(
        "SELECT mime_in_reply_to, mime_references FROM msgs WHERE id=?",
        params![factory.msg.id as i32],
        |row| {
            let in_reply_to: String = row.get(0)?;
            let references: String = row.get(1)?;

            Ok((in_reply_to, references))
        },
    );
    match row {
        Ok((in_reply_to, references)) => {
            factory.in_reply_to = in_reply_to.strdup();
            factory.references = references.strdup();
        }
        Err(err) => {
            error!(
                context,
                0, "mimefactory: failed to load mime_in_reply_to: {:?}", err
            );
        }
    }

    factory.loaded = DC_MF_MSG_LOADED;
    factory.timestamp = factory.msg.timestamp_sort;
    factory.rfc724_mid = dc_strdup(factory.msg.rfc724_mid);
    factory.increation = dc_msg_is_increation(&factory.msg);

    Ok(factory)
}

unsafe fn load_from(factory: &mut dc_mimefactory_t) {
    let context = factory.context;
    factory.from_addr = context
        .sql
        .get_config(context, "configured_addr")
        .unwrap_or_default()
        .strdup();

    factory.from_displayname = context
        .sql
        .get_config(context, "displayname")
        .unwrap_or_default()
        .strdup();

    factory.selfstatus = context
        .sql
        .get_config(context, "selfstatus")
        .unwrap_or_default()
        .strdup();
    if factory.selfstatus.is_null() {
        factory.selfstatus = factory.context.stock_str(StockMessage::StatusLine).strdup();
    };
}

pub unsafe fn dc_mimefactory_load_mdn<'a>(
    context: &'a Context,
    msg_id: uint32_t,
) -> Result<dc_mimefactory_t, Error> {
    if 0 == context
        .sql
        .get_config_int(context, "mdns_enabled")
        .unwrap_or_else(|| 1)
    {
        // MDNs not enabled - check this is late, in the job. the use may have changed its
        // choice while offline ...

        bail!("MDNs disabled ")
    }

    let msg = dc_msg_load_from_db(context, msg_id)?;

    let mut factory = dc_mimefactory_t {
        from_addr: ptr::null_mut(),
        from_displayname: ptr::null_mut(),
        selfstatus: ptr::null_mut(),
        recipients_names: clist_new(),
        recipients_addr: clist_new(),
        timestamp: 0,
        rfc724_mid: ptr::null_mut(),
        loaded: DC_MF_NOTHING_LOADED,
        msg,
        chat: None,
        increation: 0,
        in_reply_to: ptr::null_mut(),
        references: ptr::null_mut(),
        req_mdn: 0,
        out: ptr::null_mut(),
        out_encrypted: 0,
        out_gossiped: 0,
        out_last_added_location_id: 0,
        error: ptr::null_mut(),
        context,
    };

    let contact = Contact::load_from_db(factory.context, factory.msg.from_id)?;

    // Do not send MDNs trash etc.; chats.blocked is already checked by the caller
    // in dc_markseen_msgs()
    ensure!(!contact.is_blocked(), "Contact blocked");
    ensure!(
        factory.msg.chat_id > DC_CHAT_ID_LAST_SPECIAL,
        "Invalid chat id"
    );

    clist_insert_after(
        factory.recipients_names,
        (*factory.recipients_names).last,
        (if !contact.get_authname().is_empty() {
            contact.get_authname().strdup()
        } else {
            ptr::null_mut()
        }) as *mut libc::c_void,
    );
    clist_insert_after(
        factory.recipients_addr,
        (*factory.recipients_addr).last,
        contact.get_addr().strdup() as *mut libc::c_void,
    );
    load_from(&mut factory);
    factory.timestamp = dc_create_smeared_timestamp(factory.context);
<<<<<<< HEAD
    factory.rfc724_mid = dc_create_outgoing_rfc724_mid(factory.context, 0 as *const libc::c_char, factory.from_addr);
=======
    factory.rfc724_mid =
        dc_create_outgoing_rfc724_mid(factory.context, None, as_str(factory.from_addr)).strdup();
>>>>>>> 91a56863
    factory.loaded = DC_MF_MDN_LOADED;

    Ok(factory)
}

// TODO should return bool /rtn
pub unsafe fn dc_mimefactory_render(factory: &mut dc_mimefactory_t) -> libc::c_int {
    let subject: *mut mailimf_subject;
    let mut ok_to_continue = true;
    let imf_fields: *mut mailimf_fields;
    let mut message: *mut mailmime = ptr::null_mut();
    let mut message_text: *mut libc::c_char = ptr::null_mut();
    let mut message_text2: *mut libc::c_char = ptr::null_mut();
    let mut subject_str: *mut libc::c_char = ptr::null_mut();
    let mut afwd_email: libc::c_int = 0;
    let mut col: libc::c_int = 0;
    let mut success: libc::c_int = 0;
    let mut parts: libc::c_int = 0;
    let mut e2ee_guaranteed: libc::c_int = 0;
    let mut min_verified: libc::c_int = 0;
    // 1=add Autocrypt-header (needed eg. for handshaking), 2=no Autocrypte-header (used for MDN)
    let mut force_plaintext: libc::c_int = 0;
    let mut do_gossip: libc::c_int = 0;
    let mut grpimage = None;
    let mut e2ee_helper = E2eeHelper::default();

    if factory.loaded as libc::c_uint == DC_MF_NOTHING_LOADED as libc::c_int as libc::c_uint
        || !factory.out.is_null()
    {
        /*call empty() before*/
        set_error(
            factory,
            b"Invalid use of mimefactory-object.\x00" as *const u8 as *const libc::c_char,
        );
    } else {
        let from: *mut mailimf_mailbox_list = mailimf_mailbox_list_new_empty();
        mailimf_mailbox_list_add(
            from,
            mailimf_mailbox_new(
                if !factory.from_displayname.is_null() {
                    dc_encode_header_words(factory.from_displayname)
                } else {
                    ptr::null_mut()
                },
                dc_strdup(factory.from_addr),
            ),
        );
        let mut to: *mut mailimf_address_list = ptr::null_mut();
        if !factory.recipients_names.is_null()
            && !factory.recipients_addr.is_null()
            && (*factory.recipients_addr).count > 0
        {
            let mut iter1: *mut clistiter;
            let mut iter2: *mut clistiter;
            to = mailimf_address_list_new_empty();
            iter1 = (*factory.recipients_names).first;
            iter2 = (*factory.recipients_addr).first;
            while !iter1.is_null() && !iter2.is_null() {
                let name: *const libc::c_char = (if !iter1.is_null() {
                    (*iter1).data
                } else {
                    ptr::null_mut()
                }) as *const libc::c_char;
                let addr: *const libc::c_char = (if !iter2.is_null() {
                    (*iter2).data
                } else {
                    ptr::null_mut()
                }) as *const libc::c_char;
                mailimf_address_list_add(
                    to,
                    mailimf_address_new(
                        MAILIMF_ADDRESS_MAILBOX as libc::c_int,
                        mailimf_mailbox_new(
                            if !name.is_null() {
                                dc_encode_header_words(name)
                            } else {
                                ptr::null_mut()
                            },
                            dc_strdup(addr),
                        ),
                        ptr::null_mut(),
                    ),
                );
                iter1 = if !iter1.is_null() {
                    (*iter1).next
                } else {
                    ptr::null_mut()
                };
                iter2 = if !iter2.is_null() {
                    (*iter2).next
                } else {
                    ptr::null_mut()
                }
            }
        }
        let mut references_list: *mut clist = ptr::null_mut();
        if !factory.references.is_null() && 0 != *factory.references.offset(0isize) as libc::c_int {
            references_list = dc_str_to_clist(
                factory.references,
                b" \x00" as *const u8 as *const libc::c_char,
            )
        }
        let mut in_reply_to_list: *mut clist = ptr::null_mut();
        if !factory.in_reply_to.is_null() && 0 != *factory.in_reply_to.offset(0isize) as libc::c_int
        {
            in_reply_to_list = dc_str_to_clist(
                factory.in_reply_to,
                b" \x00" as *const u8 as *const libc::c_char,
            )
        }
        imf_fields = mailimf_fields_new_with_data_all(
            mailimf_get_date(factory.timestamp as i64),
            from,
            ptr::null_mut(),
            ptr::null_mut(),
            to,
            ptr::null_mut(),
            ptr::null_mut(),
            dc_strdup(factory.rfc724_mid),
            in_reply_to_list,
            references_list,
            ptr::null_mut(),
        );

        let os_name = &factory.context.os_name;
        let os_part = os_name
            .as_ref()
            .map(|s| format!("/{}", s))
            .unwrap_or_default();
        let os_part = CString::new(os_part).expect("String -> CString conversion failed");
        let version = dc_get_version_str();
        mailimf_fields_add(
            imf_fields,
            mailimf_field_new_custom(
                strdup(b"X-Mailer\x00" as *const u8 as *const libc::c_char),
                dc_mprintf(
                    b"Delta Chat Core %s%s\x00" as *const u8 as *const libc::c_char,
                    version,
                    os_part.as_ptr(),
                ),
            ),
        );
        free(version.cast());

        mailimf_fields_add(
            imf_fields,
            mailimf_field_new_custom(
                strdup(b"Chat-Version\x00" as *const u8 as *const libc::c_char),
                strdup(b"1.0\x00" as *const u8 as *const libc::c_char),
            ),
        );
        if 0 != factory.req_mdn {
            mailimf_fields_add(
                imf_fields,
                mailimf_field_new_custom(
                    strdup(
                        b"Chat-Disposition-Notification-To\x00" as *const u8 as *const libc::c_char,
                    ),
                    strdup(factory.from_addr),
                ),
            );
        }
        message = mailmime_new_message_data(0 as *mut mailmime);
        mailmime_set_imf_fields(message, imf_fields);
        if factory.loaded as libc::c_uint == DC_MF_MSG_LOADED as libc::c_int as libc::c_uint {
            /* Render a normal message
             *********************************************************************/
            let chat = factory.chat.as_ref().unwrap();
            let mut meta_part: *mut mailmime = ptr::null_mut();
            let mut placeholdertext: *mut libc::c_char = ptr::null_mut();
            if chat.typ == Chattype::VerifiedGroup {
                mailimf_fields_add(
                    imf_fields,
                    mailimf_field_new_custom(
                        strdup(b"Chat-Verified\x00" as *const u8 as *const libc::c_char),
                        strdup(b"1\x00" as *const u8 as *const libc::c_char),
                    ),
                );
                force_plaintext = 0;
                e2ee_guaranteed = 1;
                min_verified = 2
            } else {
                force_plaintext = factory
                    .msg
                    .param
                    .get_int(Param::ForcePlaintext)
                    .unwrap_or_default();
                if force_plaintext == 0 {
                    e2ee_guaranteed = factory
                        .msg
                        .param
                        .get_int(Param::GuranteeE2ee)
                        .unwrap_or_default()
                }
            }
            if chat.gossiped_timestamp == 0
                || (chat.gossiped_timestamp + (2 * 24 * 60 * 60)) < time()
            {
                do_gossip = 1
            }

            /* build header etc. */
            let command = factory.msg.param.get_int(Param::Cmd).unwrap_or_default();
            if chat.typ == Chattype::Group || chat.typ == Chattype::VerifiedGroup {
                mailimf_fields_add(
                    imf_fields,
                    mailimf_field_new_custom(
                        strdup(b"Chat-Group-ID\x00" as *const u8 as *const libc::c_char),
                        chat.grpid.strdup(),
                    ),
                );
                let name = CString::yolo(chat.name.as_bytes());
                mailimf_fields_add(
                    imf_fields,
                    mailimf_field_new_custom(
                        strdup(b"Chat-Group-Name\x00" as *const u8 as *const libc::c_char),
                        dc_encode_header_words(name.as_ptr()),
                    ),
                );
                if command == 5 {
                    let email_to_remove = factory
                        .msg
                        .param
                        .get(Param::Arg)
                        .unwrap_or_default()
                        .strdup();
                    if strlen(email_to_remove) > 0 {
                        mailimf_fields_add(
                            imf_fields,
                            mailimf_field_new_custom(
                                strdup(
                                    b"Chat-Group-Member-Removed\x00" as *const u8
                                        as *const libc::c_char,
                                ),
                                email_to_remove,
                            ),
                        );
                    }
                } else if command == 4 {
                    let msg = &factory.msg;
                    do_gossip = 1;
                    let email_to_add = msg.param.get(Param::Arg).unwrap_or_default().strdup();
                    if strlen(email_to_add) > 0 {
                        mailimf_fields_add(
                            imf_fields,
                            mailimf_field_new_custom(
                                strdup(
                                    b"Chat-Group-Member-Added\x00" as *const u8
                                        as *const libc::c_char,
                                ),
                                email_to_add,
                            ),
                        );
                        grpimage = chat.param.get(Param::ProfileImage);
                    }
                    if 0 != msg.param.get_int(Param::Arg2).unwrap_or_default() & 0x1 {
                        info!(
                            msg.context,
                            0,
                            "sending secure-join message \'{}\' >>>>>>>>>>>>>>>>>>>>>>>>>",
                            "vg-member-added",
                        );
                        mailimf_fields_add(
                            imf_fields,
                            mailimf_field_new_custom(
                                strdup(b"Secure-Join\x00" as *const u8 as *const libc::c_char),
                                strdup(b"vg-member-added\x00" as *const u8 as *const libc::c_char),
                            ),
                        );
                    }
                } else if command == 2 {
                    let msg = &factory.msg;

                    let value_to_add = msg.param.get(Param::Arg).unwrap_or_default().strdup();
                    mailimf_fields_add(
                        imf_fields,
                        mailimf_field_new_custom(
                            strdup(
                                b"Chat-Group-Name-Changed\x00" as *const u8 as *const libc::c_char,
                            ),
                            value_to_add,
                        ),
                    );
                } else if command == 3 {
                    let msg = &factory.msg;
                    grpimage = msg.param.get(Param::Arg);
                    if grpimage.is_none() {
                        mailimf_fields_add(
                            imf_fields,
                            mailimf_field_new_custom(
                                strdup(b"Chat-Group-Image\x00" as *const u8 as *const libc::c_char),
                                dc_strdup(b"0\x00" as *const u8 as *const libc::c_char),
                            ),
                        );
                    }
                }
            }
            if command == 8 {
                mailimf_fields_add(
                    imf_fields,
                    mailimf_field_new_custom(
                        strdup(b"Chat-Content\x00" as *const u8 as *const libc::c_char),
                        strdup(
                            b"location-streaming-enabled\x00" as *const u8 as *const libc::c_char,
                        ),
                    ),
                );
            }
            if command == 6 {
                mailimf_fields_add(
                    imf_fields,
                    mailimf_field_new_custom(
                        strdup(b"Autocrypt-Setup-Message\x00" as *const u8 as *const libc::c_char),
                        strdup(b"v1\x00" as *const u8 as *const libc::c_char),
                    ),
                );
                placeholdertext = factory
                    .context
                    .stock_str(StockMessage::AcSetupMsgBody)
                    .strdup();
            }
            if command == 7 {
                let msg = &factory.msg;
                let step = msg.param.get(Param::Arg).unwrap_or_default().strdup();
                if strlen(step) > 0 {
                    info!(
                        msg.context,
                        0,
                        "sending secure-join message \'{}\' >>>>>>>>>>>>>>>>>>>>>>>>>",
                        as_str(step),
                    );
                    mailimf_fields_add(
                        imf_fields,
                        mailimf_field_new_custom(
                            strdup(b"Secure-Join\x00" as *const u8 as *const libc::c_char),
                            step,
                        ),
                    );
                    let param2 = msg.param.get(Param::Arg2).unwrap_or_default().strdup();
                    if strlen(param2) > 0 {
                        mailimf_fields_add(
                            imf_fields,
                            mailimf_field_new_custom(
                                if strcmp(
                                    step,
                                    b"vg-request-with-auth\x00" as *const u8 as *const libc::c_char,
                                ) == 0
                                    || strcmp(
                                        step,
                                        b"vc-request-with-auth\x00" as *const u8
                                            as *const libc::c_char,
                                    ) == 0
                                {
                                    strdup(
                                        b"Secure-Join-Auth\x00" as *const u8 as *const libc::c_char,
                                    )
                                } else {
                                    strdup(
                                        b"Secure-Join-Invitenumber\x00" as *const u8
                                            as *const libc::c_char,
                                    )
                                },
                                param2,
                            ),
                        );
                    }
                    let fingerprint = msg.param.get(Param::Arg3).unwrap_or_default().strdup();
                    if strlen(fingerprint) > 0 {
                        mailimf_fields_add(
                            imf_fields,
                            mailimf_field_new_custom(
                                strdup(
                                    b"Secure-Join-Fingerprint\x00" as *const u8
                                        as *const libc::c_char,
                                ),
                                fingerprint,
                            ),
                        );
                    }
                    let grpid = match msg.param.get(Param::Arg4) {
                        Some(id) => id.strdup(),
                        None => std::ptr::null_mut(),
                    };
                    if !grpid.is_null() {
                        mailimf_fields_add(
                            imf_fields,
                            mailimf_field_new_custom(
                                strdup(
                                    b"Secure-Join-Group\x00" as *const u8 as *const libc::c_char,
                                ),
                                grpid,
                            ),
                        );
                    }
                }
            }
            if let Some(grpimage) = grpimage {
                let mut meta = dc_msg_new_untyped(factory.context);
                meta.type_0 = Viewtype::Image;
                meta.param.set(Param::File, grpimage);

                let mut filename_as_sent = ptr::null_mut();
                meta_part = build_body_file(
                    &meta,
                    b"group-image\x00" as *const u8 as *const libc::c_char,
                    &mut filename_as_sent,
                );
                if !meta_part.is_null() {
                    mailimf_fields_add(
                        imf_fields,
                        mailimf_field_new_custom(
                            strdup(b"Chat-Group-Image\x00" as *const u8 as *const libc::c_char),
                            filename_as_sent,
                        ),
                    );
                }
            }

            if factory.msg.type_0 == Viewtype::Voice
                || factory.msg.type_0 == Viewtype::Audio
                || factory.msg.type_0 == Viewtype::Video
            {
                if factory.msg.type_0 == Viewtype::Voice {
                    mailimf_fields_add(
                        imf_fields,
                        mailimf_field_new_custom(
                            strdup(b"Chat-Voice-Message\x00" as *const u8 as *const libc::c_char),
                            strdup(b"1\x00" as *const u8 as *const libc::c_char),
                        ),
                    );
                }
                let duration_ms = factory
                    .msg
                    .param
                    .get_int(Param::Duration)
                    .unwrap_or_default();
                if duration_ms > 0 {
                    mailimf_fields_add(
                        imf_fields,
                        mailimf_field_new_custom(
                            strdup(b"Chat-Duration\x00" as *const u8 as *const libc::c_char),
                            dc_mprintf(
                                b"%i\x00" as *const u8 as *const libc::c_char,
                                duration_ms as libc::c_int,
                            ),
                        ),
                    );
                }
            }
            afwd_email = factory.msg.param.exists(Param::Forwarded) as libc::c_int;
            let mut fwdhint = ptr::null_mut();
            if 0 != afwd_email {
                fwdhint = dc_strdup(
                    b"---------- Forwarded message ----------\r\nFrom: Delta Chat\r\n\r\n\x00"
                        as *const u8 as *const libc::c_char,
                )
            }

            let final_text = {
                if !placeholdertext.is_null() {
                    to_string(placeholdertext)
                } else if let Some(ref text) = factory.msg.text {
                    text.clone()
                } else {
                    "".into()
                }
            };
            let final_text = CString::yolo(final_text);

            let footer: *mut libc::c_char = factory.selfstatus;
            message_text = dc_mprintf(
                b"%s%s%s%s%s\x00" as *const u8 as *const libc::c_char,
                if !fwdhint.is_null() {
                    fwdhint
                } else {
                    b"\x00" as *const u8 as *const libc::c_char
                },
                final_text.as_ptr(),
                if final_text != CString::yolo("")
                    && !footer.is_null()
                    && 0 != *footer.offset(0isize) as libc::c_int
                {
                    b"\r\n\r\n\x00" as *const u8 as *const libc::c_char
                } else {
                    b"\x00" as *const u8 as *const libc::c_char
                },
                if !footer.is_null() && 0 != *footer.offset(0isize) as libc::c_int {
                    b"-- \r\n\x00" as *const u8 as *const libc::c_char
                } else {
                    b"\x00" as *const u8 as *const libc::c_char
                },
                if !footer.is_null() && 0 != *footer.offset(0isize) as libc::c_int {
                    footer
                } else {
                    b"\x00" as *const u8 as *const libc::c_char
                },
            );
            let text_part: *mut mailmime = build_body_text(message_text);
            mailmime_smart_add_part(message, text_part);
            parts += 1;
            free(fwdhint as *mut libc::c_void);
            free(placeholdertext as *mut libc::c_void);

            /* add attachment part */
            if chat::msgtype_has_file(factory.msg.type_0) {
                if !is_file_size_okay(&factory.msg) {
                    let error: *mut libc::c_char = dc_mprintf(
                        b"Message exceeds the recommended %i MB.\x00" as *const u8
                            as *const libc::c_char,
                        24 * 1024 * 1024 / 4 * 3 / 1000 / 1000,
                    );
                    set_error(factory, error);
                    free(error as *mut libc::c_void);
                    ok_to_continue = false;
                } else {
                    let file_part: *mut mailmime =
                        build_body_file(&factory.msg, ptr::null(), ptr::null_mut());
                    if !file_part.is_null() {
                        mailmime_smart_add_part(message, file_part);
                        parts += 1
                    }
                }
            }
            if ok_to_continue {
                if parts == 0 {
                    set_error(
                        factory,
                        b"Empty message.\x00" as *const u8 as *const libc::c_char,
                    );
                    ok_to_continue = false;
                } else {
                    if !meta_part.is_null() {
                        mailmime_smart_add_part(message, meta_part);
                    }
                    if factory.msg.param.exists(Param::SetLatitude) {
                        let latitude = factory
                            .msg
                            .param
                            .get_float(Param::SetLatitude)
                            .unwrap_or_default();
                        let longitude = factory
                            .msg
                            .param
                            .get_float(Param::SetLongitude)
                            .unwrap_or_default();
                        let kml_file = location::get_message_kml(
                            factory.msg.timestamp_sort,
                            latitude,
                            longitude,
                        );
                        let content_type = mailmime_content_new_with_str(
                            b"application/vnd.google-earth.kml+xml\x00" as *const u8
                                as *const libc::c_char,
                        );
                        let mime_fields = mailmime_fields_new_filename(
                            MAILMIME_DISPOSITION_TYPE_ATTACHMENT as libc::c_int,
                            dc_strdup(b"message.kml\x00" as *const u8 as *const libc::c_char),
                            MAILMIME_MECHANISM_8BIT as libc::c_int,
                        );
                        let kml_mime_part = mailmime_new_empty(content_type, mime_fields);
                        mailmime_set_body_text(kml_mime_part, kml_file.strdup(), kml_file.len());
                        mailmime_smart_add_part(message, kml_mime_part);
                    }

                    if location::is_sending_locations_to_chat(
                        factory.msg.context,
                        factory.msg.chat_id,
                    ) {
                        if let Ok((kml_file, last_added_location_id)) =
                            location::get_kml(factory.msg.context, factory.msg.chat_id)
                        {
                            let content_type = mailmime_content_new_with_str(
                                b"application/vnd.google-earth.kml+xml\x00" as *const u8
                                    as *const libc::c_char,
                            );
                            let mime_fields = mailmime_fields_new_filename(
                                MAILMIME_DISPOSITION_TYPE_ATTACHMENT as libc::c_int,
                                dc_strdup(b"location.kml\x00" as *const u8 as *const libc::c_char),
                                MAILMIME_MECHANISM_8BIT as libc::c_int,
                            );
                            let kml_mime_part = mailmime_new_empty(content_type, mime_fields);
                            mailmime_set_body_text(
                                kml_mime_part,
                                kml_file.strdup(),
                                kml_file.len(),
                            );
                            mailmime_smart_add_part(message, kml_mime_part);
                            if !factory.msg.param.exists(Param::SetLatitude) {
                                // otherwise, the independent location is already filed
                                factory.out_last_added_location_id = last_added_location_id;
                            }
                        }
                    }
                }
            }
        } else if factory.loaded as libc::c_uint == DC_MF_MDN_LOADED as libc::c_int as libc::c_uint
        {
            let multipart: *mut mailmime =
                mailmime_multiple_new(b"multipart/report\x00" as *const u8 as *const libc::c_char);
            let content: *mut mailmime_content = (*multipart).mm_content_type;
            clist_insert_after(
                (*content).ct_parameters,
                (*(*content).ct_parameters).last,
                mailmime_param_new_with_data(
                    b"report-type\x00" as *const u8 as *const libc::c_char as *mut libc::c_char,
                    b"disposition-notification\x00" as *const u8 as *const libc::c_char
                        as *mut libc::c_char,
                ) as *mut libc::c_void,
            );
            mailmime_add_part(message, multipart);
            let p1 = if 0
                != factory
                    .msg
                    .param
                    .get_int(Param::GuranteeE2ee)
                    .unwrap_or_default()
            {
                factory
                    .context
                    .stock_str(StockMessage::EncryptedMsg)
                    .into_owned()
            } else {
                to_string(dc_msg_get_summarytext(&mut factory.msg, 32))
            };
            let p2 = factory
                .context
                .stock_string_repl_str(StockMessage::ReadRcptMailBody, p1);
            message_text = format!("{}\r\n", p2).strdup();
            let human_mime_part: *mut mailmime = build_body_text(message_text);
            mailmime_add_part(multipart, human_mime_part);
            let version = dc_get_version_str();
            message_text2 =
                dc_mprintf(
                    b"Reporting-UA: Delta Chat %s\r\nOriginal-Recipient: rfc822;%s\r\nFinal-Recipient: rfc822;%s\r\nOriginal-Message-ID: <%s>\r\nDisposition: manual-action/MDN-sent-automatically; displayed\r\n\x00"
                        as *const u8 as *const libc::c_char,
                    version,
                    factory.from_addr, factory.from_addr,
                    factory.msg.rfc724_mid
                );
            free(version.cast());
            let content_type_0: *mut mailmime_content = mailmime_content_new_with_str(
                b"message/disposition-notification\x00" as *const u8 as *const libc::c_char,
            );
            let mime_fields_0: *mut mailmime_fields =
                mailmime_fields_new_encoding(MAILMIME_MECHANISM_8BIT as libc::c_int);
            let mach_mime_part: *mut mailmime = mailmime_new_empty(content_type_0, mime_fields_0);
            mailmime_set_body_text(mach_mime_part, message_text2, strlen(message_text2));
            mailmime_add_part(multipart, mach_mime_part);
            force_plaintext = 2;
        } else {
            set_error(
                factory,
                b"No message loaded.\x00" as *const u8 as *const libc::c_char,
            );
            ok_to_continue = false;
        }

        if ok_to_continue {
            if factory.loaded as libc::c_uint == DC_MF_MDN_LOADED as libc::c_int as libc::c_uint {
                let e = CString::new(factory.context.stock_str(StockMessage::ReadRcpt).as_ref())
                    .unwrap();
                subject_str = dc_mprintf(
                    b"Chat: %s\x00" as *const u8 as *const libc::c_char,
                    e.as_ptr(),
                );
            } else {
                subject_str = get_subject(factory.chat.as_ref(), &mut factory.msg, afwd_email)
            }
            subject = mailimf_subject_new(dc_encode_header_words(subject_str));
            mailimf_fields_add(
                imf_fields,
                mailimf_field_new(
                    MAILIMF_FIELD_SUBJECT as libc::c_int,
                    ptr::null_mut(),
                    ptr::null_mut(),
                    ptr::null_mut(),
                    ptr::null_mut(),
                    ptr::null_mut(),
                    ptr::null_mut(),
                    ptr::null_mut(),
                    ptr::null_mut(),
                    ptr::null_mut(),
                    ptr::null_mut(),
                    ptr::null_mut(),
                    ptr::null_mut(),
                    ptr::null_mut(),
                    ptr::null_mut(),
                    ptr::null_mut(),
                    ptr::null_mut(),
                    ptr::null_mut(),
                    ptr::null_mut(),
                    subject,
                    ptr::null_mut(),
                    ptr::null_mut(),
                    ptr::null_mut(),
                ),
            );
            if force_plaintext != 2 {
                e2ee_helper.encrypt(
                    factory.context,
                    factory.recipients_addr,
                    force_plaintext,
                    e2ee_guaranteed,
                    min_verified,
                    do_gossip,
                    message,
                );
            }
            if e2ee_helper.encryption_successfull {
                factory.out_encrypted = 1;
                if 0 != do_gossip {
                    factory.out_gossiped = 1
                }
            }
            factory.out = mmap_string_new(b"\x00" as *const u8 as *const libc::c_char);
            mailmime_write_mem(factory.out, &mut col, message);
            success = 1;
        }
    }

    if !message.is_null() {
        mailmime_free(message);
    }
    e2ee_helper.thanks();
    free(message_text as *mut libc::c_void);
    free(message_text2 as *mut libc::c_void);
    free(subject_str as *mut libc::c_void);

    success
}

unsafe fn get_subject(
    chat: Option<&Chat>,
    msg: &mut Message,
    afwd_email: libc::c_int,
) -> *mut libc::c_char {
    if chat.is_none() {
        return std::ptr::null_mut();
    }

    let chat = chat.unwrap();
    let context = chat.context;
    let ret: *mut libc::c_char;

    let raw_subject = {
        dc_msg_get_summarytext_by_raw(msg.type_0, msg.text.as_ref(), &mut msg.param, 32, context)
            .strdup()
    };

    let fwd = if 0 != afwd_email {
        b"Fwd: \x00" as *const u8 as *const libc::c_char
    } else {
        b"\x00" as *const u8 as *const libc::c_char
    };
    if msg.param.get_int(Param::Cmd).unwrap_or_default() == 6 {
        ret = context.stock_str(StockMessage::AcSetupMsgSubject).strdup()
    } else if chat.typ == Chattype::Group || chat.typ == Chattype::VerifiedGroup {
        ret = format!(
            "Chat: {}: {}{}",
            chat.name,
            to_string(fwd),
            to_string(raw_subject),
        )
        .strdup()
    } else {
        ret = dc_mprintf(
            b"Chat: %s%s\x00" as *const u8 as *const libc::c_char,
            fwd,
            raw_subject,
        )
    }
    free(raw_subject as *mut libc::c_void);

    ret
}

unsafe fn set_error(factory: *mut dc_mimefactory_t, text: *const libc::c_char) {
    if factory.is_null() {
        return;
    }
    free((*factory).error as *mut libc::c_void);
    (*factory).error = dc_strdup_keep_null(text);
}

unsafe fn build_body_text(text: *mut libc::c_char) -> *mut mailmime {
    let mime_fields: *mut mailmime_fields;
    let message_part: *mut mailmime;
    let content: *mut mailmime_content;
    content = mailmime_content_new_with_str(b"text/plain\x00" as *const u8 as *const libc::c_char);
    clist_insert_after(
        (*content).ct_parameters,
        (*(*content).ct_parameters).last,
        mailmime_param_new_with_data(
            b"charset\x00" as *const u8 as *const libc::c_char as *mut libc::c_char,
            b"utf-8\x00" as *const u8 as *const libc::c_char as *mut libc::c_char,
        ) as *mut libc::c_void,
    );
    mime_fields = mailmime_fields_new_encoding(MAILMIME_MECHANISM_8BIT as libc::c_int);
    message_part = mailmime_new_empty(content, mime_fields);
    mailmime_set_body_text(message_part, text, strlen(text));

    message_part
}

#[allow(non_snake_case)]
unsafe fn build_body_file(
    msg: &Message,
    mut base_name: *const libc::c_char,
    ret_file_name_as_sent: *mut *mut libc::c_char,
) -> *mut mailmime {
    let needs_ext: bool;
    let mime_fields: *mut mailmime_fields;
    let mut mime_sub: *mut mailmime = ptr::null_mut();
    let content: *mut mailmime_content;
    let path_filename = msg.param.get(Param::File);

    let mut mimetype = msg
        .param
        .get(Param::MimeType)
        .map(|s| s.strdup())
        .unwrap_or_else(|| std::ptr::null_mut());

    let mut filename_to_send = ptr::null_mut();
    let mut filename_encoded = ptr::null_mut();

    if let Some(ref path_filename) = path_filename {
        let suffix = dc_get_filesuffix_lc(path_filename);

        if msg.type_0 == Viewtype::Voice {
            let ts = chrono::Utc.timestamp(msg.timestamp_sort as i64, 0);

            let suffix = if !suffix.is_null() {
                to_string(suffix)
            } else {
                "dat".into()
            };
            let res = ts
                .format(&format!("voice-message_%Y-%m-%d_%H-%M-%S.{}", suffix))
                .to_string();
            filename_to_send = res.strdup();
        } else if msg.type_0 == Viewtype::Audio {
            filename_to_send = dc_get_filename(path_filename)
        } else if msg.type_0 == Viewtype::Image || msg.type_0 == Viewtype::Gif {
            if base_name.is_null() {
                base_name = b"image\x00" as *const u8 as *const libc::c_char
            }
            filename_to_send = dc_mprintf(
                b"%s.%s\x00" as *const u8 as *const libc::c_char,
                base_name,
                if !suffix.is_null() {
                    suffix
                } else {
                    b"dat\x00" as *const u8 as *const libc::c_char
                },
            )
        } else if msg.type_0 == Viewtype::Video {
            filename_to_send = dc_mprintf(
                b"video.%s\x00" as *const u8 as *const libc::c_char,
                if !suffix.is_null() {
                    suffix
                } else {
                    b"dat\x00" as *const u8 as *const libc::c_char
                },
            )
        } else {
            filename_to_send = dc_get_filename(path_filename)
        }
        if mimetype.is_null() {
            if suffix.is_null() {
                mimetype =
                    dc_strdup(b"application/octet-stream\x00" as *const u8 as *const libc::c_char)
            } else if strcmp(suffix, b"png\x00" as *const u8 as *const libc::c_char) == 0 {
                mimetype = dc_strdup(b"image/png\x00" as *const u8 as *const libc::c_char)
            } else if strcmp(suffix, b"jpg\x00" as *const u8 as *const libc::c_char) == 0
                || strcmp(suffix, b"jpeg\x00" as *const u8 as *const libc::c_char) == 0
                || strcmp(suffix, b"jpe\x00" as *const u8 as *const libc::c_char) == 0
            {
                mimetype = dc_strdup(b"image/jpeg\x00" as *const u8 as *const libc::c_char)
            } else if strcmp(suffix, b"gif\x00" as *const u8 as *const libc::c_char) == 0 {
                mimetype = dc_strdup(b"image/gif\x00" as *const u8 as *const libc::c_char)
            } else {
                mimetype =
                    dc_strdup(b"application/octet-stream\x00" as *const u8 as *const libc::c_char)
            }
        }
        if !mimetype.is_null() {
            /* create mime part, for Content-Disposition, see RFC 2183.
            `Content-Disposition: attachment` seems not to make a difference to `Content-Disposition: inline` at least on tested Thunderbird and Gma'l in 2017.
            But I've heard about problems with inline and outl'k, so we just use the attachment-type until we run into other problems ... */
            needs_ext = dc_needs_ext_header(filename_to_send);
            mime_fields = mailmime_fields_new_filename(
                MAILMIME_DISPOSITION_TYPE_ATTACHMENT as libc::c_int,
                if needs_ext {
                    ptr::null_mut()
                } else {
                    dc_strdup(filename_to_send)
                },
                MAILMIME_MECHANISM_BASE64 as libc::c_int,
            );
            if needs_ext {
                let mut cur1: *mut clistiter = (*(*mime_fields).fld_list).first;
                while !cur1.is_null() {
                    let field: *mut mailmime_field = (if !cur1.is_null() {
                        (*cur1).data
                    } else {
                        ptr::null_mut()
                    }) as *mut mailmime_field;
                    if !field.is_null()
                        && (*field).fld_type == MAILMIME_FIELD_DISPOSITION as libc::c_int
                        && !(*field).fld_data.fld_disposition.is_null()
                    {
                        let file_disposition: *mut mailmime_disposition =
                            (*field).fld_data.fld_disposition;
                        if !file_disposition.is_null() {
                            let parm: *mut mailmime_disposition_parm =
                                mailmime_disposition_parm_new(
                                    MAILMIME_DISPOSITION_PARM_PARAMETER as libc::c_int,
                                    ptr::null_mut(),
                                    ptr::null_mut(),
                                    ptr::null_mut(),
                                    ptr::null_mut(),
                                    0 as size_t,
                                    mailmime_parameter_new(
                                        strdup(
                                            b"filename*\x00" as *const u8 as *const libc::c_char,
                                        ),
                                        dc_encode_ext_header(filename_to_send),
                                    ),
                                );
                            if !parm.is_null() {
                                clist_insert_after(
                                    (*file_disposition).dsp_parms,
                                    (*(*file_disposition).dsp_parms).last,
                                    parm as *mut libc::c_void,
                                );
                            }
                        }
                        break;
                    } else {
                        cur1 = if !cur1.is_null() {
                            (*cur1).next
                        } else {
                            ptr::null_mut()
                        }
                    }
                }
            }
            content = mailmime_content_new_with_str(mimetype);
            filename_encoded = dc_encode_header_words(filename_to_send);
            clist_insert_after(
                (*content).ct_parameters,
                (*(*content).ct_parameters).last,
                mailmime_param_new_with_data(
                    b"name\x00" as *const u8 as *const libc::c_char as *mut libc::c_char,
                    filename_encoded,
                ) as *mut libc::c_void,
            );
            mime_sub = mailmime_new_empty(content, mime_fields);
            mailmime_set_body_file(mime_sub, dc_get_abs_path(msg.context, path_filename));
            if !ret_file_name_as_sent.is_null() {
                *ret_file_name_as_sent = dc_strdup(filename_to_send)
            }
        }
    }

    free(mimetype as *mut libc::c_void);
    free(filename_to_send as *mut libc::c_void);
    free(filename_encoded as *mut libc::c_void);

    mime_sub
}

/*******************************************************************************
 * Render
 ******************************************************************************/
unsafe fn is_file_size_okay(msg: &Message) -> bool {
    let mut file_size_okay = true;
    let path = msg.param.get(Param::File).unwrap_or_default();
    let bytes = dc_get_filebytes(msg.context, &path);

    if bytes > (49 * 1024 * 1024 / 4 * 3) {
        file_size_okay = false;
    }

    file_size_okay
}<|MERGE_RESOLUTION|>--- conflicted
+++ resolved
@@ -328,12 +328,8 @@
     );
     load_from(&mut factory);
     factory.timestamp = dc_create_smeared_timestamp(factory.context);
-<<<<<<< HEAD
-    factory.rfc724_mid = dc_create_outgoing_rfc724_mid(factory.context, 0 as *const libc::c_char, factory.from_addr);
-=======
     factory.rfc724_mid =
         dc_create_outgoing_rfc724_mid(factory.context, None, as_str(factory.from_addr)).strdup();
->>>>>>> 91a56863
     factory.loaded = DC_MF_MDN_LOADED;
 
     Ok(factory)
