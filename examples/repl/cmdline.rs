--- conflicted
+++ resolved
@@ -18,15 +18,12 @@
 use deltachat::peerstate::*;
 use deltachat::qr::*;
 use deltachat::sql;
-<<<<<<< HEAD
 use deltachat::types::*;
 use deltachat::x::*;
 use num_traits::FromPrimitive;
 use deltachat::coi::CoiMessageFilter;
-=======
 use deltachat::Event;
 use libc::free;
->>>>>>> c23e98ff
 
 /// Reset database tables. This function is called from Core cmdline.
 /// Argument is a bitmask, executing single or multiple actions in one call.
