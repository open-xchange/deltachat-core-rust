use std::path::Path;
use std::str::FromStr;

use anyhow::{bail, ensure};
use deltachat::chat::{self, Chat, ChatId, ChatVisibility};
use deltachat::chatlist::*;
use deltachat::constants::*;
use deltachat::contact::*;
use deltachat::context::*;
use deltachat::dc_receive_imf::*;
use deltachat::dc_tools::*;
use deltachat::error::Error;
use deltachat::imex::*;
use deltachat::job::*;
use deltachat::location;
use deltachat::lot::LotState;
use deltachat::message::{self, Message, MessageState, MsgId};
use deltachat::peerstate::*;
use deltachat::qr::*;
use deltachat::sql;
use deltachat::coi::CoiMessageFilter;
use deltachat::Event;
use deltachat::{config, provider};

/// Reset database tables.
/// Argument is a bitmask, executing single or multiple actions in one call.
/// e.g. bitmask 7 triggers actions definded with bits 1, 2 and 4.
fn dc_reset_tables(context: &Context, bits: i32) -> i32 {
    println!("Resetting tables ({})...", bits);
    if 0 != bits & 1 {
        sql::execute(context, &context.sql, "DELETE FROM jobs;", params![]).unwrap();
        println!("(1) Jobs reset.");
    }
    if 0 != bits & 2 {
        sql::execute(
            context,
            &context.sql,
            "DELETE FROM acpeerstates;",
            params![],
        )
        .unwrap();
        println!("(2) Peerstates reset.");
    }
    if 0 != bits & 4 {
        sql::execute(context, &context.sql, "DELETE FROM keypairs;", params![]).unwrap();
        println!("(4) Private keypairs reset.");
    }
    if 0 != bits & 8 {
        sql::execute(
            context,
            &context.sql,
            "DELETE FROM contacts WHERE id>9;",
            params![],
        )
        .unwrap();
        sql::execute(
            context,
            &context.sql,
            "DELETE FROM chats WHERE id>9;",
            params![],
        )
        .unwrap();
        sql::execute(
            context,
            &context.sql,
            "DELETE FROM chats_contacts;",
            params![],
        )
        .unwrap();
        sql::execute(
            context,
            &context.sql,
            "DELETE FROM msgs WHERE id>9;",
            params![],
        )
        .unwrap();
        sql::execute(
            context,
            &context.sql,
            "DELETE FROM config WHERE keyname LIKE 'imap.%' OR keyname LIKE 'configured%';",
            params![],
        )
        .unwrap();
        sql::execute(context, &context.sql, "DELETE FROM leftgrps;", params![]).unwrap();
        println!("(8) Rest but server config reset.");
    }

    context.call_cb(Event::MsgsChanged {
        chat_id: ChatId::new(0),
        msg_id: MsgId::new(0),
    });

    1
}

fn dc_poke_eml_file(context: &Context, filename: impl AsRef<Path>) -> Result<(), anyhow::Error> {
    let data = dc_read_file(context, filename)?;

    if let Err(err) = dc_receive_imf(context, &data, "import", 0, false) {
        println!("dc_receive_imf errored: {:?}", err);
    }
    Ok(())
}

/// Import a file to the database.
/// For testing, import a folder with eml-files, a single eml-file, e-mail plus public key and so on.
/// For normal importing, use imex().
///
/// @private @memberof Context
/// @param context The context as created by dc_context_new().
/// @param spec The file or directory to import. NULL for the last command.
/// @return 1=success, 0=error.
fn poke_spec(context: &Context, spec: Option<&str>) -> libc::c_int {
    if !context.sql.is_open() {
        error!(context, "Import: Database not opened.");
        return 0;
    }

    let mut read_cnt = 0;

    let real_spec: String;

    /* if `spec` is given, remember it for later usage; if it is not given, try to use the last one */
    if let Some(spec) = spec {
        real_spec = spec.to_string();
        context
            .sql
            .set_raw_config(context, "import_spec", Some(&real_spec))
            .unwrap();
    } else {
        let rs = context.sql.get_raw_config(context, "import_spec");
        if rs.is_none() {
            error!(context, "Import: No file or folder given.");
            return 0;
        }
        real_spec = rs.unwrap();
    }
    if let Some(suffix) = dc_get_filesuffix_lc(&real_spec) {
        if suffix == "eml" && dc_poke_eml_file(context, &real_spec).is_ok() {
            read_cnt += 1
        }
    } else {
        /* import a directory */
        let dir_name = std::path::Path::new(&real_spec);
        let dir = std::fs::read_dir(dir_name);
        if dir.is_err() {
            error!(context, "Import: Cannot open directory \"{}\".", &real_spec,);
            return 0;
        } else {
            let dir = dir.unwrap();
            for entry in dir {
                if entry.is_err() {
                    break;
                }
                let entry = entry.unwrap();
                let name_f = entry.file_name();
                let name = name_f.to_string_lossy();
                if name.ends_with(".eml") {
                    let path_plus_name = format!("{}/{}", &real_spec, name);
                    println!("Import: {}", path_plus_name);
                    if dc_poke_eml_file(context, path_plus_name).is_ok() {
                        read_cnt += 1
                    }
                }
            }
        }
    }
    println!("Import: {} items read from \"{}\".", read_cnt, &real_spec);
    if read_cnt > 0 {
        context.call_cb(Event::MsgsChanged {
            chat_id: ChatId::new(0),
            msg_id: MsgId::new(0),
        });
    }
    1
}

fn log_msg(context: &Context, prefix: impl AsRef<str>, msg: &Message) {
    let contact = Contact::get_by_id(context, msg.get_from_id()).expect("invalid contact");
    let contact_name = contact.get_name();
    let contact_id = contact.get_id();

    let statestr = match msg.get_state() {
        MessageState::OutPending => " o",
        MessageState::OutDelivered => " √",
        MessageState::OutMdnRcvd => " √√",
        MessageState::OutFailed => " !!",
        _ => "",
    };
    let temp2 = dc_timestamp_to_str(msg.get_timestamp());
    let msgtext = msg.get_text();
    println!(
        "{}{}{}{}: {} (Contact#{}): {} {}{}{}{}{} [{}]",
        prefix.as_ref(),
        msg.get_id(),
        if msg.get_showpadlock() { "🔒" } else { "" },
        if msg.has_location() { "📍" } else { "" },
        &contact_name,
        contact_id,
        msgtext.unwrap_or_default(),
        if msg.is_starred() { "★" } else { "" },
        if msg.get_from_id() == 1 as libc::c_uint {
            ""
        } else if msg.get_state() == MessageState::InSeen {
            "[SEEN]"
        } else if msg.get_state() == MessageState::InNoticed {
            "[NOTICED]"
        } else {
            "[FRESH]"
        },
        if msg.is_info() { "[INFO]" } else { "" },
        if msg.is_forwarded() {
            "[FORWARDED]"
        } else {
            ""
        },
        statestr,
        &temp2,
    );
}

fn log_msglist(context: &Context, msglist: &Vec<MsgId>) -> Result<(), Error> {
    let mut lines_out = 0;
    for &msg_id in msglist {
        if msg_id.is_daymarker() {
            println!(
                "--------------------------------------------------------------------------------"
            );

            lines_out += 1
        } else if !msg_id.is_special() {
            if lines_out == 0 {
                println!(
                    "--------------------------------------------------------------------------------",
                );
                lines_out += 1
            }
            let msg = Message::load_from_db(context, msg_id)?;
            log_msg(context, "", &msg);
        }
    }
    if lines_out > 0 {
        println!(
            "--------------------------------------------------------------------------------"
        );
    }
    Ok(())
}

fn log_contactlist(context: &Context, contacts: &Vec<u32>) {
    let mut contacts = contacts.clone();
    if !contacts.contains(&1) {
        contacts.push(1);
    }
    for contact_id in contacts {
        let line;
        let mut line2 = "".to_string();
        if let Ok(contact) = Contact::get_by_id(context, contact_id) {
            let name = contact.get_name();
            let addr = contact.get_addr();
            let verified_state = contact.is_verified(context);
            let verified_str = if VerifiedStatus::Unverified != verified_state {
                if verified_state == VerifiedStatus::BidirectVerified {
                    " √√"
                } else {
                    " √"
                }
            } else {
                ""
            };
            line = format!(
                "{}{} <{}>",
                if !name.is_empty() {
                    &name
                } else {
                    "<name unset>"
                },
                verified_str,
                if !addr.is_empty() {
                    &addr
                } else {
                    "addr unset"
                }
            );
            let peerstate = Peerstate::from_addr(context, &context.sql, &addr);
            if peerstate.is_some() && contact_id != 1 as libc::c_uint {
                line2 = format!(
                    ", prefer-encrypt={}",
                    peerstate.as_ref().unwrap().prefer_encrypt
                );
            }

            println!("Contact#{}: {}{}", contact_id, line, line2);
        }
    }
}

fn chat_prefix(chat: &Chat) -> &'static str {
    chat.typ.into()
}

pub fn dc_cmdline(context: &Context, line: &str) -> Result<(), Error> {
    let chat_id = *context.cmdline_sel_chat_id.read().unwrap();
    let mut sel_chat = if !chat_id.is_unset() {
        Chat::load_from_db(context, chat_id).ok()
    } else {
        None
    };

    let mut args = line.splitn(3, ' ');
    let arg0 = args.next().unwrap_or_default();
    let arg1 = args.next().unwrap_or_default();
    let arg2 = args.next().unwrap_or_default();

    let blobdir = context.get_blobdir();
    match arg0 {
        "help" | "?" => match arg1 {
            // TODO: reuse commands definition in main.rs.
            "imex" => println!(
                "====================Import/Export commands==\n\
                 initiate-key-transfer\n\
                 get-setupcodebegin <msg-id>\n\
                 continue-key-transfer <msg-id> <setup-code>\n\
                 has-backup\n\
                 export-backup\n\
                 import-backup <backup-file>\n\
                 export-keys\n\
                 import-keys\n\
                 export-setup\n\
                 poke [<eml-file>|<folder>|<addr> <key-file>]\n\
                 reset <flags>\n\
                 stop\n\
                 ============================================="
            ),
            _ => println!(
                "==========================Database commands==\n\
                 info\n\
                 open <file to open or create>\n\
                 close\n\
                 set <configuration-key> [<value>]\n\
                 get <configuration-key>\n\
                 oauth2\n\
                 configure\n\
                 connect\n\
                 disconnect\n\
                 interrupt\n\
                 maybenetwork\n\
                 housekeeping\n\
                 help imex (Import/Export)\n\
                 ==============================Chat commands==\n\
                 listchats [<query>]\n\
                 listarchived\n\
                 chat [<chat-id>|0]\n\
                 createchat <contact-id>\n\
                 createchatbymsg <msg-id>\n\
                 creategroup <name>\n\
                 createverified <name>\n\
                 addmember <contact-id>\n\
                 removemember <contact-id>\n\
                 groupname <name>\n\
                 groupimage [<file>]\n\
                 chatinfo\n\
                 sendlocations <seconds>\n\
                 setlocation <lat> <lng>\n\
                 dellocations\n\
                 getlocations [<contact-id>]\n\
                 send <text>\n\
                 send-garbage\n\
                 sendimage <file> [<text>]\n\
                 sendfile <file> [<text>]\n\
                 draft [<text>]\n\
                 devicemsg <text>\n\
                 listmedia\n\
                 archive <chat-id>\n\
                 unarchive <chat-id>\n\
                 pin <chat-id>\n\
                 unpin <chat-id>\n\
                 delchat <chat-id>\n\
                 ===========================Message commands==\n\
                 listmsgs <query>\n\
                 msginfo <msg-id>\n\
                 listfresh\n\
                 forward <msg-id> <chat-id>\n\
                 markseen <msg-id>\n\
                 star <msg-id>\n\
                 unstar <msg-id>\n\
                 delmsg <msg-id>\n\
                 ===========================Contact commands==\n\
                 listcontacts [<query>]\n\
                 listverified [<query>]\n\
                 addcontact [<name>] <addr>\n\
                 contactinfo <contact-id>\n\
                 delcontact <contact-id>\n\
                 cleanupcontacts\n\
                 ======================================Coi====\n\
                 coi-enable\n\
                 coi-disable\n\
                 coi-set-message-filter [none | active | seen]\n\
                 coi-get-message-filter\n\
                 ======================================Misc.==\n\
                 getqr [<chat-id>]\n\
                 getbadqr\n\
                 checkqr <qr-content>\n\
                 providerinfo <addr>\n\
                 event <event-id to test>\n\
                 fileinfo <file>\n\
                 estimatedeletion <seconds>\n\
                 emptyserver <flags> (1=MVBOX 2=INBOX)\n\
                 clear -- clear screen\n\
                 exit or quit\n\
                 ============================================="
            ),
        },
        "initiate-key-transfer" => match initiate_key_transfer(context) {
            Ok(setup_code) => println!(
                "Setup code for the transferred setup message: {}",
                setup_code,
            ),
            Err(err) => bail!("Failed to generate setup code: {}", err),
        },
        "get-setupcodebegin" => {
            ensure!(!arg1.is_empty(), "Argument <msg-id> missing.");
            let msg_id: MsgId = MsgId::new(arg1.parse()?);
            let msg = Message::load_from_db(context, msg_id)?;
            if msg.is_setupmessage() {
                let setupcodebegin = msg.get_setupcodebegin(context);
                println!(
                    "The setup code for setup message {} starts with: {}",
                    msg_id,
                    setupcodebegin.unwrap_or_default(),
                );
            } else {
                bail!("{} is no setup message.", msg_id,);
            }
        }
        "continue-key-transfer" => {
            ensure!(
                !arg1.is_empty() && !arg2.is_empty(),
                "Arguments <msg-id> <setup-code> expected"
            );
            continue_key_transfer(context, MsgId::new(arg1.parse()?), &arg2)?;
        }
        "has-backup" => {
            has_backup(context, blobdir)?;
        }
        "export-backup" => {
            imex(context, ImexMode::ExportBackup, Some(blobdir));
        }
        "import-backup" => {
            ensure!(!arg1.is_empty(), "Argument <backup-file> missing.");
            imex(context, ImexMode::ImportBackup, Some(arg1));
        }
        "export-keys" => {
            imex(context, ImexMode::ExportSelfKeys, Some(blobdir));
        }
        "import-keys" => {
            imex(context, ImexMode::ImportSelfKeys, Some(blobdir));
        }
        "export-setup" => {
            let setup_code = create_setup_code(context);
            let file_name = blobdir.join("autocrypt-setup-message.html");
            let file_content = render_setup_file(context, &setup_code)?;
            std::fs::write(&file_name, file_content)?;
            println!(
                "Setup message written to: {}\nSetup code: {}",
                file_name.display(),
                &setup_code,
            );
        }
        "poke" => {
            ensure!(0 != poke_spec(context, Some(arg1)), "Poke failed");
        }
        "reset" => {
            ensure!(!arg1.is_empty(), "Argument <bits> missing: 1=jobs, 2=peerstates, 4=private keys, 8=rest but server config");
            let bits: i32 = arg1.parse()?;
            ensure!(bits < 16, "<bits> must be lower than 16.");
            ensure!(0 != dc_reset_tables(context, bits), "Reset failed");
        }
        "stop" => {
            context.stop_ongoing();
        }
        "set" => {
            ensure!(!arg1.is_empty(), "Argument <key> missing.");
            let key = config::Config::from_str(&arg1)?;
            let value = if arg2.is_empty() { None } else { Some(arg2) };
            context.set_config(key, value)?;
        }
        "get" => {
            ensure!(!arg1.is_empty(), "Argument <key> missing.");
            let key = config::Config::from_str(&arg1)?;
            let val = context.get_config(key);
            println!("{}={:?}", key, val);
        }
        "info" => {
            println!("{:#?}", context.get_info());
        }
        "interrupt" => {
            interrupt_inbox_idle(context);
        }
        "maybenetwork" => {
            maybe_network(context);
        }
        "housekeeping" => {
            sql::housekeeping(context);
        }
        "listchats" | "listarchived" | "chats" => {
            let listflags = if arg0 == "listarchived" { 0x01 } else { 0 };
            let chatlist = Chatlist::try_load(
                context,
                listflags,
                if arg1.is_empty() { None } else { Some(arg1) },
                None,
            )?;

            let cnt = chatlist.len();
            if cnt > 0 {
                println!(
                    "================================================================================"
                );

                for i in (0..cnt).rev() {
                    let chat = Chat::load_from_db(context, chatlist.get_chat_id(i))?;
                    println!(
                        "{}#{}: {} [{} fresh] {}",
                        chat_prefix(&chat),
                        chat.get_id(),
                        chat.get_name(),
                        chat.get_id().get_fresh_msg_cnt(context),
                        match chat.visibility {
                            ChatVisibility::Normal => "",
                            ChatVisibility::Archived => "📦",
                            ChatVisibility::Pinned => "📌",
                        },
                    );
                    let lot = chatlist.get_summary(context, i, Some(&chat));
                    let statestr = if chat.visibility == ChatVisibility::Archived {
                        " [Archived]"
                    } else {
                        match lot.get_state() {
                            LotState::MsgOutPending => " o",
                            LotState::MsgOutDelivered => " √",
                            LotState::MsgOutMdnRcvd => " √√",
                            LotState::MsgOutFailed => " !!",
                            _ => "",
                        }
                    };
                    let timestr = dc_timestamp_to_str(lot.get_timestamp());
                    let text1 = lot.get_text1();
                    let text2 = lot.get_text2();
                    println!(
                        "{}{}{}{} [{}]{}",
                        text1.unwrap_or(""),
                        if text1.is_some() { ": " } else { "" },
                        text2.unwrap_or(""),
                        statestr,
                        &timestr,
                        if chat.is_sending_locations() {
                            "📍"
                        } else {
                            ""
                        },
                    );
                    println!(
                        "================================================================================"
                    );
                }
            }
            if location::is_sending_locations_to_chat(context, ChatId::new(0)) {
                println!("Location streaming enabled.");
            }
            println!("{} chats", cnt);
        }
        "chat" => {
            if sel_chat.is_none() && arg1.is_empty() {
                bail!("Argument [chat-id] is missing.");
            }
            if !arg1.is_empty() {
                let chat_id = ChatId::new(arg1.parse()?);
                println!("Selecting chat {}", chat_id);
                sel_chat = Some(Chat::load_from_db(context, chat_id)?);
                *context.cmdline_sel_chat_id.write().unwrap() = chat_id;
            }

            ensure!(sel_chat.is_some(), "Failed to select chat");
            let sel_chat = sel_chat.as_ref().unwrap();

            let msglist = chat::get_chat_msgs(context, sel_chat.get_id(), 0x1, None);
            let members = chat::get_chat_contacts(context, sel_chat.id);
            let subtitle = if sel_chat.is_device_talk() {
                "device-talk".to_string()
            } else if sel_chat.get_type() == Chattype::Single && !members.is_empty() {
                let contact = Contact::get_by_id(context, members[0])?;
                contact.get_addr().to_string()
            } else {
                format!("{} member(s)", members.len())
            };
            println!(
                "{}#{}: {} [{}]{}{}",
                chat_prefix(sel_chat),
                sel_chat.get_id(),
                sel_chat.get_name(),
                subtitle,
                if sel_chat.is_sending_locations() {
                    "📍"
                } else {
                    ""
                },
                match sel_chat.get_profile_image(context) {
                    Some(icon) => match icon.to_str() {
                        Some(icon) => format!(" Icon: {}", icon),
                        _ => " Icon: Err".to_string(),
                    },
                    _ => "".to_string(),
                },
            );
            log_msglist(context, &msglist)?;
            if let Some(draft) = sel_chat.get_id().get_draft(context)? {
                log_msg(context, "Draft", &draft);
            }

            println!("{} messages.", sel_chat.get_id().get_msg_cnt(context));
            chat::marknoticed_chat(context, sel_chat.get_id())?;
        }
        "createchat" => {
            ensure!(!arg1.is_empty(), "Argument <contact-id> missing.");
            let contact_id: libc::c_int = arg1.parse()?;
            let chat_id = chat::create_by_contact_id(context, contact_id as u32)?;

            println!("Single#{} created successfully.", chat_id,);
        }
        "createchatbymsg" => {
            ensure!(!arg1.is_empty(), "Argument <msg-id> missing");
            let msg_id = MsgId::new(arg1.parse()?);
            let chat_id = chat::create_by_msg_id(context, msg_id)?;
            let chat = Chat::load_from_db(context, chat_id)?;

            println!("{}#{} created successfully.", chat_prefix(&chat), chat_id,);
        }
        "creategroup" => {
            ensure!(!arg1.is_empty(), "Argument <name> missing.");
            let chat_id = chat::create_group_chat(context, VerifiedStatus::Unverified, arg1)?;

            println!("Group#{} created successfully.", chat_id);
        }
        "createverified" => {
            ensure!(!arg1.is_empty(), "Argument <name> missing.");
            let chat_id = chat::create_group_chat(context, VerifiedStatus::Verified, arg1)?;

            println!("VerifiedGroup#{} created successfully.", chat_id);
        }
        "addmember" => {
            ensure!(sel_chat.is_some(), "No chat selected");
            ensure!(!arg1.is_empty(), "Argument <contact-id> missing.");

            let contact_id_0: libc::c_int = arg1.parse()?;
            if chat::add_contact_to_chat(
                context,
                sel_chat.as_ref().unwrap().get_id(),
                contact_id_0 as u32,
            ) {
                println!("Contact added to chat.");
            } else {
                bail!("Cannot add contact to chat.");
            }
        }
        "removemember" => {
            ensure!(sel_chat.is_some(), "No chat selected.");
            ensure!(!arg1.is_empty(), "Argument <contact-id> missing.");
            let contact_id_1: libc::c_int = arg1.parse()?;
            chat::remove_contact_from_chat(
                context,
                sel_chat.as_ref().unwrap().get_id(),
                contact_id_1 as u32,
            )?;

            println!("Contact added to chat.");
        }
        "groupname" => {
            ensure!(sel_chat.is_some(), "No chat selected.");
            ensure!(!arg1.is_empty(), "Argument <name> missing.");
            chat::set_chat_name(context, sel_chat.as_ref().unwrap().get_id(), arg1)?;

            println!("Chat name set");
        }
        "groupimage" => {
            ensure!(sel_chat.is_some(), "No chat selected.");
            ensure!(!arg1.is_empty(), "Argument <image> missing.");

            chat::set_chat_profile_image(context, sel_chat.as_ref().unwrap().get_id(), arg1)?;

            println!("Chat image set");
        }
        "chatinfo" => {
            ensure!(sel_chat.is_some(), "No chat selected.");

            let contacts = chat::get_chat_contacts(context, sel_chat.as_ref().unwrap().get_id());
            println!("Memberlist:");

            log_contactlist(context, &contacts);
            println!(
                "{} contacts\nLocation streaming: {}",
                contacts.len(),
                location::is_sending_locations_to_chat(
                    context,
                    sel_chat.as_ref().unwrap().get_id()
                ),
            );
        }
        "getlocations" => {
            ensure!(sel_chat.is_some(), "No chat selected.");

            let contact_id = arg1.parse().unwrap_or_default();
            let locations = location::get_range(
                context,
                sel_chat.as_ref().unwrap().get_id(),
                contact_id,
                0,
                0,
            );
            let default_marker = "-".to_string();
            for location in &locations {
                let marker = location.marker.as_ref().unwrap_or(&default_marker);
                println!(
                    "Loc#{}: {}: lat={} lng={} acc={} Chat#{} Contact#{} {} {}",
                    location.location_id,
                    dc_timestamp_to_str(location.timestamp),
                    location.latitude,
                    location.longitude,
                    location.accuracy,
                    location.chat_id,
                    location.contact_id,
                    location.msg_id,
                    marker
                );
            }
            if locations.is_empty() {
                println!("No locations.");
            }
        }
        "sendlocations" => {
            ensure!(sel_chat.is_some(), "No chat selected.");
            ensure!(!arg1.is_empty(), "No timeout given.");

            let seconds = arg1.parse()?;
            location::send_locations_to_chat(context, sel_chat.as_ref().unwrap().get_id(), seconds);
            println!(
                "Locations will be sent to Chat#{} for {} seconds. Use 'setlocation <lat> <lng>' to play around.",
                sel_chat.as_ref().unwrap().get_id(),
                seconds
            );
        }
        "setlocation" => {
            ensure!(
                !arg1.is_empty() && !arg2.is_empty(),
                "Latitude or longitude not given."
            );
            let latitude = arg1.parse()?;
            let longitude = arg2.parse()?;

            let continue_streaming = location::set(context, latitude, longitude, 0.);
            if continue_streaming {
                println!("Success, streaming should be continued.");
            } else {
                println!("Success, streaming can be stoppped.");
            }
        }
        "dellocations" => {
            location::delete_all(context)?;
        }
        "send" => {
            ensure!(sel_chat.is_some(), "No chat selected.");
            ensure!(!arg1.is_empty(), "No message text given.");

            let msg = format!("{} {}", arg1, arg2);

            chat::send_text_msg(context, sel_chat.as_ref().unwrap().get_id(), msg)?;
        }
        "sendempty" => {
            ensure!(sel_chat.is_some(), "No chat selected.");
            chat::send_text_msg(context, sel_chat.as_ref().unwrap().get_id(), "".into())?;
        }
        "sendimage" | "sendfile" => {
            ensure!(sel_chat.is_some(), "No chat selected.");
            ensure!(!arg1.is_empty(), "No file given.");

            let mut msg = Message::new(if arg0 == "sendimage" {
                Viewtype::Image
            } else {
                Viewtype::File
            });
            msg.set_file(arg1, None);
            if !arg2.is_empty() {
                msg.set_text(Some(arg2.to_string()));
            }
            chat::send_msg(context, sel_chat.as_ref().unwrap().get_id(), &mut msg)?;
        }
        "listmsgs" => {
            ensure!(!arg1.is_empty(), "Argument <query> missing.");

            let chat = if let Some(ref sel_chat) = sel_chat {
                sel_chat.get_id()
            } else {
                ChatId::new(0)
            };

            let msglist = context.search_msgs(chat, arg1);

            log_msglist(context, &msglist)?;
            println!("{} messages.", msglist.len());
        }
        "draft" => {
            ensure!(sel_chat.is_some(), "No chat selected.");

            if !arg1.is_empty() {
                let mut draft = Message::new(Viewtype::Text);
                draft.set_text(Some(arg1.to_string()));
                sel_chat
                    .as_ref()
                    .unwrap()
                    .get_id()
                    .set_draft(context, Some(&mut draft));
                println!("Draft saved.");
            } else {
                sel_chat.as_ref().unwrap().get_id().set_draft(context, None);
                println!("Draft deleted.");
            }
        }
        "devicemsg" => {
            ensure!(
                !arg1.is_empty(),
                "Please specify text to add as device message."
            );
            let mut msg = Message::new(Viewtype::Text);
            msg.set_text(Some(arg1.to_string()));
            chat::add_device_msg(context, None, Some(&mut msg))?;
        }
        "updatedevicechats" => {
            context.update_device_chats()?;
        }
        "listmedia" => {
            ensure!(sel_chat.is_some(), "No chat selected.");

            let images = chat::get_chat_media(
                context,
                sel_chat.as_ref().unwrap().get_id(),
                Viewtype::Image,
                Viewtype::Gif,
                Viewtype::Video,
            );
            println!("{} images or videos: ", images.len());
            for (i, data) in images.iter().enumerate() {
                if 0 == i {
                    print!("{}", data);
                } else {
                    print!(", {}", data);
                }
            }
            print!("\n");
        }
        "archive" | "unarchive" | "pin" | "unpin" => {
            ensure!(!arg1.is_empty(), "Argument <chat-id> missing.");
            let chat_id = ChatId::new(arg1.parse()?);
            chat_id.set_visibility(
                context,
                match arg0 {
                    "archive" => ChatVisibility::Archived,
                    "unarchive" | "unpin" => ChatVisibility::Normal,
                    "pin" => ChatVisibility::Pinned,
                    _ => panic!("Unexpected command (This should never happen)"),
                },
            )?;
        }
        "delchat" => {
            ensure!(!arg1.is_empty(), "Argument <chat-id> missing.");
            let chat_id = ChatId::new(arg1.parse()?);
            chat_id.delete(context)?;
        }
        "msginfo" => {
            ensure!(!arg1.is_empty(), "Argument <msg-id> missing.");
            let id = MsgId::new(arg1.parse()?);
            let res = message::get_msg_info(context, id);
            println!("{}", res);
        }
        "listfresh" => {
            let msglist = context.get_fresh_msgs();

            log_msglist(context, &msglist)?;
            print!("{} fresh messages.", msglist.len());
        }
        "forward" => {
            ensure!(
                !arg1.is_empty() && !arg2.is_empty(),
                "Arguments <msg-id> <chat-id> expected"
            );

            let mut msg_ids = [MsgId::new(0); 1];
            let chat_id = ChatId::new(arg2.parse()?);
            msg_ids[0] = MsgId::new(arg1.parse()?);
            chat::forward_msgs(context, &msg_ids, chat_id)?;
        }
        "markseen" => {
            ensure!(!arg1.is_empty(), "Argument <msg-id> missing.");
            let mut msg_ids = [MsgId::new(0); 1];
            msg_ids[0] = MsgId::new(arg1.parse()?);
            message::markseen_msgs(context, &msg_ids);
        }
        "star" | "unstar" => {
            ensure!(!arg1.is_empty(), "Argument <msg-id> missing.");
            let mut msg_ids = [MsgId::new(0); 1];
            msg_ids[0] = MsgId::new(arg1.parse()?);
            message::star_msgs(context, &msg_ids, arg0 == "star");
        }
        "delmsg" => {
            ensure!(!arg1.is_empty(), "Argument <msg-id> missing.");
            let mut ids = [MsgId::new(0); 1];
            ids[0] = MsgId::new(arg1.parse()?);
            message::delete_msgs(context, &ids);
        }
        "listcontacts" | "contacts" | "listverified" => {
            let contacts = Contact::get_all(
                context,
                if arg0 == "listverified" {
                    0x1 | 0x2
                } else {
                    0x2
                },
                Some(arg1),
            )?;
            log_contactlist(context, &contacts);
            println!("{} contacts.", contacts.len());
        }
        "addcontact" => {
            ensure!(!arg1.is_empty(), "Arguments [<name>] <addr> expected.");

            if !arg2.is_empty() {
                let book = format!("{}\n{}", arg1, arg2);
                Contact::add_address_book(context, book)?;
            } else {
                Contact::create(context, "", arg1)?;
            }
        }
        "contactinfo" => {
            ensure!(!arg1.is_empty(), "Argument <contact-id> missing.");

            let contact_id = arg1.parse()?;
            let contact = Contact::get_by_id(context, contact_id)?;
            let name_n_addr = contact.get_name_n_addr();

            let mut res = format!(
                "Contact info for: {}:\nIcon: {}\n",
                name_n_addr,
                match contact.get_profile_image(context) {
                    Some(image) => image.to_str().unwrap().to_string(),
                    None => "NoIcon".to_string(),
                }
            );

            res += &Contact::get_encrinfo(context, contact_id)?;

            let chatlist = Chatlist::try_load(context, 0, None, Some(contact_id))?;
            let chatlist_cnt = chatlist.len();
            if chatlist_cnt > 0 {
                res += &format!(
                    "\n\n{} chats shared with Contact#{}: ",
                    chatlist_cnt, contact_id,
                );
                for i in 0..chatlist_cnt {
                    if 0 != i {
                        res += ", ";
                    }
                    let chat = Chat::load_from_db(context, chatlist.get_chat_id(i))?;
                    res += &format!("{}#{}", chat_prefix(&chat), chat.get_id());
                }
            }

            println!("{}", res);
        }
        "delcontact" => {
            ensure!(!arg1.is_empty(), "Argument <contact-id> missing.");
            Contact::delete(context, arg1.parse()?)?;
        }
        "checkqr" => {
            ensure!(!arg1.is_empty(), "Argument <qr-content> missing.");
            let res = check_qr(context, arg1);
            println!(
                "state={}, id={}, text1={:?}, text2={:?}",
                res.get_state(),
                res.get_id(),
                res.get_text1(),
                res.get_text2()
            );
        }
        "setqr" => {
            ensure!(!arg1.is_empty(), "Argument <qr-content> missing.");
            match set_config_from_qr(context, arg1) {
                Ok(()) => println!("Config set from QR code, you can now call 'configure'"),
                Err(err) => println!("Cannot set config from QR code: {:?}", err),
            }
        }
        "providerinfo" => {
            ensure!(!arg1.is_empty(), "Argument <addr> missing.");
            match provider::get_provider_info(arg1) {
                Some(info) => {
                    println!("Information for provider belonging to {}:", arg1);
                    println!("status: {}", info.status as u32);
                    println!("before_login_hint: {}", info.before_login_hint);
                    println!("after_login_hint: {}", info.after_login_hint);
                    println!("overview_page: {}", info.overview_page);
                    for server in info.server.iter() {
                        println!("server: {}:{}", server.hostname, server.port,);
                    }
                }
                None => {
                    println!("No information for provider belonging to {} found.", arg1);
                }
            }
        }
        // TODO: implement this again, unclear how to match this through though, without writing a parser.
        // "event" => {
        //     ensure!(!arg1.is_empty(), "Argument <id> missing.");
        //     let event = arg1.parse()?;
        //     let event = Event::from_u32(event).ok_or(format_err!("Event::from_u32({})", event))?;
        //     let r = context.call_cb(event, 0 as libc::uintptr_t, 0 as libc::uintptr_t);
        //     println!(
        //         "Sending event {:?}({}), received value {}.",
        //         event, event as usize, r as libc::c_int,
        //     );
        // }
        "fileinfo" => {
            ensure!(!arg1.is_empty(), "Argument <file> missing.");

            if let Ok(buf) = dc_read_file(context, &arg1) {
                let (width, height) = dc_get_filemeta(&buf)?;
                println!("width={}, height={}", width, height);
            } else {
                bail!("Command failed.");
            }
        }
<<<<<<< HEAD
        "coi-enable" => {
            let id = 1; // XXX
            context.set_coi_enabled(true, id);
            println!("coi-enable command queued with id: {}", id);
        }
        "coi-disable" => {
            let id = 1; // XXX
            context.set_coi_enabled(false, id);
            println!("coi-disable command queued with id: {}", id);
        }
        "coi-set-message-filter" => {
            ensure!(!arg1.is_empty(), "Argument <message-filter> missing.");
            if let Ok(message_filter) = CoiMessageFilter::from_str(&arg1) {
                let id = 1; // XXX
                context.set_coi_message_filter(message_filter, id);
                println!("coi-set-message-filter command queued with id: {}", id);
            }
            else {
                bail!("Invalid message-filter argument. Requires: none, active or seen");
            }
        }
        "coi-get-message-filter" => {
            let id = 1; // XXX
            context.get_coi_message_filter(id);
            println!("coi-get-message-filter command queued with id: {}", id);
=======
        "estimatedeletion" => {
            ensure!(!arg1.is_empty(), "Argument <seconds> missing");
            let seconds = arg1.parse()?;
            let device_cnt = message::estimate_deletion_cnt(context, false, seconds)?;
            let server_cnt = message::estimate_deletion_cnt(context, true, seconds)?;
            println!(
                "estimated count of messages older than {} seconds:\non device: {}\non server: {}",
                seconds, device_cnt, server_cnt
            );
>>>>>>> 4724101e
        }
        "emptyserver" => {
            ensure!(!arg1.is_empty(), "Argument <flags> missing");

            message::dc_empty_server(context, arg1.parse()?);
        }
        "" => (),
        _ => bail!("Unknown command: \"{}\" type ? for help.", arg0),

    }
    Ok(())
}<|MERGE_RESOLUTION|>--- conflicted
+++ resolved
@@ -96,7 +96,7 @@
 fn dc_poke_eml_file(context: &Context, filename: impl AsRef<Path>) -> Result<(), anyhow::Error> {
     let data = dc_read_file(context, filename)?;
 
-    if let Err(err) = dc_receive_imf(context, &data, "import", 0, false) {
+    if let Err(err) = dc_receive_imf(context, &data, "import", 0, false, "".to_string()) {
         println!("dc_receive_imf errored: {:?}", err);
     }
     Ok(())
@@ -417,7 +417,7 @@
                 setup_code,
             ),
             Err(err) => bail!("Failed to generate setup code: {}", err),
-        },
+        }
         "get-setupcodebegin" => {
             ensure!(!arg1.is_empty(), "Argument <msg-id> missing.");
             let msg_id: MsgId = MsgId::new(arg1.parse()?);
@@ -1036,7 +1036,6 @@
                 bail!("Command failed.");
             }
         }
-<<<<<<< HEAD
         "coi-enable" => {
             let id = 1; // XXX
             context.set_coi_enabled(true, id);
@@ -1062,7 +1061,7 @@
             let id = 1; // XXX
             context.get_coi_message_filter(id);
             println!("coi-get-message-filter command queued with id: {}", id);
-=======
+        }
         "estimatedeletion" => {
             ensure!(!arg1.is_empty(), "Argument <seconds> missing");
             let seconds = arg1.parse()?;
@@ -1072,7 +1071,6 @@
                 "estimated count of messages older than {} seconds:\non device: {}\non server: {}",
                 seconds, device_cnt, server_cnt
             );
->>>>>>> 4724101e
         }
         "emptyserver" => {
             ensure!(!arg1.is_empty(), "Argument <flags> missing");
